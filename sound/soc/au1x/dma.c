// SPDX-License-Identifier: GPL-2.0-only
/*
 * Au1000/Au1500/Au1100 Audio DMA support.
 *
 * (c) 2011 Manuel Lauss <manuel.lauss@googlemail.com>
 *
 * copied almost verbatim from the old ALSA driver, written by
 *			Charles Eidsness <charles@cooper-street.com>
 */

#include <linux/module.h>
#include <linux/init.h>
#include <linux/platform_device.h>
#include <linux/slab.h>
#include <linux/dma-mapping.h>
#include <sound/core.h>
#include <sound/pcm.h>
#include <sound/pcm_params.h>
#include <sound/soc.h>
#include <asm/mach-au1x00/au1000.h>
#include <asm/mach-au1x00/au1000_dma.h>

#include "psc.h"

#define DRV_NAME "au1x_dma"

struct pcm_period {
	u32 start;
	u32 relative_end;	/* relative to start of buffer */
	struct pcm_period *next;
};

struct audio_stream {
	struct snd_pcm_substream *substream;
	int dma;
	struct pcm_period *buffer;
	unsigned int period_size;
	unsigned int periods;
};

struct alchemy_pcm_ctx {
	struct audio_stream stream[2];	/* playback & capture */
};

static void au1000_release_dma_link(struct audio_stream *stream)
{
	struct pcm_period *pointer;
	struct pcm_period *pointer_next;

	stream->period_size = 0;
	stream->periods = 0;
	pointer = stream->buffer;
	if (!pointer)
		return;
	do {
		pointer_next = pointer->next;
		kfree(pointer);
		pointer = pointer_next;
	} while (pointer != stream->buffer);
	stream->buffer = NULL;
}

static int au1000_setup_dma_link(struct audio_stream *stream,
				 unsigned int period_bytes,
				 unsigned int periods)
{
	struct snd_pcm_substream *substream = stream->substream;
	struct snd_pcm_runtime *runtime = substream->runtime;
	struct pcm_period *pointer;
	unsigned long dma_start;
	int i;

	dma_start = virt_to_phys(runtime->dma_area);

	if (stream->period_size == period_bytes &&
	    stream->periods == periods)
		return 0; /* not changed */

	au1000_release_dma_link(stream);

	stream->period_size = period_bytes;
	stream->periods = periods;

	stream->buffer = kmalloc(sizeof(struct pcm_period), GFP_KERNEL);
	if (!stream->buffer)
		return -ENOMEM;
	pointer = stream->buffer;
	for (i = 0; i < periods; i++) {
		pointer->start = (u32)(dma_start + (i * period_bytes));
		pointer->relative_end = (u32) (((i+1) * period_bytes) - 0x1);
		if (i < periods - 1) {
			pointer->next = kmalloc(sizeof(struct pcm_period),
						GFP_KERNEL);
			if (!pointer->next) {
				au1000_release_dma_link(stream);
				return -ENOMEM;
			}
			pointer = pointer->next;
		}
	}
	pointer->next = stream->buffer;
	return 0;
}

static void au1000_dma_stop(struct audio_stream *stream)
{
	if (stream->buffer)
		disable_dma(stream->dma);
}

static void au1000_dma_start(struct audio_stream *stream)
{
	if (!stream->buffer)
		return;

	init_dma(stream->dma);
	if (get_dma_active_buffer(stream->dma) == 0) {
		clear_dma_done0(stream->dma);
		set_dma_addr0(stream->dma, stream->buffer->start);
		set_dma_count0(stream->dma, stream->period_size >> 1);
		set_dma_addr1(stream->dma, stream->buffer->next->start);
		set_dma_count1(stream->dma, stream->period_size >> 1);
	} else {
		clear_dma_done1(stream->dma);
		set_dma_addr1(stream->dma, stream->buffer->start);
		set_dma_count1(stream->dma, stream->period_size >> 1);
		set_dma_addr0(stream->dma, stream->buffer->next->start);
		set_dma_count0(stream->dma, stream->period_size >> 1);
	}
	enable_dma_buffers(stream->dma);
	start_dma(stream->dma);
}

static irqreturn_t au1000_dma_interrupt(int irq, void *ptr)
{
	struct audio_stream *stream = (struct audio_stream *)ptr;
	struct snd_pcm_substream *substream = stream->substream;

	switch (get_dma_buffer_done(stream->dma)) {
	case DMA_D0:
		stream->buffer = stream->buffer->next;
		clear_dma_done0(stream->dma);
		set_dma_addr0(stream->dma, stream->buffer->next->start);
		set_dma_count0(stream->dma, stream->period_size >> 1);
		enable_dma_buffer0(stream->dma);
		break;
	case DMA_D1:
		stream->buffer = stream->buffer->next;
		clear_dma_done1(stream->dma);
		set_dma_addr1(stream->dma, stream->buffer->next->start);
		set_dma_count1(stream->dma, stream->period_size >> 1);
		enable_dma_buffer1(stream->dma);
		break;
	case (DMA_D0 | DMA_D1):
		pr_debug("DMA %d missed interrupt.\n", stream->dma);
		au1000_dma_stop(stream);
		au1000_dma_start(stream);
		break;
	case (~DMA_D0 & ~DMA_D1):
		pr_debug("DMA %d empty irq.\n", stream->dma);
	}
	snd_pcm_period_elapsed(substream);
	return IRQ_HANDLED;
}

static const struct snd_pcm_hardware alchemy_pcm_hardware = {
	.info		  = SNDRV_PCM_INFO_MMAP | SNDRV_PCM_INFO_MMAP_VALID |
			    SNDRV_PCM_INFO_INTERLEAVED | SNDRV_PCM_INFO_BATCH,
	.period_bytes_min = 1024,
	.period_bytes_max = 16 * 1024 - 1,
	.periods_min	  = 4,
	.periods_max	  = 255,
	.buffer_bytes_max = 128 * 1024,
	.fifo_size	  = 16,
};

static inline struct alchemy_pcm_ctx *ss_to_ctx(struct snd_pcm_substream *ss,
						struct snd_soc_component *component)
{
	return snd_soc_component_get_drvdata(component);
}

static inline struct audio_stream *ss_to_as(struct snd_pcm_substream *ss,
					    struct snd_soc_component *component)
{
	struct alchemy_pcm_ctx *ctx = ss_to_ctx(ss, component);
	return &(ctx->stream[ss->stream]);
}

static int alchemy_pcm_open(struct snd_soc_component *component,
			    struct snd_pcm_substream *substream)
{
	struct alchemy_pcm_ctx *ctx = ss_to_ctx(substream, component);
	struct snd_soc_pcm_runtime *rtd = substream->private_data;
	int *dmaids, s = substream->stream;
	char *name;

	dmaids = snd_soc_dai_get_dma_data(rtd->cpu_dai, substream);
	if (!dmaids)
		return -ENODEV;	/* whoa, has ordering changed? */

	/* DMA setup */
	name = (s == SNDRV_PCM_STREAM_PLAYBACK) ? "audio-tx" : "audio-rx";
	ctx->stream[s].dma = request_au1000_dma(dmaids[s], name,
					au1000_dma_interrupt, 0,
					&ctx->stream[s]);
	set_dma_mode(ctx->stream[s].dma,
		     get_dma_mode(ctx->stream[s].dma) & ~DMA_NC);

	ctx->stream[s].substream = substream;
	ctx->stream[s].buffer = NULL;
	snd_soc_set_runtime_hwparams(substream, &alchemy_pcm_hardware);

	return 0;
}

static int alchemy_pcm_close(struct snd_soc_component *component,
			     struct snd_pcm_substream *substream)
{
	struct alchemy_pcm_ctx *ctx = ss_to_ctx(substream, component);
	int stype = substream->stream;

	ctx->stream[stype].substream = NULL;
	free_au1000_dma(ctx->stream[stype].dma);

	return 0;
}

static int alchemy_pcm_hw_params(struct snd_soc_component *component,
				 struct snd_pcm_substream *substream,
				 struct snd_pcm_hw_params *hw_params)
{
	struct audio_stream *stream = ss_to_as(substream, component);

	return au1000_setup_dma_link(stream,
				     params_period_bytes(hw_params),
				     params_periods(hw_params));
}

static int alchemy_pcm_hw_free(struct snd_soc_component *component,
			       struct snd_pcm_substream *substream)
{
	struct audio_stream *stream = ss_to_as(substream, component);
	au1000_release_dma_link(stream);
	return 0;
}

static int alchemy_pcm_trigger(struct snd_soc_component *component,
			       struct snd_pcm_substream *substream, int cmd)
{
	struct audio_stream *stream = ss_to_as(substream, component);
	int err = 0;

	switch (cmd) {
	case SNDRV_PCM_TRIGGER_START:
		au1000_dma_start(stream);
		break;
	case SNDRV_PCM_TRIGGER_STOP:
		au1000_dma_stop(stream);
		break;
	default:
		err = -EINVAL;
		break;
	}
	return err;
}

static snd_pcm_uframes_t alchemy_pcm_pointer(struct snd_soc_component *component,
					     struct snd_pcm_substream *ss)
{
	struct audio_stream *stream = ss_to_as(ss, component);
	long location;

	location = get_dma_residue(stream->dma);
	location = stream->buffer->relative_end - location;
	if (location == -1)
		location = 0;
	return bytes_to_frames(ss->runtime, location);
}

static int alchemy_pcm_new(struct snd_soc_component *component,
			   struct snd_soc_pcm_runtime *rtd)
{
	struct snd_pcm *pcm = rtd->pcm;

<<<<<<< HEAD
	snd_pcm_lib_preallocate_pages_for_all(pcm, SNDRV_DMA_TYPE_CONTINUOUS,
					      NULL, 65536, (4096 * 1024) - 1);
=======
	snd_pcm_set_managed_buffer_all(pcm, SNDRV_DMA_TYPE_CONTINUOUS,
				       NULL, 65536, (4096 * 1024) - 1);
>>>>>>> d8e2e0d2

	return 0;
}

static struct snd_soc_component_driver alchemy_pcm_soc_component = {
	.name		= DRV_NAME,
	.open		= alchemy_pcm_open,
	.close		= alchemy_pcm_close,
	.hw_params	= alchemy_pcm_hw_params,
	.hw_free	= alchemy_pcm_hw_free,
	.trigger	= alchemy_pcm_trigger,
	.pointer	= alchemy_pcm_pointer,
	.pcm_construct	= alchemy_pcm_new,
};

static int alchemy_pcm_drvprobe(struct platform_device *pdev)
{
	struct alchemy_pcm_ctx *ctx;

	ctx = devm_kzalloc(&pdev->dev, sizeof(*ctx), GFP_KERNEL);
	if (!ctx)
		return -ENOMEM;

	platform_set_drvdata(pdev, ctx);

	return devm_snd_soc_register_component(&pdev->dev,
					&alchemy_pcm_soc_component, NULL, 0);
}

static struct platform_driver alchemy_pcmdma_driver = {
	.driver	= {
		.name	= "alchemy-pcm-dma",
	},
	.probe		= alchemy_pcm_drvprobe,
};

module_platform_driver(alchemy_pcmdma_driver);

MODULE_LICENSE("GPL");
MODULE_DESCRIPTION("Au1000/Au1500/Au1100 Audio DMA driver");
MODULE_AUTHOR("Manuel Lauss");<|MERGE_RESOLUTION|>--- conflicted
+++ resolved
@@ -283,13 +283,8 @@
 {
 	struct snd_pcm *pcm = rtd->pcm;
 
-<<<<<<< HEAD
-	snd_pcm_lib_preallocate_pages_for_all(pcm, SNDRV_DMA_TYPE_CONTINUOUS,
-					      NULL, 65536, (4096 * 1024) - 1);
-=======
 	snd_pcm_set_managed_buffer_all(pcm, SNDRV_DMA_TYPE_CONTINUOUS,
 				       NULL, 65536, (4096 * 1024) - 1);
->>>>>>> d8e2e0d2
 
 	return 0;
 }
