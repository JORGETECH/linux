/*
 *  fs/nfs/nfs4state.c
 *
 *  Client-side XDR for NFSv4.
 *
 *  Copyright (c) 2002 The Regents of the University of Michigan.
 *  All rights reserved.
 *
 *  Kendrick Smith <kmsmith@umich.edu>
 *
 *  Redistribution and use in source and binary forms, with or without
 *  modification, are permitted provided that the following conditions
 *  are met:
 *
 *  1. Redistributions of source code must retain the above copyright
 *     notice, this list of conditions and the following disclaimer.
 *  2. Redistributions in binary form must reproduce the above copyright
 *     notice, this list of conditions and the following disclaimer in the
 *     documentation and/or other materials provided with the distribution.
 *  3. Neither the name of the University nor the names of its
 *     contributors may be used to endorse or promote products derived
 *     from this software without specific prior written permission.
 *
 *  THIS SOFTWARE IS PROVIDED ``AS IS'' AND ANY EXPRESS OR IMPLIED
 *  WARRANTIES, INCLUDING, BUT NOT LIMITED TO, THE IMPLIED WARRANTIES OF
 *  MERCHANTABILITY AND FITNESS FOR A PARTICULAR PURPOSE ARE
 *  DISCLAIMED. IN NO EVENT SHALL THE REGENTS OR CONTRIBUTORS BE LIABLE
 *  FOR ANY DIRECT, INDIRECT, INCIDENTAL, SPECIAL, EXEMPLARY, OR
 *  CONSEQUENTIAL DAMAGES (INCLUDING, BUT NOT LIMITED TO, PROCUREMENT OF
 *  SUBSTITUTE GOODS OR SERVICES; LOSS OF USE, DATA, OR PROFITS; OR
 *  BUSINESS INTERRUPTION) HOWEVER CAUSED AND ON ANY THEORY OF
 *  LIABILITY, WHETHER IN CONTRACT, STRICT LIABILITY, OR TORT (INCLUDING
 *  NEGLIGENCE OR OTHERWISE) ARISING IN ANY WAY OUT OF THE USE OF THIS
 *  SOFTWARE, EVEN IF ADVISED OF THE POSSIBILITY OF SUCH DAMAGE.
 *
 * Implementation of the NFSv4 state model.  For the time being,
 * this is minimal, but will be made much more complex in a
 * subsequent patch.
 */

#include <linux/kernel.h>
#include <linux/slab.h>
#include <linux/fs.h>
#include <linux/nfs_fs.h>
#include <linux/kthread.h>
#include <linux/module.h>
#include <linux/random.h>
#include <linux/ratelimit.h>
#include <linux/workqueue.h>
#include <linux/bitops.h>
#include <linux/jiffies.h>

#include <linux/sunrpc/clnt.h>

#include "nfs4_fs.h"
#include "callback.h"
#include "delegation.h"
#include "internal.h"
#include "nfs4idmap.h"
#include "nfs4session.h"
#include "pnfs.h"
#include "netns.h"

#define NFSDBG_FACILITY		NFSDBG_STATE

#define OPENOWNER_POOL_SIZE	8

const nfs4_stateid zero_stateid = {
	{ .data = { 0 } },
	.type = NFS4_SPECIAL_STATEID_TYPE,
};
const nfs4_stateid invalid_stateid = {
	{
		/* Funky initialiser keeps older gcc versions happy */
		.data = { 0xff, 0xff, 0xff, 0xff, 0 },
	},
	.type = NFS4_INVALID_STATEID_TYPE,
};

static DEFINE_MUTEX(nfs_clid_init_mutex);

int nfs4_init_clientid(struct nfs_client *clp, struct rpc_cred *cred)
{
	struct nfs4_setclientid_res clid = {
		.clientid = clp->cl_clientid,
		.confirm = clp->cl_confirm,
	};
	unsigned short port;
	int status;
	struct nfs_net *nn = net_generic(clp->cl_net, nfs_net_id);

	if (test_bit(NFS4CLNT_LEASE_CONFIRM, &clp->cl_state))
		goto do_confirm;
	port = nn->nfs_callback_tcpport;
	if (clp->cl_addr.ss_family == AF_INET6)
		port = nn->nfs_callback_tcpport6;

	status = nfs4_proc_setclientid(clp, NFS4_CALLBACK, port, cred, &clid);
	if (status != 0)
		goto out;
	clp->cl_clientid = clid.clientid;
	clp->cl_confirm = clid.confirm;
	set_bit(NFS4CLNT_LEASE_CONFIRM, &clp->cl_state);
do_confirm:
	status = nfs4_proc_setclientid_confirm(clp, &clid, cred);
	if (status != 0)
		goto out;
	clear_bit(NFS4CLNT_LEASE_CONFIRM, &clp->cl_state);
	nfs4_schedule_state_renewal(clp);
out:
	return status;
}

/**
 * nfs40_discover_server_trunking - Detect server IP address trunking (mv0)
 *
 * @clp: nfs_client under test
 * @result: OUT: found nfs_client, or clp
 * @cred: credential to use for trunking test
 *
 * Returns zero, a negative errno, or a negative NFS4ERR status.
 * If zero is returned, an nfs_client pointer is planted in
 * "result".
 *
 * Note: The returned client may not yet be marked ready.
 */
int nfs40_discover_server_trunking(struct nfs_client *clp,
				   struct nfs_client **result,
				   struct rpc_cred *cred)
{
	struct nfs4_setclientid_res clid = {
		.clientid = clp->cl_clientid,
		.confirm = clp->cl_confirm,
	};
	struct nfs_net *nn = net_generic(clp->cl_net, nfs_net_id);
	unsigned short port;
	int status;

	port = nn->nfs_callback_tcpport;
	if (clp->cl_addr.ss_family == AF_INET6)
		port = nn->nfs_callback_tcpport6;

	status = nfs4_proc_setclientid(clp, NFS4_CALLBACK, port, cred, &clid);
	if (status != 0)
		goto out;
	clp->cl_clientid = clid.clientid;
	clp->cl_confirm = clid.confirm;

	status = nfs40_walk_client_list(clp, result, cred);
	if (status == 0) {
		/* Sustain the lease, even if it's empty.  If the clientid4
		 * goes stale it's of no use for trunking discovery. */
		nfs4_schedule_state_renewal(*result);
	}
out:
	return status;
}

struct rpc_cred *nfs4_get_machine_cred_locked(struct nfs_client *clp)
{
	struct rpc_cred *cred = NULL;

	if (clp->cl_machine_cred != NULL)
		cred = get_rpccred(clp->cl_machine_cred);
	return cred;
}

static void nfs4_root_machine_cred(struct nfs_client *clp)
{
	struct rpc_cred *cred, *new;

	new = rpc_lookup_machine_cred(NULL);
	spin_lock(&clp->cl_lock);
	cred = clp->cl_machine_cred;
	clp->cl_machine_cred = new;
	spin_unlock(&clp->cl_lock);
	if (cred != NULL)
		put_rpccred(cred);
}

static struct rpc_cred *
nfs4_get_renew_cred_server_locked(struct nfs_server *server)
{
	struct rpc_cred *cred = NULL;
	struct nfs4_state_owner *sp;
	struct rb_node *pos;

	for (pos = rb_first(&server->state_owners);
	     pos != NULL;
	     pos = rb_next(pos)) {
		sp = rb_entry(pos, struct nfs4_state_owner, so_server_node);
		if (list_empty(&sp->so_states))
			continue;
		cred = get_rpccred(sp->so_cred);
		break;
	}
	return cred;
}

/**
 * nfs4_get_renew_cred_locked - Acquire credential for a renew operation
 * @clp: client state handle
 *
 * Returns an rpc_cred with reference count bumped, or NULL.
 * Caller must hold clp->cl_lock.
 */
struct rpc_cred *nfs4_get_renew_cred_locked(struct nfs_client *clp)
{
	struct rpc_cred *cred = NULL;
	struct nfs_server *server;

	/* Use machine credentials if available */
	cred = nfs4_get_machine_cred_locked(clp);
	if (cred != NULL)
		goto out;

	rcu_read_lock();
	list_for_each_entry_rcu(server, &clp->cl_superblocks, client_link) {
		cred = nfs4_get_renew_cred_server_locked(server);
		if (cred != NULL)
			break;
	}
	rcu_read_unlock();

out:
	return cred;
}

static void nfs4_end_drain_slot_table(struct nfs4_slot_table *tbl)
{
	if (test_and_clear_bit(NFS4_SLOT_TBL_DRAINING, &tbl->slot_tbl_state)) {
		spin_lock(&tbl->slot_tbl_lock);
		nfs41_wake_slot_table(tbl);
		spin_unlock(&tbl->slot_tbl_lock);
	}
}

static void nfs4_end_drain_session(struct nfs_client *clp)
{
	struct nfs4_session *ses = clp->cl_session;

	if (clp->cl_slot_tbl) {
		nfs4_end_drain_slot_table(clp->cl_slot_tbl);
		return;
	}

	if (ses != NULL) {
		nfs4_end_drain_slot_table(&ses->bc_slot_table);
		nfs4_end_drain_slot_table(&ses->fc_slot_table);
	}
}

static int nfs4_drain_slot_tbl(struct nfs4_slot_table *tbl)
{
	set_bit(NFS4_SLOT_TBL_DRAINING, &tbl->slot_tbl_state);
	spin_lock(&tbl->slot_tbl_lock);
	if (tbl->highest_used_slotid != NFS4_NO_SLOT) {
		reinit_completion(&tbl->complete);
		spin_unlock(&tbl->slot_tbl_lock);
		return wait_for_completion_interruptible(&tbl->complete);
	}
	spin_unlock(&tbl->slot_tbl_lock);
	return 0;
}

static int nfs4_begin_drain_session(struct nfs_client *clp)
{
	struct nfs4_session *ses = clp->cl_session;
	int ret = 0;

	if (clp->cl_slot_tbl)
		return nfs4_drain_slot_tbl(clp->cl_slot_tbl);

	/* back channel */
	ret = nfs4_drain_slot_tbl(&ses->bc_slot_table);
	if (ret)
		return ret;
	/* fore channel */
	return nfs4_drain_slot_tbl(&ses->fc_slot_table);
}

#if defined(CONFIG_NFS_V4_1)

static int nfs41_setup_state_renewal(struct nfs_client *clp)
{
	int status;
	struct nfs_fsinfo fsinfo;
	unsigned long now;

	if (!test_bit(NFS_CS_CHECK_LEASE_TIME, &clp->cl_res_state)) {
		nfs4_schedule_state_renewal(clp);
		return 0;
	}

	now = jiffies;
	status = nfs4_proc_get_lease_time(clp, &fsinfo);
	if (status == 0) {
		nfs4_set_lease_period(clp, fsinfo.lease_time * HZ, now);
		nfs4_schedule_state_renewal(clp);
	}

	return status;
}

static void nfs41_finish_session_reset(struct nfs_client *clp)
{
	clear_bit(NFS4CLNT_LEASE_CONFIRM, &clp->cl_state);
	clear_bit(NFS4CLNT_SESSION_RESET, &clp->cl_state);
	/* create_session negotiated new slot table */
	clear_bit(NFS4CLNT_BIND_CONN_TO_SESSION, &clp->cl_state);
	nfs41_setup_state_renewal(clp);
}

int nfs41_init_clientid(struct nfs_client *clp, struct rpc_cred *cred)
{
	int status;

	if (test_bit(NFS4CLNT_LEASE_CONFIRM, &clp->cl_state))
		goto do_confirm;
	status = nfs4_proc_exchange_id(clp, cred);
	if (status != 0)
		goto out;
	set_bit(NFS4CLNT_LEASE_CONFIRM, &clp->cl_state);
do_confirm:
	status = nfs4_proc_create_session(clp, cred);
	if (status != 0)
		goto out;
	nfs41_finish_session_reset(clp);
	nfs_mark_client_ready(clp, NFS_CS_READY);
out:
	return status;
}

/**
 * nfs41_discover_server_trunking - Detect server IP address trunking (mv1)
 *
 * @clp: nfs_client under test
 * @result: OUT: found nfs_client, or clp
 * @cred: credential to use for trunking test
 *
 * Returns NFS4_OK, a negative errno, or a negative NFS4ERR status.
 * If NFS4_OK is returned, an nfs_client pointer is planted in
 * "result".
 *
 * Note: The returned client may not yet be marked ready.
 */
int nfs41_discover_server_trunking(struct nfs_client *clp,
				   struct nfs_client **result,
				   struct rpc_cred *cred)
{
	int status;

	status = nfs4_proc_exchange_id(clp, cred);
	if (status != NFS4_OK)
		return status;

	status = nfs41_walk_client_list(clp, result, cred);
	if (status < 0)
		return status;
	if (clp != *result)
		return 0;

	/*
	 * Purge state if the client id was established in a prior
	 * instance and the client id could not have arrived on the
	 * server via Transparent State Migration.
	 */
	if (clp->cl_exchange_flags & EXCHGID4_FLAG_CONFIRMED_R) {
		if (!test_bit(NFS_CS_TSM_POSSIBLE, &clp->cl_flags))
			set_bit(NFS4CLNT_PURGE_STATE, &clp->cl_state);
		else
			set_bit(NFS4CLNT_LEASE_CONFIRM, &clp->cl_state);
	}
	nfs4_schedule_state_manager(clp);
	status = nfs_wait_client_init_complete(clp);
	if (status < 0)
		nfs_put_client(clp);
	return status;
}

#endif /* CONFIG_NFS_V4_1 */

/**
 * nfs4_get_clid_cred - Acquire credential for a setclientid operation
 * @clp: client state handle
 *
 * Returns an rpc_cred with reference count bumped, or NULL.
 */
struct rpc_cred *nfs4_get_clid_cred(struct nfs_client *clp)
{
	struct rpc_cred *cred;

	spin_lock(&clp->cl_lock);
	cred = nfs4_get_machine_cred_locked(clp);
	spin_unlock(&clp->cl_lock);
	return cred;
}

static struct nfs4_state_owner *
nfs4_find_state_owner_locked(struct nfs_server *server, struct rpc_cred *cred)
{
	struct rb_node **p = &server->state_owners.rb_node,
		       *parent = NULL;
	struct nfs4_state_owner *sp;

	while (*p != NULL) {
		parent = *p;
		sp = rb_entry(parent, struct nfs4_state_owner, so_server_node);

		if (cred < sp->so_cred)
			p = &parent->rb_left;
		else if (cred > sp->so_cred)
			p = &parent->rb_right;
		else {
			if (!list_empty(&sp->so_lru))
				list_del_init(&sp->so_lru);
			atomic_inc(&sp->so_count);
			return sp;
		}
	}
	return NULL;
}

static struct nfs4_state_owner *
nfs4_insert_state_owner_locked(struct nfs4_state_owner *new)
{
	struct nfs_server *server = new->so_server;
	struct rb_node **p = &server->state_owners.rb_node,
		       *parent = NULL;
	struct nfs4_state_owner *sp;
	int err;

	while (*p != NULL) {
		parent = *p;
		sp = rb_entry(parent, struct nfs4_state_owner, so_server_node);

		if (new->so_cred < sp->so_cred)
			p = &parent->rb_left;
		else if (new->so_cred > sp->so_cred)
			p = &parent->rb_right;
		else {
			if (!list_empty(&sp->so_lru))
				list_del_init(&sp->so_lru);
			atomic_inc(&sp->so_count);
			return sp;
		}
	}
	err = ida_get_new(&server->openowner_id, &new->so_seqid.owner_id);
	if (err)
		return ERR_PTR(err);
	rb_link_node(&new->so_server_node, parent, p);
	rb_insert_color(&new->so_server_node, &server->state_owners);
	return new;
}

static void
nfs4_remove_state_owner_locked(struct nfs4_state_owner *sp)
{
	struct nfs_server *server = sp->so_server;

	if (!RB_EMPTY_NODE(&sp->so_server_node))
		rb_erase(&sp->so_server_node, &server->state_owners);
	ida_remove(&server->openowner_id, sp->so_seqid.owner_id);
}

static void
nfs4_init_seqid_counter(struct nfs_seqid_counter *sc)
{
	sc->create_time = ktime_get();
	sc->flags = 0;
	sc->counter = 0;
	spin_lock_init(&sc->lock);
	INIT_LIST_HEAD(&sc->list);
	rpc_init_wait_queue(&sc->wait, "Seqid_waitqueue");
}

static void
nfs4_destroy_seqid_counter(struct nfs_seqid_counter *sc)
{
	rpc_destroy_wait_queue(&sc->wait);
}

/*
 * nfs4_alloc_state_owner(): this is called on the OPEN or CREATE path to
 * create a new state_owner.
 *
 */
static struct nfs4_state_owner *
nfs4_alloc_state_owner(struct nfs_server *server,
		struct rpc_cred *cred,
		gfp_t gfp_flags)
{
	struct nfs4_state_owner *sp;

	sp = kzalloc(sizeof(*sp), gfp_flags);
	if (!sp)
		return NULL;
	sp->so_server = server;
	sp->so_cred = get_rpccred(cred);
	spin_lock_init(&sp->so_lock);
	INIT_LIST_HEAD(&sp->so_states);
	nfs4_init_seqid_counter(&sp->so_seqid);
	atomic_set(&sp->so_count, 1);
	INIT_LIST_HEAD(&sp->so_lru);
	seqcount_init(&sp->so_reclaim_seqcount);
	mutex_init(&sp->so_delegreturn_mutex);
	return sp;
}

static void
nfs4_reset_state_owner(struct nfs4_state_owner *sp)
{
	/* This state_owner is no longer usable, but must
	 * remain in place so that state recovery can find it
	 * and the opens associated with it.
	 * It may also be used for new 'open' request to
	 * return a delegation to the server.
	 * So update the 'create_time' so that it looks like
	 * a new state_owner.  This will cause the server to
	 * request an OPEN_CONFIRM to start a new sequence.
	 */
	sp->so_seqid.create_time = ktime_get();
}

static void nfs4_free_state_owner(struct nfs4_state_owner *sp)
{
	nfs4_destroy_seqid_counter(&sp->so_seqid);
	put_rpccred(sp->so_cred);
	kfree(sp);
}

static void nfs4_gc_state_owners(struct nfs_server *server)
{
	struct nfs_client *clp = server->nfs_client;
	struct nfs4_state_owner *sp, *tmp;
	unsigned long time_min, time_max;
	LIST_HEAD(doomed);

	spin_lock(&clp->cl_lock);
	time_max = jiffies;
	time_min = (long)time_max - (long)clp->cl_lease_time;
	list_for_each_entry_safe(sp, tmp, &server->state_owners_lru, so_lru) {
		/* NB: LRU is sorted so that oldest is at the head */
		if (time_in_range(sp->so_expires, time_min, time_max))
			break;
		list_move(&sp->so_lru, &doomed);
		nfs4_remove_state_owner_locked(sp);
	}
	spin_unlock(&clp->cl_lock);

	list_for_each_entry_safe(sp, tmp, &doomed, so_lru) {
		list_del(&sp->so_lru);
		nfs4_free_state_owner(sp);
	}
}

/**
 * nfs4_get_state_owner - Look up a state owner given a credential
 * @server: nfs_server to search
 * @cred: RPC credential to match
 *
 * Returns a pointer to an instantiated nfs4_state_owner struct, or NULL.
 */
struct nfs4_state_owner *nfs4_get_state_owner(struct nfs_server *server,
					      struct rpc_cred *cred,
					      gfp_t gfp_flags)
{
	struct nfs_client *clp = server->nfs_client;
	struct nfs4_state_owner *sp, *new;

	spin_lock(&clp->cl_lock);
	sp = nfs4_find_state_owner_locked(server, cred);
	spin_unlock(&clp->cl_lock);
	if (sp != NULL)
		goto out;
	new = nfs4_alloc_state_owner(server, cred, gfp_flags);
	if (new == NULL)
		goto out;
	do {
		if (ida_pre_get(&server->openowner_id, gfp_flags) == 0)
			break;
		spin_lock(&clp->cl_lock);
		sp = nfs4_insert_state_owner_locked(new);
		spin_unlock(&clp->cl_lock);
	} while (sp == ERR_PTR(-EAGAIN));
	if (sp != new)
		nfs4_free_state_owner(new);
out:
	nfs4_gc_state_owners(server);
	return sp;
}

/**
 * nfs4_put_state_owner - Release a nfs4_state_owner
 * @sp: state owner data to release
 *
 * Note that we keep released state owners on an LRU
 * list.
 * This caches valid state owners so that they can be
 * reused, to avoid the OPEN_CONFIRM on minor version 0.
 * It also pins the uniquifier of dropped state owners for
 * a while, to ensure that those state owner names are
 * never reused.
 */
void nfs4_put_state_owner(struct nfs4_state_owner *sp)
{
	struct nfs_server *server = sp->so_server;
	struct nfs_client *clp = server->nfs_client;

	if (!atomic_dec_and_lock(&sp->so_count, &clp->cl_lock))
		return;

	sp->so_expires = jiffies;
	list_add_tail(&sp->so_lru, &server->state_owners_lru);
	spin_unlock(&clp->cl_lock);
}

/**
 * nfs4_purge_state_owners - Release all cached state owners
 * @server: nfs_server with cached state owners to release
 *
 * Called at umount time.  Remaining state owners will be on
 * the LRU with ref count of zero.
 */
void nfs4_purge_state_owners(struct nfs_server *server)
{
	struct nfs_client *clp = server->nfs_client;
	struct nfs4_state_owner *sp, *tmp;
	LIST_HEAD(doomed);

	spin_lock(&clp->cl_lock);
	list_for_each_entry_safe(sp, tmp, &server->state_owners_lru, so_lru) {
		list_move(&sp->so_lru, &doomed);
		nfs4_remove_state_owner_locked(sp);
	}
	spin_unlock(&clp->cl_lock);

	list_for_each_entry_safe(sp, tmp, &doomed, so_lru) {
		list_del(&sp->so_lru);
		nfs4_free_state_owner(sp);
	}
}

static struct nfs4_state *
nfs4_alloc_open_state(void)
{
	struct nfs4_state *state;

	state = kzalloc(sizeof(*state), GFP_NOFS);
	if (!state)
		return NULL;
	atomic_set(&state->count, 1);
	INIT_LIST_HEAD(&state->lock_states);
	spin_lock_init(&state->state_lock);
	seqlock_init(&state->seqlock);
	init_waitqueue_head(&state->waitq);
	return state;
}

void
nfs4_state_set_mode_locked(struct nfs4_state *state, fmode_t fmode)
{
	if (state->state == fmode)
		return;
	/* NB! List reordering - see the reclaim code for why.  */
	if ((fmode & FMODE_WRITE) != (state->state & FMODE_WRITE)) {
		if (fmode & FMODE_WRITE)
			list_move(&state->open_states, &state->owner->so_states);
		else
			list_move_tail(&state->open_states, &state->owner->so_states);
	}
	state->state = fmode;
}

static struct nfs4_state *
__nfs4_find_state_byowner(struct inode *inode, struct nfs4_state_owner *owner)
{
	struct nfs_inode *nfsi = NFS_I(inode);
	struct nfs4_state *state;

	list_for_each_entry(state, &nfsi->open_states, inode_states) {
		if (state->owner != owner)
			continue;
		if (!nfs4_valid_open_stateid(state))
			continue;
		if (atomic_inc_not_zero(&state->count))
			return state;
	}
	return NULL;
}

static void
nfs4_free_open_state(struct nfs4_state *state)
{
	kfree(state);
}

struct nfs4_state *
nfs4_get_open_state(struct inode *inode, struct nfs4_state_owner *owner)
{
	struct nfs4_state *state, *new;
	struct nfs_inode *nfsi = NFS_I(inode);

	spin_lock(&inode->i_lock);
	state = __nfs4_find_state_byowner(inode, owner);
	spin_unlock(&inode->i_lock);
	if (state)
		goto out;
	new = nfs4_alloc_open_state();
	spin_lock(&owner->so_lock);
	spin_lock(&inode->i_lock);
	state = __nfs4_find_state_byowner(inode, owner);
	if (state == NULL && new != NULL) {
		state = new;
		state->owner = owner;
		atomic_inc(&owner->so_count);
		list_add(&state->inode_states, &nfsi->open_states);
		ihold(inode);
		state->inode = inode;
		spin_unlock(&inode->i_lock);
		/* Note: The reclaim code dictates that we add stateless
		 * and read-only stateids to the end of the list */
		list_add_tail(&state->open_states, &owner->so_states);
		spin_unlock(&owner->so_lock);
	} else {
		spin_unlock(&inode->i_lock);
		spin_unlock(&owner->so_lock);
		if (new)
			nfs4_free_open_state(new);
	}
out:
	return state;
}

void nfs4_put_open_state(struct nfs4_state *state)
{
	struct inode *inode = state->inode;
	struct nfs4_state_owner *owner = state->owner;

	if (!atomic_dec_and_lock(&state->count, &owner->so_lock))
		return;
	spin_lock(&inode->i_lock);
	list_del(&state->inode_states);
	list_del(&state->open_states);
	spin_unlock(&inode->i_lock);
	spin_unlock(&owner->so_lock);
	iput(inode);
	nfs4_free_open_state(state);
	nfs4_put_state_owner(owner);
}

/*
 * Close the current file.
 */
static void __nfs4_close(struct nfs4_state *state,
		fmode_t fmode, gfp_t gfp_mask, int wait)
{
	struct nfs4_state_owner *owner = state->owner;
	int call_close = 0;
	fmode_t newstate;

	atomic_inc(&owner->so_count);
	/* Protect against nfs4_find_state() */
	spin_lock(&owner->so_lock);
	switch (fmode & (FMODE_READ | FMODE_WRITE)) {
		case FMODE_READ:
			state->n_rdonly--;
			break;
		case FMODE_WRITE:
			state->n_wronly--;
			break;
		case FMODE_READ|FMODE_WRITE:
			state->n_rdwr--;
	}
	newstate = FMODE_READ|FMODE_WRITE;
	if (state->n_rdwr == 0) {
		if (state->n_rdonly == 0) {
			newstate &= ~FMODE_READ;
			call_close |= test_bit(NFS_O_RDONLY_STATE, &state->flags);
			call_close |= test_bit(NFS_O_RDWR_STATE, &state->flags);
		}
		if (state->n_wronly == 0) {
			newstate &= ~FMODE_WRITE;
			call_close |= test_bit(NFS_O_WRONLY_STATE, &state->flags);
			call_close |= test_bit(NFS_O_RDWR_STATE, &state->flags);
		}
		if (newstate == 0)
			clear_bit(NFS_DELEGATED_STATE, &state->flags);
	}
	nfs4_state_set_mode_locked(state, newstate);
	spin_unlock(&owner->so_lock);

	if (!call_close) {
		nfs4_put_open_state(state);
		nfs4_put_state_owner(owner);
	} else
		nfs4_do_close(state, gfp_mask, wait);
}

void nfs4_close_state(struct nfs4_state *state, fmode_t fmode)
{
	__nfs4_close(state, fmode, GFP_NOFS, 0);
}

void nfs4_close_sync(struct nfs4_state *state, fmode_t fmode)
{
	__nfs4_close(state, fmode, GFP_KERNEL, 1);
}

/*
 * Search the state->lock_states for an existing lock_owner
 * that is compatible with either of the given owners.
 * If the second is non-zero, then the first refers to a Posix-lock
 * owner (current->files) and the second refers to a flock/OFD
 * owner (struct file*).  In that case, prefer a match for the first
 * owner.
 * If both sorts of locks are held on the one file we cannot know
 * which stateid was intended to be used, so a "correct" choice cannot
 * be made.  Failing that, a "consistent" choice is preferable.  The
 * consistent choice we make is to prefer the first owner, that of a
 * Posix lock.
 */
static struct nfs4_lock_state *
__nfs4_find_lock_state(struct nfs4_state *state,
		       fl_owner_t fl_owner, fl_owner_t fl_owner2)
{
	struct nfs4_lock_state *pos, *ret = NULL;
	list_for_each_entry(pos, &state->lock_states, ls_locks) {
		if (pos->ls_owner == fl_owner) {
			ret = pos;
			break;
		}
		if (pos->ls_owner == fl_owner2)
			ret = pos;
	}
	if (ret)
		refcount_inc(&ret->ls_count);
	return ret;
}

/*
 * Return a compatible lock_state. If no initialized lock_state structure
 * exists, return an uninitialized one.
 *
 */
static struct nfs4_lock_state *nfs4_alloc_lock_state(struct nfs4_state *state, fl_owner_t fl_owner)
{
	struct nfs4_lock_state *lsp;
	struct nfs_server *server = state->owner->so_server;

	lsp = kzalloc(sizeof(*lsp), GFP_NOFS);
	if (lsp == NULL)
		return NULL;
	nfs4_init_seqid_counter(&lsp->ls_seqid);
	refcount_set(&lsp->ls_count, 1);
	lsp->ls_state = state;
	lsp->ls_owner = fl_owner;
	lsp->ls_seqid.owner_id = ida_simple_get(&server->lockowner_id, 0, 0, GFP_NOFS);
	if (lsp->ls_seqid.owner_id < 0)
		goto out_free;
	INIT_LIST_HEAD(&lsp->ls_locks);
	return lsp;
out_free:
	kfree(lsp);
	return NULL;
}

void nfs4_free_lock_state(struct nfs_server *server, struct nfs4_lock_state *lsp)
{
	ida_simple_remove(&server->lockowner_id, lsp->ls_seqid.owner_id);
	nfs4_destroy_seqid_counter(&lsp->ls_seqid);
	kfree(lsp);
}

/*
 * Return a compatible lock_state. If no initialized lock_state structure
 * exists, return an uninitialized one.
 *
 */
static struct nfs4_lock_state *nfs4_get_lock_state(struct nfs4_state *state, fl_owner_t owner)
{
	struct nfs4_lock_state *lsp, *new = NULL;
	
	for(;;) {
		spin_lock(&state->state_lock);
		lsp = __nfs4_find_lock_state(state, owner, NULL);
		if (lsp != NULL)
			break;
		if (new != NULL) {
			list_add(&new->ls_locks, &state->lock_states);
			set_bit(LK_STATE_IN_USE, &state->flags);
			lsp = new;
			new = NULL;
			break;
		}
		spin_unlock(&state->state_lock);
		new = nfs4_alloc_lock_state(state, owner);
		if (new == NULL)
			return NULL;
	}
	spin_unlock(&state->state_lock);
	if (new != NULL)
		nfs4_free_lock_state(state->owner->so_server, new);
	return lsp;
}

/*
 * Release reference to lock_state, and free it if we see that
 * it is no longer in use
 */
void nfs4_put_lock_state(struct nfs4_lock_state *lsp)
{
	struct nfs_server *server;
	struct nfs4_state *state;

	if (lsp == NULL)
		return;
	state = lsp->ls_state;
	if (!refcount_dec_and_lock(&lsp->ls_count, &state->state_lock))
		return;
	list_del(&lsp->ls_locks);
	if (list_empty(&state->lock_states))
		clear_bit(LK_STATE_IN_USE, &state->flags);
	spin_unlock(&state->state_lock);
	server = state->owner->so_server;
	if (test_bit(NFS_LOCK_INITIALIZED, &lsp->ls_flags)) {
		struct nfs_client *clp = server->nfs_client;

		clp->cl_mvops->free_lock_state(server, lsp);
	} else
		nfs4_free_lock_state(server, lsp);
}

static void nfs4_fl_copy_lock(struct file_lock *dst, struct file_lock *src)
{
	struct nfs4_lock_state *lsp = src->fl_u.nfs4_fl.owner;

	dst->fl_u.nfs4_fl.owner = lsp;
	refcount_inc(&lsp->ls_count);
}

static void nfs4_fl_release_lock(struct file_lock *fl)
{
	nfs4_put_lock_state(fl->fl_u.nfs4_fl.owner);
}

static const struct file_lock_operations nfs4_fl_lock_ops = {
	.fl_copy_lock = nfs4_fl_copy_lock,
	.fl_release_private = nfs4_fl_release_lock,
};

int nfs4_set_lock_state(struct nfs4_state *state, struct file_lock *fl)
{
	struct nfs4_lock_state *lsp;

	if (fl->fl_ops != NULL)
		return 0;
	lsp = nfs4_get_lock_state(state, fl->fl_owner);
	if (lsp == NULL)
		return -ENOMEM;
	fl->fl_u.nfs4_fl.owner = lsp;
	fl->fl_ops = &nfs4_fl_lock_ops;
	return 0;
}

static int nfs4_copy_lock_stateid(nfs4_stateid *dst,
		struct nfs4_state *state,
		const struct nfs_lock_context *l_ctx)
{
	struct nfs4_lock_state *lsp;
	fl_owner_t fl_owner, fl_flock_owner;
	int ret = -ENOENT;

	if (l_ctx == NULL)
		goto out;

	if (test_bit(LK_STATE_IN_USE, &state->flags) == 0)
		goto out;

	fl_owner = l_ctx->lockowner;
	fl_flock_owner = l_ctx->open_context->flock_owner;

	spin_lock(&state->state_lock);
	lsp = __nfs4_find_lock_state(state, fl_owner, fl_flock_owner);
	if (lsp && test_bit(NFS_LOCK_LOST, &lsp->ls_flags))
		ret = -EIO;
	else if (lsp != NULL && test_bit(NFS_LOCK_INITIALIZED, &lsp->ls_flags) != 0) {
		nfs4_stateid_copy(dst, &lsp->ls_stateid);
		ret = 0;
	}
	spin_unlock(&state->state_lock);
	nfs4_put_lock_state(lsp);
out:
	return ret;
}

bool nfs4_refresh_open_stateid(nfs4_stateid *dst, struct nfs4_state *state)
<<<<<<< HEAD
{
	bool ret;
	int seq;

	do {
		ret = false;
		seq = read_seqbegin(&state->seqlock);
		if (nfs4_state_match_open_stateid_other(state, dst)) {
			dst->seqid = state->open_stateid.seqid;
			ret = true;
		}
	} while (read_seqretry(&state->seqlock, seq));
	return ret;
}

bool nfs4_copy_open_stateid(nfs4_stateid *dst, struct nfs4_state *state)
{
	bool ret;
=======
{
	bool ret;
	int seq;

	do {
		ret = false;
		seq = read_seqbegin(&state->seqlock);
		if (nfs4_state_match_open_stateid_other(state, dst)) {
			dst->seqid = state->open_stateid.seqid;
			ret = true;
		}
	} while (read_seqretry(&state->seqlock, seq));
	return ret;
}

bool nfs4_copy_open_stateid(nfs4_stateid *dst, struct nfs4_state *state)
{
	bool ret;
>>>>>>> 661e50bc
	const nfs4_stateid *src;
	int seq;

	do {
		ret = false;
		src = &zero_stateid;
		seq = read_seqbegin(&state->seqlock);
		if (test_bit(NFS_OPEN_STATE, &state->flags)) {
			src = &state->open_stateid;
			ret = true;
		}
		nfs4_stateid_copy(dst, src);
	} while (read_seqretry(&state->seqlock, seq));
	return ret;
}

/*
 * Byte-range lock aware utility to initialize the stateid of read/write
 * requests.
 */
int nfs4_select_rw_stateid(struct nfs4_state *state,
		fmode_t fmode, const struct nfs_lock_context *l_ctx,
		nfs4_stateid *dst, struct rpc_cred **cred)
{
	int ret;

	if (!nfs4_valid_open_stateid(state))
		return -EIO;
	if (cred != NULL)
		*cred = NULL;
	ret = nfs4_copy_lock_stateid(dst, state, l_ctx);
	if (ret == -EIO)
		/* A lost lock - don't even consider delegations */
		goto out;
	/* returns true if delegation stateid found and copied */
	if (nfs4_copy_delegation_stateid(state->inode, fmode, dst, cred)) {
		ret = 0;
		goto out;
	}
	if (ret != -ENOENT)
		/* nfs4_copy_delegation_stateid() didn't over-write
		 * dst, so it still has the lock stateid which we now
		 * choose to use.
		 */
		goto out;
	nfs4_copy_open_stateid(dst, state);
	ret = 0;
out:
	if (nfs_server_capable(state->inode, NFS_CAP_STATEID_NFSV41))
		dst->seqid = 0;
	return ret;
}

struct nfs_seqid *nfs_alloc_seqid(struct nfs_seqid_counter *counter, gfp_t gfp_mask)
{
	struct nfs_seqid *new;

	new = kmalloc(sizeof(*new), gfp_mask);
	if (new == NULL)
		return ERR_PTR(-ENOMEM);
	new->sequence = counter;
	INIT_LIST_HEAD(&new->list);
	new->task = NULL;
	return new;
}

void nfs_release_seqid(struct nfs_seqid *seqid)
{
	struct nfs_seqid_counter *sequence;

	if (seqid == NULL || list_empty(&seqid->list))
		return;
	sequence = seqid->sequence;
	spin_lock(&sequence->lock);
	list_del_init(&seqid->list);
	if (!list_empty(&sequence->list)) {
		struct nfs_seqid *next;

		next = list_first_entry(&sequence->list,
				struct nfs_seqid, list);
		rpc_wake_up_queued_task(&sequence->wait, next->task);
	}
	spin_unlock(&sequence->lock);
}

void nfs_free_seqid(struct nfs_seqid *seqid)
{
	nfs_release_seqid(seqid);
	kfree(seqid);
}

/*
 * Increment the seqid if the OPEN/OPEN_DOWNGRADE/CLOSE succeeded, or
 * failed with a seqid incrementing error -
 * see comments nfs4.h:seqid_mutating_error()
 */
static void nfs_increment_seqid(int status, struct nfs_seqid *seqid)
{
	switch (status) {
		case 0:
			break;
		case -NFS4ERR_BAD_SEQID:
			if (seqid->sequence->flags & NFS_SEQID_CONFIRMED)
				return;
			pr_warn_ratelimited("NFS: v4 server returned a bad"
					" sequence-id error on an"
					" unconfirmed sequence %p!\n",
					seqid->sequence);
		case -NFS4ERR_STALE_CLIENTID:
		case -NFS4ERR_STALE_STATEID:
		case -NFS4ERR_BAD_STATEID:
		case -NFS4ERR_BADXDR:
		case -NFS4ERR_RESOURCE:
		case -NFS4ERR_NOFILEHANDLE:
		case -NFS4ERR_MOVED:
			/* Non-seqid mutating errors */
			return;
	};
	/*
	 * Note: no locking needed as we are guaranteed to be first
	 * on the sequence list
	 */
	seqid->sequence->counter++;
}

void nfs_increment_open_seqid(int status, struct nfs_seqid *seqid)
{
	struct nfs4_state_owner *sp;

	if (seqid == NULL)
		return;

	sp = container_of(seqid->sequence, struct nfs4_state_owner, so_seqid);
	if (status == -NFS4ERR_BAD_SEQID)
		nfs4_reset_state_owner(sp);
	if (!nfs4_has_session(sp->so_server->nfs_client))
		nfs_increment_seqid(status, seqid);
}

/*
 * Increment the seqid if the LOCK/LOCKU succeeded, or
 * failed with a seqid incrementing error -
 * see comments nfs4.h:seqid_mutating_error()
 */
void nfs_increment_lock_seqid(int status, struct nfs_seqid *seqid)
{
	if (seqid != NULL)
		nfs_increment_seqid(status, seqid);
}

int nfs_wait_on_sequence(struct nfs_seqid *seqid, struct rpc_task *task)
{
	struct nfs_seqid_counter *sequence;
	int status = 0;

	if (seqid == NULL)
		goto out;
	sequence = seqid->sequence;
	spin_lock(&sequence->lock);
	seqid->task = task;
	if (list_empty(&seqid->list))
		list_add_tail(&seqid->list, &sequence->list);
	if (list_first_entry(&sequence->list, struct nfs_seqid, list) == seqid)
		goto unlock;
	rpc_sleep_on(&sequence->wait, task, NULL);
	status = -EAGAIN;
unlock:
	spin_unlock(&sequence->lock);
out:
	return status;
}

static int nfs4_run_state_manager(void *);

static void nfs4_clear_state_manager_bit(struct nfs_client *clp)
{
	smp_mb__before_atomic();
	clear_bit(NFS4CLNT_MANAGER_RUNNING, &clp->cl_state);
	smp_mb__after_atomic();
	wake_up_bit(&clp->cl_state, NFS4CLNT_MANAGER_RUNNING);
	rpc_wake_up(&clp->cl_rpcwaitq);
}

/*
 * Schedule the nfs_client asynchronous state management routine
 */
void nfs4_schedule_state_manager(struct nfs_client *clp)
{
	struct task_struct *task;
	char buf[INET6_ADDRSTRLEN + sizeof("-manager") + 1];

	if (test_and_set_bit(NFS4CLNT_MANAGER_RUNNING, &clp->cl_state) != 0)
		return;
	__module_get(THIS_MODULE);
	refcount_inc(&clp->cl_count);

	/* The rcu_read_lock() is not strictly necessary, as the state
	 * manager is the only thread that ever changes the rpc_xprt
	 * after it's initialized.  At this point, we're single threaded. */
	rcu_read_lock();
	snprintf(buf, sizeof(buf), "%s-manager",
			rpc_peeraddr2str(clp->cl_rpcclient, RPC_DISPLAY_ADDR));
	rcu_read_unlock();
	task = kthread_run(nfs4_run_state_manager, clp, "%s", buf);
	if (IS_ERR(task)) {
		printk(KERN_ERR "%s: kthread_run: %ld\n",
			__func__, PTR_ERR(task));
		nfs4_clear_state_manager_bit(clp);
		nfs_put_client(clp);
		module_put(THIS_MODULE);
	}
}

/*
 * Schedule a lease recovery attempt
 */
void nfs4_schedule_lease_recovery(struct nfs_client *clp)
{
	if (!clp)
		return;
	if (!test_bit(NFS4CLNT_LEASE_EXPIRED, &clp->cl_state))
		set_bit(NFS4CLNT_CHECK_LEASE, &clp->cl_state);
	dprintk("%s: scheduling lease recovery for server %s\n", __func__,
			clp->cl_hostname);
	nfs4_schedule_state_manager(clp);
}
EXPORT_SYMBOL_GPL(nfs4_schedule_lease_recovery);

/**
 * nfs4_schedule_migration_recovery - trigger migration recovery
 *
 * @server: FSID that is migrating
 *
 * Returns zero if recovery has started, otherwise a negative NFS4ERR
 * value is returned.
 */
int nfs4_schedule_migration_recovery(const struct nfs_server *server)
{
	struct nfs_client *clp = server->nfs_client;

	if (server->fh_expire_type != NFS4_FH_PERSISTENT) {
		pr_err("NFS: volatile file handles not supported (server %s)\n",
				clp->cl_hostname);
		return -NFS4ERR_IO;
	}

	if (test_bit(NFS_MIG_FAILED, &server->mig_status))
		return -NFS4ERR_IO;

	dprintk("%s: scheduling migration recovery for (%llx:%llx) on %s\n",
			__func__,
			(unsigned long long)server->fsid.major,
			(unsigned long long)server->fsid.minor,
			clp->cl_hostname);

	set_bit(NFS_MIG_IN_TRANSITION,
			&((struct nfs_server *)server)->mig_status);
	set_bit(NFS4CLNT_MOVED, &clp->cl_state);

	nfs4_schedule_state_manager(clp);
	return 0;
}
EXPORT_SYMBOL_GPL(nfs4_schedule_migration_recovery);

/**
 * nfs4_schedule_lease_moved_recovery - start lease-moved recovery
 *
 * @clp: server to check for moved leases
 *
 */
void nfs4_schedule_lease_moved_recovery(struct nfs_client *clp)
{
	dprintk("%s: scheduling lease-moved recovery for client ID %llx on %s\n",
		__func__, clp->cl_clientid, clp->cl_hostname);

	set_bit(NFS4CLNT_LEASE_MOVED, &clp->cl_state);
	nfs4_schedule_state_manager(clp);
}
EXPORT_SYMBOL_GPL(nfs4_schedule_lease_moved_recovery);

int nfs4_wait_clnt_recover(struct nfs_client *clp)
{
	int res;

	might_sleep();

	refcount_inc(&clp->cl_count);
	res = wait_on_bit_action(&clp->cl_state, NFS4CLNT_MANAGER_RUNNING,
				 nfs_wait_bit_killable, TASK_KILLABLE);
	if (res)
		goto out;
	if (clp->cl_cons_state < 0)
		res = clp->cl_cons_state;
out:
	nfs_put_client(clp);
	return res;
}

int nfs4_client_recover_expired_lease(struct nfs_client *clp)
{
	unsigned int loop;
	int ret;

	for (loop = NFS4_MAX_LOOP_ON_RECOVER; loop != 0; loop--) {
		ret = nfs4_wait_clnt_recover(clp);
		if (ret != 0)
			break;
		if (!test_bit(NFS4CLNT_LEASE_EXPIRED, &clp->cl_state) &&
		    !test_bit(NFS4CLNT_CHECK_LEASE,&clp->cl_state))
			break;
		nfs4_schedule_state_manager(clp);
		ret = -EIO;
	}
	return ret;
}

/*
 * nfs40_handle_cb_pathdown - return all delegations after NFS4ERR_CB_PATH_DOWN
 * @clp: client to process
 *
 * Set the NFS4CLNT_LEASE_EXPIRED state in order to force a
 * resend of the SETCLIENTID and hence re-establish the
 * callback channel. Then return all existing delegations.
 */
static void nfs40_handle_cb_pathdown(struct nfs_client *clp)
{
	set_bit(NFS4CLNT_LEASE_EXPIRED, &clp->cl_state);
	nfs_expire_all_delegations(clp);
	dprintk("%s: handling CB_PATHDOWN recovery for server %s\n", __func__,
			clp->cl_hostname);
}

void nfs4_schedule_path_down_recovery(struct nfs_client *clp)
{
	nfs40_handle_cb_pathdown(clp);
	nfs4_schedule_state_manager(clp);
}

static int nfs4_state_mark_reclaim_reboot(struct nfs_client *clp, struct nfs4_state *state)
{

	if (!nfs4_valid_open_stateid(state))
		return 0;
	set_bit(NFS_STATE_RECLAIM_REBOOT, &state->flags);
	/* Don't recover state that expired before the reboot */
	if (test_bit(NFS_STATE_RECLAIM_NOGRACE, &state->flags)) {
		clear_bit(NFS_STATE_RECLAIM_REBOOT, &state->flags);
		return 0;
	}
	set_bit(NFS_OWNER_RECLAIM_REBOOT, &state->owner->so_flags);
	set_bit(NFS4CLNT_RECLAIM_REBOOT, &clp->cl_state);
	return 1;
}

int nfs4_state_mark_reclaim_nograce(struct nfs_client *clp, struct nfs4_state *state)
{
	if (!nfs4_valid_open_stateid(state))
		return 0;
	set_bit(NFS_STATE_RECLAIM_NOGRACE, &state->flags);
	clear_bit(NFS_STATE_RECLAIM_REBOOT, &state->flags);
	set_bit(NFS_OWNER_RECLAIM_NOGRACE, &state->owner->so_flags);
	set_bit(NFS4CLNT_RECLAIM_NOGRACE, &clp->cl_state);
	return 1;
}

int nfs4_schedule_stateid_recovery(const struct nfs_server *server, struct nfs4_state *state)
{
	struct nfs_client *clp = server->nfs_client;

	if (!nfs4_state_mark_reclaim_nograce(clp, state))
		return -EBADF;
	dprintk("%s: scheduling stateid recovery for server %s\n", __func__,
			clp->cl_hostname);
	nfs4_schedule_state_manager(clp);
	return 0;
}
EXPORT_SYMBOL_GPL(nfs4_schedule_stateid_recovery);

static struct nfs4_lock_state *
nfs_state_find_lock_state_by_stateid(struct nfs4_state *state,
		const nfs4_stateid *stateid)
{
	struct nfs4_lock_state *pos;

	list_for_each_entry(pos, &state->lock_states, ls_locks) {
		if (!test_bit(NFS_LOCK_INITIALIZED, &pos->ls_flags))
			continue;
		if (nfs4_stateid_match_other(&pos->ls_stateid, stateid))
			return pos;
	}
	return NULL;
}

static bool nfs_state_lock_state_matches_stateid(struct nfs4_state *state,
		const nfs4_stateid *stateid)
{
	bool found = false;

	if (test_bit(LK_STATE_IN_USE, &state->flags)) {
		spin_lock(&state->state_lock);
		if (nfs_state_find_lock_state_by_stateid(state, stateid))
			found = true;
		spin_unlock(&state->state_lock);
	}
	return found;
}

void nfs_inode_find_state_and_recover(struct inode *inode,
		const nfs4_stateid *stateid)
{
	struct nfs_client *clp = NFS_SERVER(inode)->nfs_client;
	struct nfs_inode *nfsi = NFS_I(inode);
	struct nfs_open_context *ctx;
	struct nfs4_state *state;
	bool found = false;

	spin_lock(&inode->i_lock);
	list_for_each_entry(ctx, &nfsi->open_files, list) {
		state = ctx->state;
		if (state == NULL)
			continue;
		if (nfs4_stateid_match_other(&state->stateid, stateid) &&
		    nfs4_state_mark_reclaim_nograce(clp, state)) {
			found = true;
			continue;
		}
		if (nfs4_stateid_match_other(&state->open_stateid, stateid) &&
		    nfs4_state_mark_reclaim_nograce(clp, state)) {
			found = true;
			continue;
		}
		if (nfs_state_lock_state_matches_stateid(state, stateid) &&
		    nfs4_state_mark_reclaim_nograce(clp, state))
			found = true;
	}
	spin_unlock(&inode->i_lock);

	nfs_inode_find_delegation_state_and_recover(inode, stateid);
	if (found)
		nfs4_schedule_state_manager(clp);
}

static void nfs4_state_mark_open_context_bad(struct nfs4_state *state)
{
	struct inode *inode = state->inode;
	struct nfs_inode *nfsi = NFS_I(inode);
	struct nfs_open_context *ctx;

	spin_lock(&inode->i_lock);
	list_for_each_entry(ctx, &nfsi->open_files, list) {
		if (ctx->state != state)
			continue;
		set_bit(NFS_CONTEXT_BAD, &ctx->flags);
	}
	spin_unlock(&inode->i_lock);
}

static void nfs4_state_mark_recovery_failed(struct nfs4_state *state, int error)
{
	set_bit(NFS_STATE_RECOVERY_FAILED, &state->flags);
	nfs4_state_mark_open_context_bad(state);
}


static int nfs4_reclaim_locks(struct nfs4_state *state, const struct nfs4_state_recovery_ops *ops)
{
	struct inode *inode = state->inode;
	struct nfs_inode *nfsi = NFS_I(inode);
	struct file_lock *fl;
	struct nfs4_lock_state *lsp;
	int status = 0;
	struct file_lock_context *flctx = inode->i_flctx;
	struct list_head *list;

	if (flctx == NULL)
		return 0;

	list = &flctx->flc_posix;

	/* Guard against delegation returns and new lock/unlock calls */
	down_write(&nfsi->rwsem);
	spin_lock(&flctx->flc_lock);
restart:
	list_for_each_entry(fl, list, fl_list) {
		if (nfs_file_open_context(fl->fl_file)->state != state)
			continue;
		spin_unlock(&flctx->flc_lock);
		status = ops->recover_lock(state, fl);
		switch (status) {
		case 0:
			break;
		case -ESTALE:
		case -NFS4ERR_ADMIN_REVOKED:
		case -NFS4ERR_STALE_STATEID:
		case -NFS4ERR_BAD_STATEID:
		case -NFS4ERR_EXPIRED:
		case -NFS4ERR_NO_GRACE:
		case -NFS4ERR_STALE_CLIENTID:
		case -NFS4ERR_BADSESSION:
		case -NFS4ERR_BADSLOT:
		case -NFS4ERR_BAD_HIGH_SLOT:
		case -NFS4ERR_CONN_NOT_BOUND_TO_SESSION:
			goto out;
		default:
			pr_err("NFS: %s: unhandled error %d\n",
					__func__, status);
		case -ENOMEM:
		case -NFS4ERR_DENIED:
		case -NFS4ERR_RECLAIM_BAD:
		case -NFS4ERR_RECLAIM_CONFLICT:
			lsp = fl->fl_u.nfs4_fl.owner;
			if (lsp)
				set_bit(NFS_LOCK_LOST, &lsp->ls_flags);
			status = 0;
		}
		spin_lock(&flctx->flc_lock);
	}
	if (list == &flctx->flc_posix) {
		list = &flctx->flc_flock;
		goto restart;
	}
	spin_unlock(&flctx->flc_lock);
out:
	up_write(&nfsi->rwsem);
	return status;
}

static int nfs4_reclaim_open_state(struct nfs4_state_owner *sp, const struct nfs4_state_recovery_ops *ops)
{
	struct nfs4_state *state;
	struct nfs4_lock_state *lock;
	int status = 0;

	/* Note: we rely on the sp->so_states list being ordered 
	 * so that we always reclaim open(O_RDWR) and/or open(O_WRITE)
	 * states first.
	 * This is needed to ensure that the server won't give us any
	 * read delegations that we have to return if, say, we are
	 * recovering after a network partition or a reboot from a
	 * server that doesn't support a grace period.
	 */
	spin_lock(&sp->so_lock);
	raw_write_seqcount_begin(&sp->so_reclaim_seqcount);
restart:
	list_for_each_entry(state, &sp->so_states, open_states) {
		if (!test_and_clear_bit(ops->state_flag_bit, &state->flags))
			continue;
		if (!nfs4_valid_open_stateid(state))
			continue;
		if (state->state == 0)
			continue;
		atomic_inc(&state->count);
		spin_unlock(&sp->so_lock);
		status = ops->recover_open(sp, state);
		if (status >= 0) {
			status = nfs4_reclaim_locks(state, ops);
			if (status >= 0) {
				if (!test_bit(NFS_DELEGATED_STATE, &state->flags)) {
					spin_lock(&state->state_lock);
					list_for_each_entry(lock, &state->lock_states, ls_locks) {
						if (!test_bit(NFS_LOCK_INITIALIZED, &lock->ls_flags))
							pr_warn_ratelimited("NFS: "
									    "%s: Lock reclaim "
									    "failed!\n", __func__);
					}
					spin_unlock(&state->state_lock);
				}
				clear_bit(NFS_STATE_RECLAIM_NOGRACE,
					&state->flags);
				nfs4_put_open_state(state);
				spin_lock(&sp->so_lock);
				goto restart;
			}
		}
		switch (status) {
			default:
				printk(KERN_ERR "NFS: %s: unhandled error %d\n",
					__func__, status);
			case -ENOENT:
			case -ENOMEM:
			case -EACCES:
			case -EROFS:
			case -EIO:
			case -ESTALE:
				/* Open state on this file cannot be recovered */
				nfs4_state_mark_recovery_failed(state, status);
				break;
			case -EAGAIN:
				ssleep(1);
			case -NFS4ERR_ADMIN_REVOKED:
			case -NFS4ERR_STALE_STATEID:
			case -NFS4ERR_OLD_STATEID:
			case -NFS4ERR_BAD_STATEID:
			case -NFS4ERR_RECLAIM_BAD:
			case -NFS4ERR_RECLAIM_CONFLICT:
				nfs4_state_mark_reclaim_nograce(sp->so_server->nfs_client, state);
				break;
			case -NFS4ERR_EXPIRED:
			case -NFS4ERR_NO_GRACE:
				nfs4_state_mark_reclaim_nograce(sp->so_server->nfs_client, state);
			case -NFS4ERR_STALE_CLIENTID:
			case -NFS4ERR_BADSESSION:
			case -NFS4ERR_BADSLOT:
			case -NFS4ERR_BAD_HIGH_SLOT:
			case -NFS4ERR_CONN_NOT_BOUND_TO_SESSION:
				goto out_err;
		}
		nfs4_put_open_state(state);
		spin_lock(&sp->so_lock);
		goto restart;
	}
	raw_write_seqcount_end(&sp->so_reclaim_seqcount);
	spin_unlock(&sp->so_lock);
	return 0;
out_err:
	nfs4_put_open_state(state);
	spin_lock(&sp->so_lock);
	raw_write_seqcount_end(&sp->so_reclaim_seqcount);
	spin_unlock(&sp->so_lock);
	return status;
}

static void nfs4_clear_open_state(struct nfs4_state *state)
{
	struct nfs4_lock_state *lock;

	clear_bit(NFS_DELEGATED_STATE, &state->flags);
	clear_bit(NFS_O_RDONLY_STATE, &state->flags);
	clear_bit(NFS_O_WRONLY_STATE, &state->flags);
	clear_bit(NFS_O_RDWR_STATE, &state->flags);
	spin_lock(&state->state_lock);
	list_for_each_entry(lock, &state->lock_states, ls_locks) {
		lock->ls_seqid.flags = 0;
		clear_bit(NFS_LOCK_INITIALIZED, &lock->ls_flags);
	}
	spin_unlock(&state->state_lock);
}

static void nfs4_reset_seqids(struct nfs_server *server,
	int (*mark_reclaim)(struct nfs_client *clp, struct nfs4_state *state))
{
	struct nfs_client *clp = server->nfs_client;
	struct nfs4_state_owner *sp;
	struct rb_node *pos;
	struct nfs4_state *state;

	spin_lock(&clp->cl_lock);
	for (pos = rb_first(&server->state_owners);
	     pos != NULL;
	     pos = rb_next(pos)) {
		sp = rb_entry(pos, struct nfs4_state_owner, so_server_node);
		sp->so_seqid.flags = 0;
		spin_lock(&sp->so_lock);
		list_for_each_entry(state, &sp->so_states, open_states) {
			if (mark_reclaim(clp, state))
				nfs4_clear_open_state(state);
		}
		spin_unlock(&sp->so_lock);
	}
	spin_unlock(&clp->cl_lock);
}

static void nfs4_state_mark_reclaim_helper(struct nfs_client *clp,
	int (*mark_reclaim)(struct nfs_client *clp, struct nfs4_state *state))
{
	struct nfs_server *server;

	rcu_read_lock();
	list_for_each_entry_rcu(server, &clp->cl_superblocks, client_link)
		nfs4_reset_seqids(server, mark_reclaim);
	rcu_read_unlock();
}

static void nfs4_state_start_reclaim_reboot(struct nfs_client *clp)
{
	/* Mark all delegations for reclaim */
	nfs_delegation_mark_reclaim(clp);
	nfs4_state_mark_reclaim_helper(clp, nfs4_state_mark_reclaim_reboot);
}

static int nfs4_reclaim_complete(struct nfs_client *clp,
				 const struct nfs4_state_recovery_ops *ops,
				 struct rpc_cred *cred)
{
	/* Notify the server we're done reclaiming our state */
	if (ops->reclaim_complete)
		return ops->reclaim_complete(clp, cred);
	return 0;
}

static void nfs4_clear_reclaim_server(struct nfs_server *server)
{
	struct nfs_client *clp = server->nfs_client;
	struct nfs4_state_owner *sp;
	struct rb_node *pos;
	struct nfs4_state *state;

	spin_lock(&clp->cl_lock);
	for (pos = rb_first(&server->state_owners);
	     pos != NULL;
	     pos = rb_next(pos)) {
		sp = rb_entry(pos, struct nfs4_state_owner, so_server_node);
		spin_lock(&sp->so_lock);
		list_for_each_entry(state, &sp->so_states, open_states) {
			if (!test_and_clear_bit(NFS_STATE_RECLAIM_REBOOT,
						&state->flags))
				continue;
			nfs4_state_mark_reclaim_nograce(clp, state);
		}
		spin_unlock(&sp->so_lock);
	}
	spin_unlock(&clp->cl_lock);
}

static int nfs4_state_clear_reclaim_reboot(struct nfs_client *clp)
{
	struct nfs_server *server;

	if (!test_and_clear_bit(NFS4CLNT_RECLAIM_REBOOT, &clp->cl_state))
		return 0;

	rcu_read_lock();
	list_for_each_entry_rcu(server, &clp->cl_superblocks, client_link)
		nfs4_clear_reclaim_server(server);
	rcu_read_unlock();

	nfs_delegation_reap_unclaimed(clp);
	return 1;
}

static void nfs4_state_end_reclaim_reboot(struct nfs_client *clp)
{
	const struct nfs4_state_recovery_ops *ops;
	struct rpc_cred *cred;
	int err;

	if (!nfs4_state_clear_reclaim_reboot(clp))
		return;
	ops = clp->cl_mvops->reboot_recovery_ops;
	cred = nfs4_get_clid_cred(clp);
	err = nfs4_reclaim_complete(clp, ops, cred);
	put_rpccred(cred);
	if (err == -NFS4ERR_CONN_NOT_BOUND_TO_SESSION)
		set_bit(NFS4CLNT_RECLAIM_REBOOT, &clp->cl_state);
}

static void nfs4_state_start_reclaim_nograce(struct nfs_client *clp)
{
	nfs_mark_test_expired_all_delegations(clp);
	nfs4_state_mark_reclaim_helper(clp, nfs4_state_mark_reclaim_nograce);
}

static int nfs4_recovery_handle_error(struct nfs_client *clp, int error)
{
	switch (error) {
		case 0:
			break;
		case -NFS4ERR_CB_PATH_DOWN:
			nfs40_handle_cb_pathdown(clp);
			break;
		case -NFS4ERR_NO_GRACE:
			nfs4_state_end_reclaim_reboot(clp);
			break;
		case -NFS4ERR_STALE_CLIENTID:
			set_bit(NFS4CLNT_LEASE_EXPIRED, &clp->cl_state);
			nfs4_state_start_reclaim_reboot(clp);
			break;
		case -NFS4ERR_EXPIRED:
			set_bit(NFS4CLNT_LEASE_EXPIRED, &clp->cl_state);
			nfs4_state_start_reclaim_nograce(clp);
			break;
		case -NFS4ERR_BADSESSION:
		case -NFS4ERR_BADSLOT:
		case -NFS4ERR_BAD_HIGH_SLOT:
		case -NFS4ERR_DEADSESSION:
		case -NFS4ERR_SEQ_FALSE_RETRY:
		case -NFS4ERR_SEQ_MISORDERED:
			set_bit(NFS4CLNT_SESSION_RESET, &clp->cl_state);
			/* Zero session reset errors */
			break;
		case -NFS4ERR_CONN_NOT_BOUND_TO_SESSION:
			set_bit(NFS4CLNT_BIND_CONN_TO_SESSION, &clp->cl_state);
			break;
		default:
			dprintk("%s: failed to handle error %d for server %s\n",
					__func__, error, clp->cl_hostname);
			return error;
	}
	dprintk("%s: handled error %d for server %s\n", __func__, error,
			clp->cl_hostname);
	return 0;
}

static int nfs4_do_reclaim(struct nfs_client *clp, const struct nfs4_state_recovery_ops *ops)
{
	struct nfs4_state_owner *sp;
	struct nfs_server *server;
	struct rb_node *pos;
	int status = 0;

restart:
	rcu_read_lock();
	list_for_each_entry_rcu(server, &clp->cl_superblocks, client_link) {
		nfs4_purge_state_owners(server);
		spin_lock(&clp->cl_lock);
		for (pos = rb_first(&server->state_owners);
		     pos != NULL;
		     pos = rb_next(pos)) {
			sp = rb_entry(pos,
				struct nfs4_state_owner, so_server_node);
			if (!test_and_clear_bit(ops->owner_flag_bit,
							&sp->so_flags))
				continue;
			if (!atomic_inc_not_zero(&sp->so_count))
				continue;
			spin_unlock(&clp->cl_lock);
			rcu_read_unlock();

			status = nfs4_reclaim_open_state(sp, ops);
			if (status < 0) {
				set_bit(ops->owner_flag_bit, &sp->so_flags);
				nfs4_put_state_owner(sp);
				status = nfs4_recovery_handle_error(clp, status);
				return (status != 0) ? status : -EAGAIN;
			}

			nfs4_put_state_owner(sp);
			goto restart;
		}
		spin_unlock(&clp->cl_lock);
	}
	rcu_read_unlock();
	return 0;
}

static int nfs4_check_lease(struct nfs_client *clp)
{
	struct rpc_cred *cred;
	const struct nfs4_state_maintenance_ops *ops =
		clp->cl_mvops->state_renewal_ops;
	int status;

	/* Is the client already known to have an expired lease? */
	if (test_bit(NFS4CLNT_LEASE_EXPIRED, &clp->cl_state))
		return 0;
	spin_lock(&clp->cl_lock);
	cred = ops->get_state_renewal_cred_locked(clp);
	spin_unlock(&clp->cl_lock);
	if (cred == NULL) {
		cred = nfs4_get_clid_cred(clp);
		status = -ENOKEY;
		if (cred == NULL)
			goto out;
	}
	status = ops->renew_lease(clp, cred);
	put_rpccred(cred);
	if (status == -ETIMEDOUT) {
		set_bit(NFS4CLNT_CHECK_LEASE, &clp->cl_state);
		return 0;
	}
out:
	return nfs4_recovery_handle_error(clp, status);
}

/* Set NFS4CLNT_LEASE_EXPIRED and reclaim reboot state for all v4.0 errors
 * and for recoverable errors on EXCHANGE_ID for v4.1
 */
static int nfs4_handle_reclaim_lease_error(struct nfs_client *clp, int status)
{
	switch (status) {
	case -NFS4ERR_SEQ_MISORDERED:
		if (test_and_set_bit(NFS4CLNT_PURGE_STATE, &clp->cl_state))
			return -ESERVERFAULT;
		/* Lease confirmation error: retry after purging the lease */
		ssleep(1);
		clear_bit(NFS4CLNT_LEASE_CONFIRM, &clp->cl_state);
		break;
	case -NFS4ERR_STALE_CLIENTID:
		clear_bit(NFS4CLNT_LEASE_CONFIRM, &clp->cl_state);
		nfs4_state_start_reclaim_reboot(clp);
		break;
	case -NFS4ERR_CLID_INUSE:
		pr_err("NFS: Server %s reports our clientid is in use\n",
			clp->cl_hostname);
		nfs_mark_client_ready(clp, -EPERM);
		clear_bit(NFS4CLNT_LEASE_CONFIRM, &clp->cl_state);
		return -EPERM;
	case -EACCES:
	case -NFS4ERR_DELAY:
	case -ETIMEDOUT:
	case -EAGAIN:
		ssleep(1);
		break;

	case -NFS4ERR_MINOR_VERS_MISMATCH:
		if (clp->cl_cons_state == NFS_CS_SESSION_INITING)
			nfs_mark_client_ready(clp, -EPROTONOSUPPORT);
		dprintk("%s: exit with error %d for server %s\n",
				__func__, -EPROTONOSUPPORT, clp->cl_hostname);
		return -EPROTONOSUPPORT;
	case -NFS4ERR_NOT_SAME: /* FixMe: implement recovery
				 * in nfs4_exchange_id */
	default:
		dprintk("%s: exit with error %d for server %s\n", __func__,
				status, clp->cl_hostname);
		return status;
	}
	set_bit(NFS4CLNT_LEASE_EXPIRED, &clp->cl_state);
	dprintk("%s: handled error %d for server %s\n", __func__, status,
			clp->cl_hostname);
	return 0;
}

static int nfs4_establish_lease(struct nfs_client *clp)
{
	struct rpc_cred *cred;
	const struct nfs4_state_recovery_ops *ops =
		clp->cl_mvops->reboot_recovery_ops;
	int status;

	nfs4_begin_drain_session(clp);
	cred = nfs4_get_clid_cred(clp);
	if (cred == NULL)
		return -ENOENT;
	status = ops->establish_clid(clp, cred);
	put_rpccred(cred);
	if (status != 0)
		return status;
	pnfs_destroy_all_layouts(clp);
	return 0;
}

/*
 * Returns zero or a negative errno.  NFS4ERR values are converted
 * to local errno values.
 */
static int nfs4_reclaim_lease(struct nfs_client *clp)
{
	int status;

	status = nfs4_establish_lease(clp);
	if (status < 0)
		return nfs4_handle_reclaim_lease_error(clp, status);
	if (test_and_clear_bit(NFS4CLNT_SERVER_SCOPE_MISMATCH, &clp->cl_state))
		nfs4_state_start_reclaim_nograce(clp);
	if (!test_bit(NFS4CLNT_RECLAIM_NOGRACE, &clp->cl_state))
		set_bit(NFS4CLNT_RECLAIM_REBOOT, &clp->cl_state);
	clear_bit(NFS4CLNT_CHECK_LEASE, &clp->cl_state);
	clear_bit(NFS4CLNT_LEASE_EXPIRED, &clp->cl_state);
	return 0;
}

static int nfs4_purge_lease(struct nfs_client *clp)
{
	int status;

	status = nfs4_establish_lease(clp);
	if (status < 0)
		return nfs4_handle_reclaim_lease_error(clp, status);
	clear_bit(NFS4CLNT_PURGE_STATE, &clp->cl_state);
	set_bit(NFS4CLNT_LEASE_EXPIRED, &clp->cl_state);
	nfs4_state_start_reclaim_nograce(clp);
	return 0;
}

/*
 * Try remote migration of one FSID from a source server to a
 * destination server.  The source server provides a list of
 * potential destinations.
 *
 * Returns zero or a negative NFS4ERR status code.
 */
static int nfs4_try_migration(struct nfs_server *server, struct rpc_cred *cred)
{
	struct nfs_client *clp = server->nfs_client;
	struct nfs4_fs_locations *locations = NULL;
	struct inode *inode;
	struct page *page;
	int status, result;

	dprintk("--> %s: FSID %llx:%llx on \"%s\"\n", __func__,
			(unsigned long long)server->fsid.major,
			(unsigned long long)server->fsid.minor,
			clp->cl_hostname);

	result = 0;
	page = alloc_page(GFP_KERNEL);
	locations = kmalloc(sizeof(struct nfs4_fs_locations), GFP_KERNEL);
	if (page == NULL || locations == NULL) {
		dprintk("<-- %s: no memory\n", __func__);
		goto out;
	}

	inode = d_inode(server->super->s_root);
	result = nfs4_proc_get_locations(inode, locations, page, cred);
	if (result) {
		dprintk("<-- %s: failed to retrieve fs_locations: %d\n",
			__func__, result);
		goto out;
	}

	result = -NFS4ERR_NXIO;
	if (!(locations->fattr.valid & NFS_ATTR_FATTR_V4_LOCATIONS)) {
		dprintk("<-- %s: No fs_locations data, migration skipped\n",
			__func__);
		goto out;
	}

	nfs4_begin_drain_session(clp);

	status = nfs4_replace_transport(server, locations);
	if (status != 0) {
		dprintk("<-- %s: failed to replace transport: %d\n",
			__func__, status);
		goto out;
	}

	result = 0;
	dprintk("<-- %s: migration succeeded\n", __func__);

out:
	if (page != NULL)
		__free_page(page);
	kfree(locations);
	if (result) {
		pr_err("NFS: migration recovery failed (server %s)\n",
				clp->cl_hostname);
		set_bit(NFS_MIG_FAILED, &server->mig_status);
	}
	return result;
}

/*
 * Returns zero or a negative NFS4ERR status code.
 */
static int nfs4_handle_migration(struct nfs_client *clp)
{
	const struct nfs4_state_maintenance_ops *ops =
				clp->cl_mvops->state_renewal_ops;
	struct nfs_server *server;
	struct rpc_cred *cred;

	dprintk("%s: migration reported on \"%s\"\n", __func__,
			clp->cl_hostname);

	spin_lock(&clp->cl_lock);
	cred = ops->get_state_renewal_cred_locked(clp);
	spin_unlock(&clp->cl_lock);
	if (cred == NULL)
		return -NFS4ERR_NOENT;

	clp->cl_mig_gen++;
restart:
	rcu_read_lock();
	list_for_each_entry_rcu(server, &clp->cl_superblocks, client_link) {
		int status;

		if (server->mig_gen == clp->cl_mig_gen)
			continue;
		server->mig_gen = clp->cl_mig_gen;

		if (!test_and_clear_bit(NFS_MIG_IN_TRANSITION,
						&server->mig_status))
			continue;

		rcu_read_unlock();
		status = nfs4_try_migration(server, cred);
		if (status < 0) {
			put_rpccred(cred);
			return status;
		}
		goto restart;
	}
	rcu_read_unlock();
	put_rpccred(cred);
	return 0;
}

/*
 * Test each nfs_server on the clp's cl_superblocks list to see
 * if it's moved to another server.  Stop when the server no longer
 * returns NFS4ERR_LEASE_MOVED.
 */
static int nfs4_handle_lease_moved(struct nfs_client *clp)
{
	const struct nfs4_state_maintenance_ops *ops =
				clp->cl_mvops->state_renewal_ops;
	struct nfs_server *server;
	struct rpc_cred *cred;

	dprintk("%s: lease moved reported on \"%s\"\n", __func__,
			clp->cl_hostname);

	spin_lock(&clp->cl_lock);
	cred = ops->get_state_renewal_cred_locked(clp);
	spin_unlock(&clp->cl_lock);
	if (cred == NULL)
		return -NFS4ERR_NOENT;

	clp->cl_mig_gen++;
restart:
	rcu_read_lock();
	list_for_each_entry_rcu(server, &clp->cl_superblocks, client_link) {
		struct inode *inode;
		int status;

		if (server->mig_gen == clp->cl_mig_gen)
			continue;
		server->mig_gen = clp->cl_mig_gen;

		rcu_read_unlock();

		inode = d_inode(server->super->s_root);
		status = nfs4_proc_fsid_present(inode, cred);
		if (status != -NFS4ERR_MOVED)
			goto restart;	/* wasn't this one */
		if (nfs4_try_migration(server, cred) == -NFS4ERR_LEASE_MOVED)
			goto restart;	/* there are more */
		goto out;
	}
	rcu_read_unlock();

out:
	put_rpccred(cred);
	return 0;
}

/**
 * nfs4_discover_server_trunking - Detect server IP address trunking
 *
 * @clp: nfs_client under test
 * @result: OUT: found nfs_client, or clp
 *
 * Returns zero or a negative errno.  If zero is returned,
 * an nfs_client pointer is planted in "result".
 *
 * Note: since we are invoked in process context, and
 * not from inside the state manager, we cannot use
 * nfs4_handle_reclaim_lease_error().
 */
int nfs4_discover_server_trunking(struct nfs_client *clp,
				  struct nfs_client **result)
{
	const struct nfs4_state_recovery_ops *ops =
				clp->cl_mvops->reboot_recovery_ops;
	struct rpc_clnt *clnt;
	struct rpc_cred *cred;
	int i, status;

	dprintk("NFS: %s: testing '%s'\n", __func__, clp->cl_hostname);

	clnt = clp->cl_rpcclient;
	i = 0;

	mutex_lock(&nfs_clid_init_mutex);
again:
	status  = -ENOENT;
	cred = nfs4_get_clid_cred(clp);
	if (cred == NULL)
		goto out_unlock;

	status = ops->detect_trunking(clp, result, cred);
	put_rpccred(cred);
	switch (status) {
	case 0:
	case -EINTR:
	case -ERESTARTSYS:
		break;
	case -ETIMEDOUT:
		if (clnt->cl_softrtry)
			break;
	case -NFS4ERR_DELAY:
	case -EAGAIN:
		ssleep(1);
	case -NFS4ERR_STALE_CLIENTID:
		dprintk("NFS: %s after status %d, retrying\n",
			__func__, status);
		goto again;
	case -EACCES:
		if (i++ == 0) {
			nfs4_root_machine_cred(clp);
			goto again;
		}
		if (clnt->cl_auth->au_flavor == RPC_AUTH_UNIX)
			break;
	case -NFS4ERR_CLID_INUSE:
	case -NFS4ERR_WRONGSEC:
		/* No point in retrying if we already used RPC_AUTH_UNIX */
		if (clnt->cl_auth->au_flavor == RPC_AUTH_UNIX) {
			status = -EPERM;
			break;
		}
		clnt = rpc_clone_client_set_auth(clnt, RPC_AUTH_UNIX);
		if (IS_ERR(clnt)) {
			status = PTR_ERR(clnt);
			break;
		}
		/* Note: this is safe because we haven't yet marked the
		 * client as ready, so we are the only user of
		 * clp->cl_rpcclient
		 */
		clnt = xchg(&clp->cl_rpcclient, clnt);
		rpc_shutdown_client(clnt);
		clnt = clp->cl_rpcclient;
		goto again;

	case -NFS4ERR_MINOR_VERS_MISMATCH:
		status = -EPROTONOSUPPORT;
		break;

	case -EKEYEXPIRED:
	case -NFS4ERR_NOT_SAME: /* FixMe: implement recovery
				 * in nfs4_exchange_id */
		status = -EKEYEXPIRED;
		break;
	default:
		pr_warn("NFS: %s unhandled error %d. Exiting with error EIO\n",
				__func__, status);
		status = -EIO;
	}

out_unlock:
	mutex_unlock(&nfs_clid_init_mutex);
	dprintk("NFS: %s: status = %d\n", __func__, status);
	return status;
}

#ifdef CONFIG_NFS_V4_1
void nfs4_schedule_session_recovery(struct nfs4_session *session, int err)
{
	struct nfs_client *clp = session->clp;

	switch (err) {
	default:
		set_bit(NFS4CLNT_SESSION_RESET, &clp->cl_state);
		break;
	case -NFS4ERR_CONN_NOT_BOUND_TO_SESSION:
		set_bit(NFS4CLNT_BIND_CONN_TO_SESSION, &clp->cl_state);
	}
	nfs4_schedule_state_manager(clp);
}
EXPORT_SYMBOL_GPL(nfs4_schedule_session_recovery);

void nfs41_notify_server(struct nfs_client *clp)
{
	/* Use CHECK_LEASE to ping the server with a SEQUENCE */
	set_bit(NFS4CLNT_CHECK_LEASE, &clp->cl_state);
	nfs4_schedule_state_manager(clp);
}

static void nfs4_reset_all_state(struct nfs_client *clp)
{
	if (test_and_set_bit(NFS4CLNT_LEASE_EXPIRED, &clp->cl_state) == 0) {
		set_bit(NFS4CLNT_PURGE_STATE, &clp->cl_state);
		clear_bit(NFS4CLNT_LEASE_CONFIRM, &clp->cl_state);
		nfs4_state_start_reclaim_nograce(clp);
		dprintk("%s: scheduling reset of all state for server %s!\n",
				__func__, clp->cl_hostname);
		nfs4_schedule_state_manager(clp);
	}
}

static void nfs41_handle_server_reboot(struct nfs_client *clp)
{
	if (test_and_set_bit(NFS4CLNT_LEASE_EXPIRED, &clp->cl_state) == 0) {
		nfs4_state_start_reclaim_reboot(clp);
		dprintk("%s: server %s rebooted!\n", __func__,
				clp->cl_hostname);
		nfs4_schedule_state_manager(clp);
	}
}

static void nfs41_handle_all_state_revoked(struct nfs_client *clp)
{
	nfs4_reset_all_state(clp);
	dprintk("%s: state revoked on server %s\n", __func__, clp->cl_hostname);
}

static void nfs41_handle_some_state_revoked(struct nfs_client *clp)
{
	nfs4_state_start_reclaim_nograce(clp);
	nfs4_schedule_state_manager(clp);

	dprintk("%s: state revoked on server %s\n", __func__, clp->cl_hostname);
}

static void nfs41_handle_recallable_state_revoked(struct nfs_client *clp)
{
	/* FIXME: For now, we destroy all layouts. */
	pnfs_destroy_all_layouts(clp);
	/* FIXME: For now, we test all delegations+open state+locks. */
	nfs41_handle_some_state_revoked(clp);
	dprintk("%s: Recallable state revoked on server %s!\n", __func__,
			clp->cl_hostname);
}

static void nfs41_handle_backchannel_fault(struct nfs_client *clp)
{
	set_bit(NFS4CLNT_SESSION_RESET, &clp->cl_state);
	nfs4_schedule_state_manager(clp);

	dprintk("%s: server %s declared a backchannel fault\n", __func__,
			clp->cl_hostname);
}

static void nfs41_handle_cb_path_down(struct nfs_client *clp)
{
	if (test_and_set_bit(NFS4CLNT_BIND_CONN_TO_SESSION,
		&clp->cl_state) == 0)
		nfs4_schedule_state_manager(clp);
}

void nfs41_handle_sequence_flag_errors(struct nfs_client *clp, u32 flags,
		bool recovery)
{
	if (!flags)
		return;

	dprintk("%s: \"%s\" (client ID %llx) flags=0x%08x\n",
		__func__, clp->cl_hostname, clp->cl_clientid, flags);
	/*
	 * If we're called from the state manager thread, then assume we're
	 * already handling the RECLAIM_NEEDED and/or STATE_REVOKED.
	 * Those flags are expected to remain set until we're done
	 * recovering (see RFC5661, section 18.46.3).
	 */
	if (recovery)
		goto out_recovery;

	if (flags & SEQ4_STATUS_RESTART_RECLAIM_NEEDED)
		nfs41_handle_server_reboot(clp);
	if (flags & (SEQ4_STATUS_EXPIRED_ALL_STATE_REVOKED))
		nfs41_handle_all_state_revoked(clp);
	if (flags & (SEQ4_STATUS_EXPIRED_SOME_STATE_REVOKED |
			    SEQ4_STATUS_ADMIN_STATE_REVOKED))
		nfs41_handle_some_state_revoked(clp);
	if (flags & SEQ4_STATUS_LEASE_MOVED)
		nfs4_schedule_lease_moved_recovery(clp);
	if (flags & SEQ4_STATUS_RECALLABLE_STATE_REVOKED)
		nfs41_handle_recallable_state_revoked(clp);
out_recovery:
	if (flags & SEQ4_STATUS_BACKCHANNEL_FAULT)
		nfs41_handle_backchannel_fault(clp);
	else if (flags & (SEQ4_STATUS_CB_PATH_DOWN |
				SEQ4_STATUS_CB_PATH_DOWN_SESSION))
		nfs41_handle_cb_path_down(clp);
}

static int nfs4_reset_session(struct nfs_client *clp)
{
	struct rpc_cred *cred;
	int status;

	if (!nfs4_has_session(clp))
		return 0;
	nfs4_begin_drain_session(clp);
	cred = nfs4_get_clid_cred(clp);
	status = nfs4_proc_destroy_session(clp->cl_session, cred);
	switch (status) {
	case 0:
	case -NFS4ERR_BADSESSION:
	case -NFS4ERR_DEADSESSION:
		break;
	case -NFS4ERR_BACK_CHAN_BUSY:
	case -NFS4ERR_DELAY:
		set_bit(NFS4CLNT_SESSION_RESET, &clp->cl_state);
		status = 0;
		ssleep(1);
		goto out;
	default:
		status = nfs4_recovery_handle_error(clp, status);
		goto out;
	}

	memset(clp->cl_session->sess_id.data, 0, NFS4_MAX_SESSIONID_LEN);
	status = nfs4_proc_create_session(clp, cred);
	if (status) {
		dprintk("%s: session reset failed with status %d for server %s!\n",
			__func__, status, clp->cl_hostname);
		status = nfs4_handle_reclaim_lease_error(clp, status);
		goto out;
	}
	nfs41_finish_session_reset(clp);
	dprintk("%s: session reset was successful for server %s!\n",
			__func__, clp->cl_hostname);
out:
	if (cred)
		put_rpccred(cred);
	return status;
}

static int nfs4_bind_conn_to_session(struct nfs_client *clp)
{
	struct rpc_cred *cred;
	int ret;

	if (!nfs4_has_session(clp))
		return 0;
	nfs4_begin_drain_session(clp);
	cred = nfs4_get_clid_cred(clp);
	ret = nfs4_proc_bind_conn_to_session(clp, cred);
	if (cred)
		put_rpccred(cred);
	clear_bit(NFS4CLNT_BIND_CONN_TO_SESSION, &clp->cl_state);
	switch (ret) {
	case 0:
		dprintk("%s: bind_conn_to_session was successful for server %s!\n",
			__func__, clp->cl_hostname);
		break;
	case -NFS4ERR_DELAY:
		ssleep(1);
		set_bit(NFS4CLNT_BIND_CONN_TO_SESSION, &clp->cl_state);
		break;
	default:
		return nfs4_recovery_handle_error(clp, ret);
	}
	return 0;
}
#else /* CONFIG_NFS_V4_1 */
static int nfs4_reset_session(struct nfs_client *clp) { return 0; }

static int nfs4_bind_conn_to_session(struct nfs_client *clp)
{
	return 0;
}
#endif /* CONFIG_NFS_V4_1 */

static void nfs4_state_manager(struct nfs_client *clp)
{
	int status = 0;
	const char *section = "", *section_sep = "";

	/* Ensure exclusive access to NFSv4 state */
	do {
		if (test_bit(NFS4CLNT_PURGE_STATE, &clp->cl_state)) {
			section = "purge state";
			status = nfs4_purge_lease(clp);
			if (status < 0)
				goto out_error;
			continue;
		}

		if (test_bit(NFS4CLNT_LEASE_EXPIRED, &clp->cl_state)) {
			section = "lease expired";
			/* We're going to have to re-establish a clientid */
			status = nfs4_reclaim_lease(clp);
			if (status < 0)
				goto out_error;
			continue;
		}

		/* Initialize or reset the session */
		if (test_and_clear_bit(NFS4CLNT_SESSION_RESET, &clp->cl_state)) {
			section = "reset session";
			status = nfs4_reset_session(clp);
			if (test_bit(NFS4CLNT_LEASE_EXPIRED, &clp->cl_state))
				continue;
			if (status < 0)
				goto out_error;
		}

		/* Send BIND_CONN_TO_SESSION */
		if (test_and_clear_bit(NFS4CLNT_BIND_CONN_TO_SESSION,
				&clp->cl_state)) {
			section = "bind conn to session";
			status = nfs4_bind_conn_to_session(clp);
			if (status < 0)
				goto out_error;
			continue;
		}

		if (test_and_clear_bit(NFS4CLNT_CHECK_LEASE, &clp->cl_state)) {
			section = "check lease";
			status = nfs4_check_lease(clp);
			if (status < 0)
				goto out_error;
			continue;
		}

		if (test_and_clear_bit(NFS4CLNT_MOVED, &clp->cl_state)) {
			section = "migration";
			status = nfs4_handle_migration(clp);
			if (status < 0)
				goto out_error;
		}

		if (test_and_clear_bit(NFS4CLNT_LEASE_MOVED, &clp->cl_state)) {
			section = "lease moved";
			status = nfs4_handle_lease_moved(clp);
			if (status < 0)
				goto out_error;
		}

		/* First recover reboot state... */
		if (test_bit(NFS4CLNT_RECLAIM_REBOOT, &clp->cl_state)) {
			section = "reclaim reboot";
			status = nfs4_do_reclaim(clp,
				clp->cl_mvops->reboot_recovery_ops);
			if (status == -EAGAIN)
				continue;
			if (status < 0)
				goto out_error;
			nfs4_state_end_reclaim_reboot(clp);
		}

		/* Detect expired delegations... */
		if (test_and_clear_bit(NFS4CLNT_DELEGATION_EXPIRED, &clp->cl_state)) {
			section = "detect expired delegations";
			nfs_reap_expired_delegations(clp);
			continue;
		}

		/* Now recover expired state... */
		if (test_and_clear_bit(NFS4CLNT_RECLAIM_NOGRACE, &clp->cl_state)) {
			section = "reclaim nograce";
			status = nfs4_do_reclaim(clp,
				clp->cl_mvops->nograce_recovery_ops);
			if (status == -EAGAIN)
				continue;
			if (status < 0)
				goto out_error;
		}

		nfs4_end_drain_session(clp);
		if (test_and_clear_bit(NFS4CLNT_DELEGRETURN, &clp->cl_state)) {
			nfs_client_return_marked_delegations(clp);
			continue;
		}

		nfs4_clear_state_manager_bit(clp);
		/* Did we race with an attempt to give us more work? */
		if (clp->cl_state == 0)
			break;
		if (test_and_set_bit(NFS4CLNT_MANAGER_RUNNING, &clp->cl_state) != 0)
			break;
	} while (refcount_read(&clp->cl_count) > 1);
	return;
out_error:
	if (strlen(section))
		section_sep = ": ";
	pr_warn_ratelimited("NFS: state manager%s%s failed on NFSv4 server %s"
			" with error %d\n", section_sep, section,
			clp->cl_hostname, -status);
	ssleep(1);
	nfs4_end_drain_session(clp);
	nfs4_clear_state_manager_bit(clp);
}

static int nfs4_run_state_manager(void *ptr)
{
	struct nfs_client *clp = ptr;

	allow_signal(SIGKILL);
	nfs4_state_manager(clp);
	nfs_put_client(clp);
	module_put_and_exit(0);
	return 0;
}

/*
 * Local variables:
 *  c-basic-offset: 8
 * End:
 */<|MERGE_RESOLUTION|>--- conflicted
+++ resolved
@@ -995,7 +995,6 @@
 }
 
 bool nfs4_refresh_open_stateid(nfs4_stateid *dst, struct nfs4_state *state)
-<<<<<<< HEAD
 {
 	bool ret;
 	int seq;
@@ -1014,26 +1013,6 @@
 bool nfs4_copy_open_stateid(nfs4_stateid *dst, struct nfs4_state *state)
 {
 	bool ret;
-=======
-{
-	bool ret;
-	int seq;
-
-	do {
-		ret = false;
-		seq = read_seqbegin(&state->seqlock);
-		if (nfs4_state_match_open_stateid_other(state, dst)) {
-			dst->seqid = state->open_stateid.seqid;
-			ret = true;
-		}
-	} while (read_seqretry(&state->seqlock, seq));
-	return ret;
-}
-
-bool nfs4_copy_open_stateid(nfs4_stateid *dst, struct nfs4_state *state)
-{
-	bool ret;
->>>>>>> 661e50bc
 	const nfs4_stateid *src;
 	int seq;
 
