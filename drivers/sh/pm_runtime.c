--- conflicted
+++ resolved
@@ -88,12 +88,9 @@
 		    !of_machine_is_compatible("renesas,r8a7779") &&
 		    !of_machine_is_compatible("renesas,r8a7790") &&
 		    !of_machine_is_compatible("renesas,r8a7791") &&
-<<<<<<< HEAD
-=======
 		    !of_machine_is_compatible("renesas,r8a7792") &&
 		    !of_machine_is_compatible("renesas,r8a7793") &&
 		    !of_machine_is_compatible("renesas,r8a7794") &&
->>>>>>> 1a5700bc
 		    !of_machine_is_compatible("renesas,sh7372") &&
 		    !of_machine_is_compatible("renesas,sh73a0"))
 			return 0;
