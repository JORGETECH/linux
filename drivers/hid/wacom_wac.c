/*
 * drivers/input/tablet/wacom_wac.c
 *
 *  USB Wacom tablet support - Wacom specific code
 *
 */

/*
 * This program is free software; you can redistribute it and/or modify
 * it under the terms of the GNU General Public License as published by
 * the Free Software Foundation; either version 2 of the License, or
 * (at your option) any later version.
 */

#include "wacom_wac.h"
#include "wacom.h"
#include <linux/input/mt.h>

/* resolution for penabled devices */
#define WACOM_PL_RES		20
#define WACOM_PENPRTN_RES	40
#define WACOM_VOLITO_RES	50
#define WACOM_GRAPHIRE_RES	80
#define WACOM_INTUOS_RES	100
#define WACOM_INTUOS3_RES	200

/* Newer Cintiq and DTU have an offset between tablet and screen areas */
#define WACOM_DTU_OFFSET	200
#define WACOM_CINTIQ_OFFSET	400

/*
 * Scale factor relating reported contact size to logical contact area.
 * 2^14/pi is a good approximation on Intuos5 and 3rd-gen Bamboo
 */
#define WACOM_CONTACT_AREA_SCALE 2607

/*
 * Percent of battery capacity for Graphire.
 * 8th value means AC online and show 100% capacity.
 */
static unsigned short batcap_gr[8] = { 1, 15, 25, 35, 50, 70, 100, 100 };

/*
 * Percent of battery capacity for Intuos4 WL, AC has a separate bit.
 */
static unsigned short batcap_i4[8] = { 1, 15, 30, 45, 60, 70, 85, 100 };

static void wacom_notify_battery(struct wacom_wac *wacom_wac,
	int bat_capacity, bool bat_charging, bool bat_connected,
	bool ps_connected)
{
	struct wacom *wacom = container_of(wacom_wac, struct wacom, wacom_wac);
	bool changed = wacom_wac->battery_capacity != bat_capacity  ||
		       wacom_wac->bat_charging     != bat_charging  ||
		       wacom_wac->bat_connected    != bat_connected ||
		       wacom_wac->ps_connected     != ps_connected;

	if (changed) {
		wacom_wac->battery_capacity = bat_capacity;
		wacom_wac->bat_charging = bat_charging;
		wacom_wac->bat_connected = bat_connected;
		wacom_wac->ps_connected = ps_connected;

		if (wacom->battery.dev)
			power_supply_changed(&wacom->battery);
	}
}

static int wacom_penpartner_irq(struct wacom_wac *wacom)
{
	unsigned char *data = wacom->data;
	struct input_dev *input = wacom->input;

	switch (data[0]) {
	case 1:
		if (data[5] & 0x80) {
			wacom->tool[0] = (data[5] & 0x20) ? BTN_TOOL_RUBBER : BTN_TOOL_PEN;
			wacom->id[0] = (data[5] & 0x20) ? ERASER_DEVICE_ID : STYLUS_DEVICE_ID;
			input_report_key(input, wacom->tool[0], 1);
			input_report_abs(input, ABS_MISC, wacom->id[0]); /* report tool id */
			input_report_abs(input, ABS_X, get_unaligned_le16(&data[1]));
			input_report_abs(input, ABS_Y, get_unaligned_le16(&data[3]));
			input_report_abs(input, ABS_PRESSURE, (signed char)data[6] + 127);
			input_report_key(input, BTN_TOUCH, ((signed char)data[6] > -127));
			input_report_key(input, BTN_STYLUS, (data[5] & 0x40));
		} else {
			input_report_key(input, wacom->tool[0], 0);
			input_report_abs(input, ABS_MISC, 0); /* report tool id */
			input_report_abs(input, ABS_PRESSURE, -1);
			input_report_key(input, BTN_TOUCH, 0);
		}
		break;

	case 2:
		input_report_key(input, BTN_TOOL_PEN, 1);
		input_report_abs(input, ABS_MISC, STYLUS_DEVICE_ID); /* report tool id */
		input_report_abs(input, ABS_X, get_unaligned_le16(&data[1]));
		input_report_abs(input, ABS_Y, get_unaligned_le16(&data[3]));
		input_report_abs(input, ABS_PRESSURE, (signed char)data[6] + 127);
		input_report_key(input, BTN_TOUCH, ((signed char)data[6] > -80) && !(data[5] & 0x20));
		input_report_key(input, BTN_STYLUS, (data[5] & 0x40));
		break;

	default:
		dev_dbg(input->dev.parent,
			"%s: received unknown report #%d\n", __func__, data[0]);
		return 0;
        }

	return 1;
}

static int wacom_pl_irq(struct wacom_wac *wacom)
{
	struct wacom_features *features = &wacom->features;
	unsigned char *data = wacom->data;
	struct input_dev *input = wacom->input;
	int prox, pressure;

	if (data[0] != WACOM_REPORT_PENABLED) {
		dev_dbg(input->dev.parent,
			"%s: received unknown report #%d\n", __func__, data[0]);
		return 0;
	}

	prox = data[1] & 0x40;

	if (prox) {
		wacom->id[0] = ERASER_DEVICE_ID;
		pressure = (signed char)((data[7] << 1) | ((data[4] >> 2) & 1));
		if (features->pressure_max > 255)
			pressure = (pressure << 1) | ((data[4] >> 6) & 1);
		pressure += (features->pressure_max + 1) / 2;

		/*
		 * if going from out of proximity into proximity select between the eraser
		 * and the pen based on the state of the stylus2 button, choose eraser if
		 * pressed else choose pen. if not a proximity change from out to in, send
		 * an out of proximity for previous tool then a in for new tool.
		 */
		if (!wacom->tool[0]) {
			/* Eraser bit set for DTF */
			if (data[1] & 0x10)
				wacom->tool[1] = BTN_TOOL_RUBBER;
			else
				/* Going into proximity select tool */
				wacom->tool[1] = (data[4] & 0x20) ? BTN_TOOL_RUBBER : BTN_TOOL_PEN;
		} else {
			/* was entered with stylus2 pressed */
			if (wacom->tool[1] == BTN_TOOL_RUBBER && !(data[4] & 0x20)) {
				/* report out proximity for previous tool */
				input_report_key(input, wacom->tool[1], 0);
				input_sync(input);
				wacom->tool[1] = BTN_TOOL_PEN;
				return 0;
			}
		}
		if (wacom->tool[1] != BTN_TOOL_RUBBER) {
			/* Unknown tool selected default to pen tool */
			wacom->tool[1] = BTN_TOOL_PEN;
			wacom->id[0] = STYLUS_DEVICE_ID;
		}
		input_report_key(input, wacom->tool[1], prox); /* report in proximity for tool */
		input_report_abs(input, ABS_MISC, wacom->id[0]); /* report tool id */
		input_report_abs(input, ABS_X, data[3] | (data[2] << 7) | ((data[1] & 0x03) << 14));
		input_report_abs(input, ABS_Y, data[6] | (data[5] << 7) | ((data[4] & 0x03) << 14));
		input_report_abs(input, ABS_PRESSURE, pressure);

		input_report_key(input, BTN_TOUCH, data[4] & 0x08);
		input_report_key(input, BTN_STYLUS, data[4] & 0x10);
		/* Only allow the stylus2 button to be reported for the pen tool. */
		input_report_key(input, BTN_STYLUS2, (wacom->tool[1] == BTN_TOOL_PEN) && (data[4] & 0x20));
	} else {
		/* report proximity-out of a (valid) tool */
		if (wacom->tool[1] != BTN_TOOL_RUBBER) {
			/* Unknown tool selected default to pen tool */
			wacom->tool[1] = BTN_TOOL_PEN;
		}
		input_report_key(input, wacom->tool[1], prox);
	}

	wacom->tool[0] = prox; /* Save proximity state */
	return 1;
}

static int wacom_ptu_irq(struct wacom_wac *wacom)
{
	unsigned char *data = wacom->data;
	struct input_dev *input = wacom->input;

	if (data[0] != WACOM_REPORT_PENABLED) {
		dev_dbg(input->dev.parent,
			"%s: received unknown report #%d\n", __func__, data[0]);
		return 0;
	}

	if (data[1] & 0x04) {
		input_report_key(input, BTN_TOOL_RUBBER, data[1] & 0x20);
		input_report_key(input, BTN_TOUCH, data[1] & 0x08);
		wacom->id[0] = ERASER_DEVICE_ID;
	} else {
		input_report_key(input, BTN_TOOL_PEN, data[1] & 0x20);
		input_report_key(input, BTN_TOUCH, data[1] & 0x01);
		wacom->id[0] = STYLUS_DEVICE_ID;
	}
	input_report_abs(input, ABS_MISC, wacom->id[0]); /* report tool id */
	input_report_abs(input, ABS_X, le16_to_cpup((__le16 *)&data[2]));
	input_report_abs(input, ABS_Y, le16_to_cpup((__le16 *)&data[4]));
	input_report_abs(input, ABS_PRESSURE, le16_to_cpup((__le16 *)&data[6]));
	input_report_key(input, BTN_STYLUS, data[1] & 0x02);
	input_report_key(input, BTN_STYLUS2, data[1] & 0x10);
	return 1;
}

static int wacom_dtu_irq(struct wacom_wac *wacom)
{
	unsigned char *data = wacom->data;
	struct input_dev *input = wacom->input;
	int prox = data[1] & 0x20;

	dev_dbg(input->dev.parent,
		"%s: received report #%d", __func__, data[0]);

	if (prox) {
		/* Going into proximity select tool */
		wacom->tool[0] = (data[1] & 0x0c) ? BTN_TOOL_RUBBER : BTN_TOOL_PEN;
		if (wacom->tool[0] == BTN_TOOL_PEN)
			wacom->id[0] = STYLUS_DEVICE_ID;
		else
			wacom->id[0] = ERASER_DEVICE_ID;
	}
	input_report_key(input, BTN_STYLUS, data[1] & 0x02);
	input_report_key(input, BTN_STYLUS2, data[1] & 0x10);
	input_report_abs(input, ABS_X, le16_to_cpup((__le16 *)&data[2]));
	input_report_abs(input, ABS_Y, le16_to_cpup((__le16 *)&data[4]));
	input_report_abs(input, ABS_PRESSURE, ((data[7] & 0x01) << 8) | data[6]);
	input_report_key(input, BTN_TOUCH, data[1] & 0x05);
	if (!prox) /* out-prox */
		wacom->id[0] = 0;
	input_report_key(input, wacom->tool[0], prox);
	input_report_abs(input, ABS_MISC, wacom->id[0]);
	return 1;
}

static int wacom_dtus_irq(struct wacom_wac *wacom)
{
	char *data = wacom->data;
	struct input_dev *input = wacom->input;
	unsigned short prox, pressure = 0;

	if (data[0] != WACOM_REPORT_DTUS && data[0] != WACOM_REPORT_DTUSPAD) {
		dev_dbg(input->dev.parent,
			"%s: received unknown report #%d", __func__, data[0]);
		return 0;
	} else if (data[0] == WACOM_REPORT_DTUSPAD) {
		input = wacom->pad_input;
		input_report_key(input, BTN_0, (data[1] & 0x01));
		input_report_key(input, BTN_1, (data[1] & 0x02));
		input_report_key(input, BTN_2, (data[1] & 0x04));
		input_report_key(input, BTN_3, (data[1] & 0x08));
		input_report_abs(input, ABS_MISC,
				 data[1] & 0x0f ? PAD_DEVICE_ID : 0);
		return 1;
	} else {
		prox = data[1] & 0x80;
		if (prox) {
			switch ((data[1] >> 3) & 3) {
			case 1: /* Rubber */
				wacom->tool[0] = BTN_TOOL_RUBBER;
				wacom->id[0] = ERASER_DEVICE_ID;
				break;

			case 2: /* Pen */
				wacom->tool[0] = BTN_TOOL_PEN;
				wacom->id[0] = STYLUS_DEVICE_ID;
				break;
			}
		}

		input_report_key(input, BTN_STYLUS, data[1] & 0x20);
		input_report_key(input, BTN_STYLUS2, data[1] & 0x40);
		input_report_abs(input, ABS_X, get_unaligned_be16(&data[3]));
		input_report_abs(input, ABS_Y, get_unaligned_be16(&data[5]));
		pressure = ((data[1] & 0x03) << 8) | (data[2] & 0xff);
		input_report_abs(input, ABS_PRESSURE, pressure);
		input_report_key(input, BTN_TOUCH, pressure > 10);

		if (!prox) /* out-prox */
			wacom->id[0] = 0;
		input_report_key(input, wacom->tool[0], prox);
		input_report_abs(input, ABS_MISC, wacom->id[0]);
		return 1;
	}
}

static int wacom_graphire_irq(struct wacom_wac *wacom)
{
	struct wacom_features *features = &wacom->features;
	unsigned char *data = wacom->data;
	struct input_dev *input = wacom->input;
	struct input_dev *pad_input = wacom->pad_input;
	int battery_capacity, ps_connected;
	int prox;
	int rw = 0;
	int retval = 0;

	if (features->type == GRAPHIRE_BT) {
		if (data[0] != WACOM_REPORT_PENABLED_BT) {
			dev_dbg(input->dev.parent,
				"%s: received unknown report #%d\n", __func__,
				data[0]);
			goto exit;
		}
	} else if (data[0] != WACOM_REPORT_PENABLED) {
		dev_dbg(input->dev.parent,
			"%s: received unknown report #%d\n", __func__, data[0]);
		goto exit;
	}

	prox = data[1] & 0x80;
	if (prox || wacom->id[0]) {
		if (prox) {
			switch ((data[1] >> 5) & 3) {

			case 0:	/* Pen */
				wacom->tool[0] = BTN_TOOL_PEN;
				wacom->id[0] = STYLUS_DEVICE_ID;
				break;

			case 1: /* Rubber */
				wacom->tool[0] = BTN_TOOL_RUBBER;
				wacom->id[0] = ERASER_DEVICE_ID;
				break;

			case 2: /* Mouse with wheel */
				input_report_key(input, BTN_MIDDLE, data[1] & 0x04);
				/* fall through */

			case 3: /* Mouse without wheel */
				wacom->tool[0] = BTN_TOOL_MOUSE;
				wacom->id[0] = CURSOR_DEVICE_ID;
				break;
			}
		}
		input_report_abs(input, ABS_X, le16_to_cpup((__le16 *)&data[2]));
		input_report_abs(input, ABS_Y, le16_to_cpup((__le16 *)&data[4]));
		if (wacom->tool[0] != BTN_TOOL_MOUSE) {
			if (features->type == GRAPHIRE_BT)
				input_report_abs(input, ABS_PRESSURE, data[6] |
					(((__u16) (data[1] & 0x08)) << 5));
			else
				input_report_abs(input, ABS_PRESSURE, data[6] |
					((data[7] & 0x03) << 8));
			input_report_key(input, BTN_TOUCH, data[1] & 0x01);
			input_report_key(input, BTN_STYLUS, data[1] & 0x02);
			input_report_key(input, BTN_STYLUS2, data[1] & 0x04);
		} else {
			input_report_key(input, BTN_LEFT, data[1] & 0x01);
			input_report_key(input, BTN_RIGHT, data[1] & 0x02);
			if (features->type == WACOM_G4 ||
					features->type == WACOM_MO) {
				input_report_abs(input, ABS_DISTANCE, data[6] & 0x3f);
				rw = (data[7] & 0x04) - (data[7] & 0x03);
			} else if (features->type == GRAPHIRE_BT) {
				/* Compute distance between mouse and tablet */
				rw = 44 - (data[6] >> 2);
				rw = clamp_val(rw, 0, 31);
				input_report_abs(input, ABS_DISTANCE, rw);
				if (((data[1] >> 5) & 3) == 2) {
					/* Mouse with wheel */
					input_report_key(input, BTN_MIDDLE,
							data[1] & 0x04);
					rw = (data[6] & 0x01) ? -1 :
						(data[6] & 0x02) ? 1 : 0;
				} else {
					rw = 0;
				}
			} else {
				input_report_abs(input, ABS_DISTANCE, data[7] & 0x3f);
				rw = -(signed char)data[6];
			}
			input_report_rel(input, REL_WHEEL, rw);
		}

		if (!prox)
			wacom->id[0] = 0;
		input_report_abs(input, ABS_MISC, wacom->id[0]); /* report tool id */
		input_report_key(input, wacom->tool[0], prox);
		input_sync(input); /* sync last event */
	}

	/* send pad data */
	switch (features->type) {
	case WACOM_G4:
		prox = data[7] & 0xf8;
		if (prox || wacom->id[1]) {
			wacom->id[1] = PAD_DEVICE_ID;
			input_report_key(pad_input, BTN_BACK, (data[7] & 0x40));
			input_report_key(pad_input, BTN_FORWARD, (data[7] & 0x80));
			rw = ((data[7] & 0x18) >> 3) - ((data[7] & 0x20) >> 3);
			input_report_rel(pad_input, REL_WHEEL, rw);
			if (!prox)
				wacom->id[1] = 0;
			input_report_abs(pad_input, ABS_MISC, wacom->id[1]);
			retval = 1;
		}
		break;

	case WACOM_MO:
		prox = (data[7] & 0xf8) || data[8];
		if (prox || wacom->id[1]) {
			wacom->id[1] = PAD_DEVICE_ID;
			input_report_key(pad_input, BTN_BACK, (data[7] & 0x08));
			input_report_key(pad_input, BTN_LEFT, (data[7] & 0x20));
			input_report_key(pad_input, BTN_FORWARD, (data[7] & 0x10));
			input_report_key(pad_input, BTN_RIGHT, (data[7] & 0x40));
			input_report_abs(pad_input, ABS_WHEEL, (data[8] & 0x7f));
			if (!prox)
				wacom->id[1] = 0;
			input_report_abs(pad_input, ABS_MISC, wacom->id[1]);
			retval = 1;
		}
		break;
	case GRAPHIRE_BT:
		prox = data[7] & 0x03;
		if (prox || wacom->id[1]) {
			wacom->id[1] = PAD_DEVICE_ID;
			input_report_key(pad_input, BTN_0, (data[7] & 0x02));
			input_report_key(pad_input, BTN_1, (data[7] & 0x01));
			if (!prox)
				wacom->id[1] = 0;
			input_report_abs(pad_input, ABS_MISC, wacom->id[1]);
			retval = 1;
		}
		break;
	}

	/* Store current battery capacity and power supply state */
	if (features->type == GRAPHIRE_BT) {
		rw = (data[7] >> 2 & 0x07);
		battery_capacity = batcap_gr[rw];
		ps_connected = rw == 7;
		wacom_notify_battery(wacom, battery_capacity, ps_connected,
				     1, ps_connected);
	}
exit:
	return retval;
}

static void wacom_intuos_schedule_prox_event(struct wacom_wac *wacom_wac)
{
	struct wacom *wacom = container_of(wacom_wac, struct wacom, wacom_wac);
	struct hid_report *r;
	struct hid_report_enum *re;

	re = &(wacom->hdev->report_enum[HID_FEATURE_REPORT]);
	r = re->report_id_hash[WACOM_REPORT_INTUOSREAD];
	if (r) {
		hid_hw_request(wacom->hdev, r, HID_REQ_GET_REPORT);
	}
}

static int wacom_intuos_inout(struct wacom_wac *wacom)
{
	struct wacom_features *features = &wacom->features;
	unsigned char *data = wacom->data;
	struct input_dev *input = wacom->input;
	int idx = 0;

	/* tool number */
	if (features->type == INTUOS)
		idx = data[1] & 0x01;

	/* Enter report */
	if ((data[1] & 0xfc) == 0xc0) {
		/* serial number of the tool */
		wacom->serial[idx] = ((data[3] & 0x0f) << 28) +
			(data[4] << 20) + (data[5] << 12) +
			(data[6] << 4) + (data[7] >> 4);

		wacom->id[idx] = (data[2] << 4) | (data[3] >> 4) |
			((data[7] & 0x0f) << 20) | ((data[8] & 0xf0) << 12);

		switch (wacom->id[idx]) {
		case 0x812: /* Inking pen */
		case 0x801: /* Intuos3 Inking pen */
		case 0x120802: /* Intuos4/5 Inking Pen */
		case 0x012:
			wacom->tool[idx] = BTN_TOOL_PENCIL;
			break;

		case 0x822: /* Pen */
		case 0x842:
		case 0x852:
		case 0x823: /* Intuos3 Grip Pen */
		case 0x813: /* Intuos3 Classic Pen */
		case 0x885: /* Intuos3 Marker Pen */
		case 0x802: /* Intuos4/5 13HD/24HD General Pen */
		case 0x804: /* Intuos4/5 13HD/24HD Marker Pen */
		case 0x022:
		case 0x100804: /* Intuos4/5 13HD/24HD Art Pen */
		case 0x140802: /* Intuos4/5 13HD/24HD Classic Pen */
		case 0x160802: /* Cintiq 13HD Pro Pen */
		case 0x180802: /* DTH2242 Pen */
		case 0x100802: /* Intuos4/5 13HD/24HD General Pen */
			wacom->tool[idx] = BTN_TOOL_PEN;
			break;

		case 0x832: /* Stroke pen */
		case 0x032:
			wacom->tool[idx] = BTN_TOOL_BRUSH;
			break;

		case 0x007: /* Mouse 4D and 2D */
		case 0x09c:
		case 0x094:
		case 0x017: /* Intuos3 2D Mouse */
		case 0x806: /* Intuos4 Mouse */
			wacom->tool[idx] = BTN_TOOL_MOUSE;
			break;

		case 0x096: /* Lens cursor */
		case 0x097: /* Intuos3 Lens cursor */
		case 0x006: /* Intuos4 Lens cursor */
			wacom->tool[idx] = BTN_TOOL_LENS;
			break;

		case 0x82a: /* Eraser */
		case 0x85a:
		case 0x91a:
		case 0xd1a:
		case 0x0fa:
		case 0x82b: /* Intuos3 Grip Pen Eraser */
		case 0x81b: /* Intuos3 Classic Pen Eraser */
		case 0x91b: /* Intuos3 Airbrush Eraser */
		case 0x80c: /* Intuos4/5 13HD/24HD Marker Pen Eraser */
		case 0x80a: /* Intuos4/5 13HD/24HD General Pen Eraser */
		case 0x90a: /* Intuos4/5 13HD/24HD Airbrush Eraser */
		case 0x14080a: /* Intuos4/5 13HD/24HD Classic Pen Eraser */
		case 0x10090a: /* Intuos4/5 13HD/24HD Airbrush Eraser */
		case 0x10080c: /* Intuos4/5 13HD/24HD Art Pen Eraser */
		case 0x16080a: /* Cintiq 13HD Pro Pen Eraser */
		case 0x18080a: /* DTH2242 Eraser */
		case 0x10080a: /* Intuos4/5 13HD/24HD General Pen Eraser */
			wacom->tool[idx] = BTN_TOOL_RUBBER;
			break;

		case 0xd12:
		case 0x912:
		case 0x112:
		case 0x913: /* Intuos3 Airbrush */
		case 0x902: /* Intuos4/5 13HD/24HD Airbrush */
		case 0x100902: /* Intuos4/5 13HD/24HD Airbrush */
			wacom->tool[idx] = BTN_TOOL_AIRBRUSH;
			break;

		default: /* Unknown tool */
			wacom->tool[idx] = BTN_TOOL_PEN;
			break;
		}
		return 1;
	}

	/*
	 * don't report events for invalid data
	 */
	/* older I4 styli don't work with new Cintiqs */
	if ((!((wacom->id[idx] >> 20) & 0x01) &&
			(features->type == WACOM_21UX2)) ||
	    /* Only large Intuos support Lense Cursor */
	    (wacom->tool[idx] == BTN_TOOL_LENS &&
		(features->type == INTUOS3 ||
		 features->type == INTUOS3S ||
		 features->type == INTUOS4 ||
		 features->type == INTUOS4S ||
		 features->type == INTUOS5 ||
		 features->type == INTUOS5S ||
		 features->type == INTUOSPM ||
		 features->type == INTUOSPS)) ||
	   /* Cintiq doesn't send data when RDY bit isn't set */
	   (features->type == CINTIQ && !(data[1] & 0x40)))
		return 1;

	if (wacom->shared) {
		wacom->shared->stylus_in_proximity = true;

		if (wacom->shared->touch_down)
			return 1;
	}

	/* in Range while exiting */
	if (((data[1] & 0xfe) == 0x20) && wacom->reporting_data) {
		input_report_key(input, BTN_TOUCH, 0);
		input_report_abs(input, ABS_PRESSURE, 0);
		input_report_abs(input, ABS_DISTANCE, wacom->features.distance_max);
		return 2;
	}

	/* Exit report */
	if ((data[1] & 0xfe) == 0x80) {
		if (features->quirks & WACOM_QUIRK_MULTI_INPUT)
			wacom->shared->stylus_in_proximity = false;
		wacom->reporting_data = false;

		/* don't report exit if we don't know the ID */
		if (!wacom->id[idx])
			return 1;

		/*
		 * Reset all states otherwise we lose the initial states
		 * when in-prox next time
		 */
		input_report_abs(input, ABS_X, 0);
		input_report_abs(input, ABS_Y, 0);
		input_report_abs(input, ABS_DISTANCE, 0);
		input_report_abs(input, ABS_TILT_X, 0);
		input_report_abs(input, ABS_TILT_Y, 0);
		if (wacom->tool[idx] >= BTN_TOOL_MOUSE) {
			input_report_key(input, BTN_LEFT, 0);
			input_report_key(input, BTN_MIDDLE, 0);
			input_report_key(input, BTN_RIGHT, 0);
			input_report_key(input, BTN_SIDE, 0);
			input_report_key(input, BTN_EXTRA, 0);
			input_report_abs(input, ABS_THROTTLE, 0);
			input_report_abs(input, ABS_RZ, 0);
		} else {
			input_report_abs(input, ABS_PRESSURE, 0);
			input_report_key(input, BTN_STYLUS, 0);
			input_report_key(input, BTN_STYLUS2, 0);
			input_report_key(input, BTN_TOUCH, 0);
			input_report_abs(input, ABS_WHEEL, 0);
			if (features->type >= INTUOS3S)
				input_report_abs(input, ABS_Z, 0);
		}
		input_report_key(input, wacom->tool[idx], 0);
		input_report_abs(input, ABS_MISC, 0); /* reset tool id */
		input_event(input, EV_MSC, MSC_SERIAL, wacom->serial[idx]);
		wacom->id[idx] = 0;
		return 2;
	}

	/* don't report other events if we don't know the ID */
	if (!wacom->id[idx]) {
		/* but reschedule a read of the current tool */
		wacom_intuos_schedule_prox_event(wacom);
		return 1;
	}

	return 0;
}

static void wacom_intuos_general(struct wacom_wac *wacom)
{
	struct wacom_features *features = &wacom->features;
	unsigned char *data = wacom->data;
	struct input_dev *input = wacom->input;
	unsigned int t;

	/* general pen packet */
	if ((data[1] & 0xb8) == 0xa0) {
		t = (data[6] << 2) | ((data[7] >> 6) & 3);
		if (features->type >= INTUOS4S && features->type <= CINTIQ_HYBRID) {
			t = (t << 1) | (data[1] & 1);
		}
		input_report_abs(input, ABS_PRESSURE, t);
		input_report_abs(input, ABS_TILT_X,
				 (((data[7] << 1) & 0x7e) | (data[8] >> 7)) - 64);
		input_report_abs(input, ABS_TILT_Y, (data[8] & 0x7f) - 64);
		input_report_key(input, BTN_STYLUS, data[1] & 2);
		input_report_key(input, BTN_STYLUS2, data[1] & 4);
		input_report_key(input, BTN_TOUCH, t > 10);
	}

	/* airbrush second packet */
	if ((data[1] & 0xbc) == 0xb4) {
		input_report_abs(input, ABS_WHEEL,
				(data[6] << 2) | ((data[7] >> 6) & 3));
		input_report_abs(input, ABS_TILT_X,
				 (((data[7] << 1) & 0x7e) | (data[8] >> 7)) - 64);
		input_report_abs(input, ABS_TILT_Y, (data[8] & 0x7f) - 64);
	}
}

static int wacom_intuos_irq(struct wacom_wac *wacom)
{
	struct wacom_features *features = &wacom->features;
	unsigned char *data = wacom->data;
	struct input_dev *input = wacom->input;
	unsigned int t;
	int idx = 0, result;

	if (data[0] != WACOM_REPORT_PENABLED &&
	    data[0] != WACOM_REPORT_INTUOSREAD &&
	    data[0] != WACOM_REPORT_INTUOSWRITE &&
	    data[0] != WACOM_REPORT_INTUOSPAD &&
	    data[0] != WACOM_REPORT_CINTIQ &&
	    data[0] != WACOM_REPORT_CINTIQPAD &&
	    data[0] != WACOM_REPORT_INTUOS5PAD) {
		dev_dbg(input->dev.parent,
			"%s: received unknown report #%d\n", __func__, data[0]);
                return 0;
	}

	/* tool number */
	if (features->type == INTUOS)
		idx = data[1] & 0x01;

	/* pad packets. Works as a second tool and is always in prox */
	if (data[0] == WACOM_REPORT_INTUOSPAD || data[0] == WACOM_REPORT_INTUOS5PAD ||
	    data[0] == WACOM_REPORT_CINTIQPAD) {
		input = wacom->pad_input;
		if (features->type >= INTUOS4S && features->type <= INTUOS4L) {
			input_report_key(input, BTN_0, (data[2] & 0x01));
			input_report_key(input, BTN_1, (data[3] & 0x01));
			input_report_key(input, BTN_2, (data[3] & 0x02));
			input_report_key(input, BTN_3, (data[3] & 0x04));
			input_report_key(input, BTN_4, (data[3] & 0x08));
			input_report_key(input, BTN_5, (data[3] & 0x10));
			input_report_key(input, BTN_6, (data[3] & 0x20));
			if (data[1] & 0x80) {
				input_report_abs(input, ABS_WHEEL, (data[1] & 0x7f));
			} else {
				/* Out of proximity, clear wheel value. */
				input_report_abs(input, ABS_WHEEL, 0);
			}
			if (features->type != INTUOS4S) {
				input_report_key(input, BTN_7, (data[3] & 0x40));
				input_report_key(input, BTN_8, (data[3] & 0x80));
			}
			if (data[1] | (data[2] & 0x01) | data[3]) {
				input_report_abs(input, ABS_MISC, PAD_DEVICE_ID);
			} else {
				input_report_abs(input, ABS_MISC, 0);
			}
		} else if (features->type == DTK) {
			input_report_key(input, BTN_0, (data[6] & 0x01));
			input_report_key(input, BTN_1, (data[6] & 0x02));
			input_report_key(input, BTN_2, (data[6] & 0x04));
			input_report_key(input, BTN_3, (data[6] & 0x08));
			input_report_key(input, BTN_4, (data[6] & 0x10));
			input_report_key(input, BTN_5, (data[6] & 0x20));
			if (data[6] & 0x3f) {
				input_report_abs(input, ABS_MISC, PAD_DEVICE_ID);
			} else {
				input_report_abs(input, ABS_MISC, 0);
			}
		} else if (features->type == WACOM_13HD) {
			input_report_key(input, BTN_0, (data[3] & 0x01));
			input_report_key(input, BTN_1, (data[4] & 0x01));
			input_report_key(input, BTN_2, (data[4] & 0x02));
			input_report_key(input, BTN_3, (data[4] & 0x04));
			input_report_key(input, BTN_4, (data[4] & 0x08));
			input_report_key(input, BTN_5, (data[4] & 0x10));
			input_report_key(input, BTN_6, (data[4] & 0x20));
			input_report_key(input, BTN_7, (data[4] & 0x40));
			input_report_key(input, BTN_8, (data[4] & 0x80));
			if ((data[3] & 0x01) | data[4]) {
				input_report_abs(input, ABS_MISC, PAD_DEVICE_ID);
			} else {
				input_report_abs(input, ABS_MISC, 0);
			}
		} else if (features->type == WACOM_24HD) {
			input_report_key(input, BTN_0, (data[6] & 0x01));
			input_report_key(input, BTN_1, (data[6] & 0x02));
			input_report_key(input, BTN_2, (data[6] & 0x04));
			input_report_key(input, BTN_3, (data[6] & 0x08));
			input_report_key(input, BTN_4, (data[6] & 0x10));
			input_report_key(input, BTN_5, (data[6] & 0x20));
			input_report_key(input, BTN_6, (data[6] & 0x40));
			input_report_key(input, BTN_7, (data[6] & 0x80));
			input_report_key(input, BTN_8, (data[8] & 0x01));
			input_report_key(input, BTN_9, (data[8] & 0x02));
			input_report_key(input, BTN_A, (data[8] & 0x04));
			input_report_key(input, BTN_B, (data[8] & 0x08));
			input_report_key(input, BTN_C, (data[8] & 0x10));
			input_report_key(input, BTN_X, (data[8] & 0x20));
			input_report_key(input, BTN_Y, (data[8] & 0x40));
			input_report_key(input, BTN_Z, (data[8] & 0x80));

			/*
			 * Three "buttons" are available on the 24HD which are
			 * physically implemented as a touchstrip. Each button
			 * is approximately 3 bits wide with a 2 bit spacing.
			 * The raw touchstrip bits are stored at:
			 *    ((data[3] & 0x1f) << 8) | data[4])
			 */
			input_report_key(input, KEY_PROG1, data[4] & 0x07);
			input_report_key(input, KEY_PROG2, data[4] & 0xE0);
			input_report_key(input, KEY_PROG3, data[3] & 0x1C);

			if (data[1] & 0x80) {
				input_report_abs(input, ABS_WHEEL, (data[1] & 0x7f));
			} else {
				/* Out of proximity, clear wheel value. */
				input_report_abs(input, ABS_WHEEL, 0);
			}

			if (data[2] & 0x80) {
				input_report_abs(input, ABS_THROTTLE, (data[2] & 0x7f));
			} else {
				/* Out of proximity, clear second wheel value. */
				input_report_abs(input, ABS_THROTTLE, 0);
			}

			if (data[1] | data[2] | (data[3] & 0x1f) | data[4] | data[6] | data[8]) {
				input_report_abs(input, ABS_MISC, PAD_DEVICE_ID);
			} else {
				input_report_abs(input, ABS_MISC, 0);
			}
		} else if (features->type == WACOM_27QHD) {
			input_report_key(input, KEY_PROG1, data[2] & 0x01);
			input_report_key(input, KEY_PROG2, data[2] & 0x02);
			input_report_key(input, KEY_PROG3, data[2] & 0x04);

			input_report_abs(input, ABS_X, be16_to_cpup((__be16 *)&data[4]));
			input_report_abs(input, ABS_Y, be16_to_cpup((__be16 *)&data[6]));
			input_report_abs(input, ABS_Z, be16_to_cpup((__be16 *)&data[8]));
			if ((data[2] & 0x07) | data[4] | data[5] | data[6] | data[7] | data[8] | data[9]) {
				input_report_abs(input, ABS_MISC, PAD_DEVICE_ID);
			} else {
				input_report_abs(input, ABS_MISC, 0);
			}
		} else if (features->type == CINTIQ_HYBRID) {
			/*
			 * Do not send hardware buttons under Android. They
			 * are already sent to the system through GPIO (and
			 * have different meaning).
			 */
			input_report_key(input, BTN_1, (data[4] & 0x01));
			input_report_key(input, BTN_2, (data[4] & 0x02));
			input_report_key(input, BTN_3, (data[4] & 0x04));
			input_report_key(input, BTN_4, (data[4] & 0x08));

			input_report_key(input, BTN_5, (data[4] & 0x10));  /* Right  */
			input_report_key(input, BTN_6, (data[4] & 0x20));  /* Up     */
			input_report_key(input, BTN_7, (data[4] & 0x40));  /* Left   */
			input_report_key(input, BTN_8, (data[4] & 0x80));  /* Down   */
			input_report_key(input, BTN_0, (data[3] & 0x01));  /* Center */

			if (data[4] | (data[3] & 0x01)) {
				input_report_abs(input, ABS_MISC, PAD_DEVICE_ID);
			} else {
				input_report_abs(input, ABS_MISC, 0);
			}
		} else if (features->type >= INTUOS5S && features->type <= INTUOSPL) {
			int i;

			/* Touch ring mode switch has no capacitive sensor */
			input_report_key(input, BTN_0, (data[3] & 0x01));

			/*
			 * ExpressKeys on Intuos5/Intuos Pro have a capacitive sensor in
			 * addition to the mechanical switch. Switch data is
			 * stored in data[4], capacitive data in data[5].
			 */
			for (i = 0; i < 8; i++)
				input_report_key(input, BTN_1 + i, data[4] & (1 << i));

			if (data[2] & 0x80) {
				input_report_abs(input, ABS_WHEEL, (data[2] & 0x7f));
			} else {
				/* Out of proximity, clear wheel value. */
				input_report_abs(input, ABS_WHEEL, 0);
			}

			if (data[2] | (data[3] & 0x01) | data[4] | data[5]) {
				input_report_abs(input, ABS_MISC, PAD_DEVICE_ID);
			} else {
				input_report_abs(input, ABS_MISC, 0);
			}
		} else {
			if (features->type == WACOM_21UX2 || features->type == WACOM_22HD) {
				input_report_key(input, BTN_0, (data[5] & 0x01));
				input_report_key(input, BTN_1, (data[6] & 0x01));
				input_report_key(input, BTN_2, (data[6] & 0x02));
				input_report_key(input, BTN_3, (data[6] & 0x04));
				input_report_key(input, BTN_4, (data[6] & 0x08));
				input_report_key(input, BTN_5, (data[6] & 0x10));
				input_report_key(input, BTN_6, (data[6] & 0x20));
				input_report_key(input, BTN_7, (data[6] & 0x40));
				input_report_key(input, BTN_8, (data[6] & 0x80));
				input_report_key(input, BTN_9, (data[7] & 0x01));
				input_report_key(input, BTN_A, (data[8] & 0x01));
				input_report_key(input, BTN_B, (data[8] & 0x02));
				input_report_key(input, BTN_C, (data[8] & 0x04));
				input_report_key(input, BTN_X, (data[8] & 0x08));
				input_report_key(input, BTN_Y, (data[8] & 0x10));
				input_report_key(input, BTN_Z, (data[8] & 0x20));
				input_report_key(input, BTN_BASE, (data[8] & 0x40));
				input_report_key(input, BTN_BASE2, (data[8] & 0x80));

				if (features->type == WACOM_22HD) {
					input_report_key(input, KEY_PROG1, data[9] & 0x01);
					input_report_key(input, KEY_PROG2, data[9] & 0x02);
					input_report_key(input, KEY_PROG3, data[9] & 0x04);
				}
			} else {
				input_report_key(input, BTN_0, (data[5] & 0x01));
				input_report_key(input, BTN_1, (data[5] & 0x02));
				input_report_key(input, BTN_2, (data[5] & 0x04));
				input_report_key(input, BTN_3, (data[5] & 0x08));
				input_report_key(input, BTN_4, (data[6] & 0x01));
				input_report_key(input, BTN_5, (data[6] & 0x02));
				input_report_key(input, BTN_6, (data[6] & 0x04));
				input_report_key(input, BTN_7, (data[6] & 0x08));
				input_report_key(input, BTN_8, (data[5] & 0x10));
				input_report_key(input, BTN_9, (data[6] & 0x10));
			}
			input_report_abs(input, ABS_RX, ((data[1] & 0x1f) << 8) | data[2]);
			input_report_abs(input, ABS_RY, ((data[3] & 0x1f) << 8) | data[4]);

			if ((data[5] & 0x1f) | data[6] | (data[1] & 0x1f) |
				data[2] | (data[3] & 0x1f) | data[4] | data[8] |
				(data[7] & 0x01)) {
				input_report_abs(input, ABS_MISC, PAD_DEVICE_ID);
			} else {
				input_report_abs(input, ABS_MISC, 0);
			}
		}
                return 1;
	}

	/* process in/out prox events */
	result = wacom_intuos_inout(wacom);
	if (result)
                return result - 1;

	if (features->type >= INTUOS3S) {
		input_report_abs(input, ABS_X, (data[2] << 9) | (data[3] << 1) | ((data[9] >> 1) & 1));
		input_report_abs(input, ABS_Y, (data[4] << 9) | (data[5] << 1) | (data[9] & 1));
		input_report_abs(input, ABS_DISTANCE, ((data[9] >> 2) & 0x3f));
	} else {
		input_report_abs(input, ABS_X, be16_to_cpup((__be16 *)&data[2]));
		input_report_abs(input, ABS_Y, be16_to_cpup((__be16 *)&data[4]));
		input_report_abs(input, ABS_DISTANCE, ((data[9] >> 3) & 0x1f));
	}

	/* process general packets */
	wacom_intuos_general(wacom);

	/* 4D mouse, 2D mouse, marker pen rotation, tilt mouse, or Lens cursor packets */
	if ((data[1] & 0xbc) == 0xa8 || (data[1] & 0xbe) == 0xb0 || (data[1] & 0xbc) == 0xac) {

		if (data[1] & 0x02) {
			/* Rotation packet */
			if (features->type >= INTUOS3S) {
				/* I3 marker pen rotation */
				t = (data[6] << 3) | ((data[7] >> 5) & 7);
				t = (data[7] & 0x20) ? ((t > 900) ? ((t-1) / 2 - 1350) :
					((t-1) / 2 + 450)) : (450 - t / 2) ;
				input_report_abs(input, ABS_Z, t);
			} else {
				/* 4D mouse rotation packet */
				t = (data[6] << 3) | ((data[7] >> 5) & 7);
				input_report_abs(input, ABS_RZ, (data[7] & 0x20) ?
					((t - 1) / 2) : -t / 2);
			}

		} else if (!(data[1] & 0x10) && features->type < INTUOS3S) {
			/* 4D mouse packet */
			input_report_key(input, BTN_LEFT,   data[8] & 0x01);
			input_report_key(input, BTN_MIDDLE, data[8] & 0x02);
			input_report_key(input, BTN_RIGHT,  data[8] & 0x04);

			input_report_key(input, BTN_SIDE,   data[8] & 0x20);
			input_report_key(input, BTN_EXTRA,  data[8] & 0x10);
			t = (data[6] << 2) | ((data[7] >> 6) & 3);
			input_report_abs(input, ABS_THROTTLE, (data[8] & 0x08) ? -t : t);

		} else if (wacom->tool[idx] == BTN_TOOL_MOUSE) {
			/* I4 mouse */
			if (features->type >= INTUOS4S && features->type <= INTUOSPL) {
				input_report_key(input, BTN_LEFT,   data[6] & 0x01);
				input_report_key(input, BTN_MIDDLE, data[6] & 0x02);
				input_report_key(input, BTN_RIGHT,  data[6] & 0x04);
				input_report_rel(input, REL_WHEEL, ((data[7] & 0x80) >> 7)
						 - ((data[7] & 0x40) >> 6));
				input_report_key(input, BTN_SIDE,   data[6] & 0x08);
				input_report_key(input, BTN_EXTRA,  data[6] & 0x10);

				input_report_abs(input, ABS_TILT_X,
					(((data[7] << 1) & 0x7e) | (data[8] >> 7)) - 64);
				input_report_abs(input, ABS_TILT_Y, (data[8] & 0x7f) - 64);
			} else {
				/* 2D mouse packet */
				input_report_key(input, BTN_LEFT,   data[8] & 0x04);
				input_report_key(input, BTN_MIDDLE, data[8] & 0x08);
				input_report_key(input, BTN_RIGHT,  data[8] & 0x10);
				input_report_rel(input, REL_WHEEL, (data[8] & 0x01)
						 - ((data[8] & 0x02) >> 1));

				/* I3 2D mouse side buttons */
				if (features->type >= INTUOS3S && features->type <= INTUOS3L) {
					input_report_key(input, BTN_SIDE,   data[8] & 0x40);
					input_report_key(input, BTN_EXTRA,  data[8] & 0x20);
				}
			}
		} else if ((features->type < INTUOS3S || features->type == INTUOS3L ||
				features->type == INTUOS4L || features->type == INTUOS5L ||
				features->type == INTUOSPL) &&
			   wacom->tool[idx] == BTN_TOOL_LENS) {
			/* Lens cursor packets */
			input_report_key(input, BTN_LEFT,   data[8] & 0x01);
			input_report_key(input, BTN_MIDDLE, data[8] & 0x02);
			input_report_key(input, BTN_RIGHT,  data[8] & 0x04);
			input_report_key(input, BTN_SIDE,   data[8] & 0x10);
			input_report_key(input, BTN_EXTRA,  data[8] & 0x08);
		}
	}

	input_report_abs(input, ABS_MISC, wacom->id[idx]); /* report tool id */
	input_report_key(input, wacom->tool[idx], 1);
	input_event(input, EV_MSC, MSC_SERIAL, wacom->serial[idx]);
	wacom->reporting_data = true;
	return 1;
}

static int int_dist(int x1, int y1, int x2, int y2)
{
	int x = x2 - x1;
	int y = y2 - y1;

	return int_sqrt(x*x + y*y);
}

static void wacom_intuos_bt_process_data(struct wacom_wac *wacom,
		unsigned char *data)
{
	memcpy(wacom->data, data, 10);
	wacom_intuos_irq(wacom);

	input_sync(wacom->input);
	if (wacom->pad_input)
		input_sync(wacom->pad_input);
}

static int wacom_intuos_bt_irq(struct wacom_wac *wacom, size_t len)
{
	unsigned char data[WACOM_PKGLEN_MAX];
	int i = 1;
	unsigned power_raw, battery_capacity, bat_charging, ps_connected;

	memcpy(data, wacom->data, len);

	switch (data[0]) {
	case 0x04:
		wacom_intuos_bt_process_data(wacom, data + i);
		i += 10;
		/* fall through */
	case 0x03:
		wacom_intuos_bt_process_data(wacom, data + i);
		i += 10;
		wacom_intuos_bt_process_data(wacom, data + i);
		i += 10;
		power_raw = data[i];
		bat_charging = (power_raw & 0x08) ? 1 : 0;
		ps_connected = (power_raw & 0x10) ? 1 : 0;
		battery_capacity = batcap_i4[power_raw & 0x07];
		wacom_notify_battery(wacom, battery_capacity, bat_charging,
				     battery_capacity || bat_charging,
				     ps_connected);
		break;
	default:
		dev_dbg(wacom->input->dev.parent,
				"Unknown report: %d,%d size:%zu\n",
				data[0], data[1], len);
		return 0;
	}
	return 0;
}

static int wacom_24hdt_irq(struct wacom_wac *wacom)
{
	struct input_dev *input = wacom->input;
	unsigned char *data = wacom->data;
	int i;
	int current_num_contacts = data[61];
	int contacts_to_send = 0;
	int num_contacts_left = 4; /* maximum contacts per packet */
	int byte_per_packet = WACOM_BYTES_PER_24HDT_PACKET;
	int y_offset = 2;
	static int contact_with_no_pen_down_count = 0;

	if (wacom->features.type == WACOM_27QHDT) {
		current_num_contacts = data[63];
		num_contacts_left = 10;
		byte_per_packet = WACOM_BYTES_PER_QHDTHID_PACKET;
		y_offset = 0;
	}

	/*
	 * First packet resets the counter since only the first
	 * packet in series will have non-zero current_num_contacts.
	 */
	if (current_num_contacts) {
		wacom->num_contacts_left = current_num_contacts;
		contact_with_no_pen_down_count = 0;
	}

	contacts_to_send = min(num_contacts_left, wacom->num_contacts_left);

	for (i = 0; i < contacts_to_send; i++) {
		int offset = (byte_per_packet * i) + 1;
		bool touch = (data[offset] & 0x1) && !wacom->shared->stylus_in_proximity;
		int slot = input_mt_get_slot_by_key(input, data[offset + 1]);

		if (slot < 0)
			continue;
		input_mt_slot(input, slot);
		input_mt_report_slot_state(input, MT_TOOL_FINGER, touch);

		if (touch) {
			int t_x = get_unaligned_le16(&data[offset + 2]);
			int t_y = get_unaligned_le16(&data[offset + 4 + y_offset]);

			input_report_abs(input, ABS_MT_POSITION_X, t_x);
			input_report_abs(input, ABS_MT_POSITION_Y, t_y);

			if (wacom->features.type != WACOM_27QHDT) {
				int c_x = get_unaligned_le16(&data[offset + 4]);
				int c_y = get_unaligned_le16(&data[offset + 8]);
				int w = get_unaligned_le16(&data[offset + 10]);
				int h = get_unaligned_le16(&data[offset + 12]);

				input_report_abs(input, ABS_MT_TOUCH_MAJOR, min(w,h));
				input_report_abs(input, ABS_MT_WIDTH_MAJOR,
						 min(w, h) + int_dist(t_x, t_y, c_x, c_y));
				input_report_abs(input, ABS_MT_WIDTH_MINOR, min(w, h));
				input_report_abs(input, ABS_MT_ORIENTATION, w > h);
			}
			contact_with_no_pen_down_count++;
		}
	}
	input_mt_sync_frame(input);

	wacom->num_contacts_left -= contacts_to_send;
	if (wacom->num_contacts_left <= 0) {
		wacom->num_contacts_left = 0;
		wacom->shared->touch_down = (contact_with_no_pen_down_count > 0);
	}
	return 1;
}

static int wacom_mt_touch(struct wacom_wac *wacom)
{
	struct input_dev *input = wacom->input;
	unsigned char *data = wacom->data;
	int i;
	int current_num_contacts = data[2];
	int contacts_to_send = 0;
	int x_offset = 0;
	static int contact_with_no_pen_down_count = 0;

	/* MTTPC does not support Height and Width */
	if (wacom->features.type == MTTPC || wacom->features.type == MTTPC_B)
		x_offset = -4;

	/*
	 * First packet resets the counter since only the first
	 * packet in series will have non-zero current_num_contacts.
	 */
	if (current_num_contacts) {
		wacom->num_contacts_left = current_num_contacts;
		contact_with_no_pen_down_count = 0;
	}

	/* There are at most 5 contacts per packet */
	contacts_to_send = min(5, wacom->num_contacts_left);

	for (i = 0; i < contacts_to_send; i++) {
		int offset = (WACOM_BYTES_PER_MT_PACKET + x_offset) * i + 3;
		bool touch = (data[offset] & 0x1) && !wacom->shared->stylus_in_proximity;
		int id = get_unaligned_le16(&data[offset + 1]);
		int slot = input_mt_get_slot_by_key(input, id);

		if (slot < 0)
			continue;

		input_mt_slot(input, slot);
		input_mt_report_slot_state(input, MT_TOOL_FINGER, touch);
		if (touch) {
			int x = get_unaligned_le16(&data[offset + x_offset + 7]);
			int y = get_unaligned_le16(&data[offset + x_offset + 9]);
			input_report_abs(input, ABS_MT_POSITION_X, x);
			input_report_abs(input, ABS_MT_POSITION_Y, y);
			contact_with_no_pen_down_count++;
		}
	}
	input_mt_sync_frame(input);

	wacom->num_contacts_left -= contacts_to_send;
	if (wacom->num_contacts_left <= 0) {
		wacom->num_contacts_left = 0;
		wacom->shared->touch_down = (contact_with_no_pen_down_count > 0);
	}
	return 1;
}

static int wacom_tpc_mt_touch(struct wacom_wac *wacom)
{
	struct input_dev *input = wacom->input;
	unsigned char *data = wacom->data;
	int contact_with_no_pen_down_count = 0;
	int i;

	for (i = 0; i < 2; i++) {
		int p = data[1] & (1 << i);
		bool touch = p && !wacom->shared->stylus_in_proximity;

		input_mt_slot(input, i);
		input_mt_report_slot_state(input, MT_TOOL_FINGER, touch);
		if (touch) {
			int x = le16_to_cpup((__le16 *)&data[i * 2 + 2]) & 0x7fff;
			int y = le16_to_cpup((__le16 *)&data[i * 2 + 6]) & 0x7fff;

			input_report_abs(input, ABS_MT_POSITION_X, x);
			input_report_abs(input, ABS_MT_POSITION_Y, y);
			contact_with_no_pen_down_count++;
		}
	}
	input_mt_sync_frame(input);

	/* keep touch state for pen event */
	wacom->shared->touch_down = (contact_with_no_pen_down_count > 0);

	return 1;
}

static int wacom_tpc_single_touch(struct wacom_wac *wacom, size_t len)
{
	unsigned char *data = wacom->data;
	struct input_dev *input = wacom->input;
	bool prox = !wacom->shared->stylus_in_proximity;
	int x = 0, y = 0;

	if (wacom->features.touch_max > 1 || len > WACOM_PKGLEN_TPC2FG)
		return 0;

	if (len == WACOM_PKGLEN_TPC1FG) {
		prox = prox && (data[0] & 0x01);
		x = get_unaligned_le16(&data[1]);
		y = get_unaligned_le16(&data[3]);
	} else if (len == WACOM_PKGLEN_TPC1FG_B) {
		prox = prox && (data[2] & 0x01);
		x = get_unaligned_le16(&data[3]);
		y = get_unaligned_le16(&data[5]);
	} else {
		prox = prox && (data[1] & 0x01);
		x = le16_to_cpup((__le16 *)&data[2]);
		y = le16_to_cpup((__le16 *)&data[4]);
	}

	if (prox) {
		input_report_abs(input, ABS_X, x);
		input_report_abs(input, ABS_Y, y);
	}
	input_report_key(input, BTN_TOUCH, prox);

	/* keep touch state for pen events */
	wacom->shared->touch_down = prox;

	return 1;
}

static int wacom_tpc_pen(struct wacom_wac *wacom)
{
	unsigned char *data = wacom->data;
	struct input_dev *input = wacom->input;
	bool prox = data[1] & 0x20;

	if (!wacom->shared->stylus_in_proximity) /* first in prox */
		/* Going into proximity select tool */
		wacom->tool[0] = (data[1] & 0x0c) ? BTN_TOOL_RUBBER : BTN_TOOL_PEN;

	/* keep pen state for touch events */
	wacom->shared->stylus_in_proximity = prox;

	/* send pen events only when touch is up or forced out */
	if (!wacom->shared->touch_down) {
		input_report_key(input, BTN_STYLUS, data[1] & 0x02);
		input_report_key(input, BTN_STYLUS2, data[1] & 0x10);
		input_report_abs(input, ABS_X, le16_to_cpup((__le16 *)&data[2]));
		input_report_abs(input, ABS_Y, le16_to_cpup((__le16 *)&data[4]));
		input_report_abs(input, ABS_PRESSURE, ((data[7] & 0x07) << 8) | data[6]);
		input_report_key(input, BTN_TOUCH, data[1] & 0x05);
		input_report_key(input, wacom->tool[0], prox);
		return 1;
	}

	return 0;
}

static int wacom_tpc_irq(struct wacom_wac *wacom, size_t len)
{
	unsigned char *data = wacom->data;

	dev_dbg(wacom->input->dev.parent,
		"%s: received report #%d\n", __func__, data[0]);

	switch (len) {
	case WACOM_PKGLEN_TPC1FG:
		return wacom_tpc_single_touch(wacom, len);

	case WACOM_PKGLEN_TPC2FG:
		return wacom_tpc_mt_touch(wacom);

	case WACOM_PKGLEN_PENABLED:
		return wacom_tpc_pen(wacom);

	default:
		switch (data[0]) {
		case WACOM_REPORT_TPC1FG:
		case WACOM_REPORT_TPCHID:
		case WACOM_REPORT_TPCST:
		case WACOM_REPORT_TPC1FGE:
			return wacom_tpc_single_touch(wacom, len);

		case WACOM_REPORT_TPCMT:
		case WACOM_REPORT_TPCMT2:
			return wacom_mt_touch(wacom);

		case WACOM_REPORT_PENABLED:
			return wacom_tpc_pen(wacom);
		}
	}

	return 0;
}

static void wacom_map_usage(struct wacom *wacom, struct hid_usage *usage,
		struct hid_field *field, __u8 type, __u16 code, int fuzz)
{
	struct wacom_wac *wacom_wac = &wacom->wacom_wac;
	struct input_dev *input = wacom_wac->input;
	int fmin = field->logical_minimum;
	int fmax = field->logical_maximum;

	usage->type = type;
	usage->code = code;

	set_bit(type, input->evbit);

	switch (type) {
	case EV_ABS:
		input_set_abs_params(input, code, fmin, fmax, fuzz, 0);
		input_abs_set_res(input, code,
				  hidinput_calc_abs_res(field, code));
		break;
	case EV_KEY:
		input_set_capability(input, EV_KEY, code);
		break;
	case EV_MSC:
		input_set_capability(input, EV_MSC, code);
		break;
	}
}

static void wacom_wac_pen_usage_mapping(struct hid_device *hdev,
		struct hid_field *field, struct hid_usage *usage)
{
	struct wacom *wacom = hid_get_drvdata(hdev);

	switch (usage->hid) {
	case HID_GD_X:
		wacom_map_usage(wacom, usage, field, EV_ABS, ABS_X, 4);
		break;
	case HID_GD_Y:
		wacom_map_usage(wacom, usage, field, EV_ABS, ABS_Y, 4);
		break;
	case HID_DG_TIPPRESSURE:
		wacom_map_usage(wacom, usage, field, EV_ABS, ABS_PRESSURE, 0);
		break;
	case HID_DG_INRANGE:
		wacom_map_usage(wacom, usage, field, EV_KEY, BTN_TOOL_PEN, 0);
		break;
	case HID_DG_INVERT:
		wacom_map_usage(wacom, usage, field, EV_KEY,
				BTN_TOOL_RUBBER, 0);
		break;
	case HID_DG_ERASER:
	case HID_DG_TIPSWITCH:
		wacom_map_usage(wacom, usage, field, EV_KEY, BTN_TOUCH, 0);
		break;
	case HID_DG_BARRELSWITCH:
		wacom_map_usage(wacom, usage, field, EV_KEY, BTN_STYLUS, 0);
		break;
	case HID_DG_BARRELSWITCH2:
		wacom_map_usage(wacom, usage, field, EV_KEY, BTN_STYLUS2, 0);
		break;
	case HID_DG_TOOLSERIALNUMBER:
		wacom_map_usage(wacom, usage, field, EV_MSC, MSC_SERIAL, 0);
		break;
	}
}

static int wacom_wac_pen_event(struct hid_device *hdev, struct hid_field *field,
		struct hid_usage *usage, __s32 value)
{
	struct wacom *wacom = hid_get_drvdata(hdev);
	struct wacom_wac *wacom_wac = &wacom->wacom_wac;
	struct input_dev *input = wacom_wac->input;

	/* checking which Tool / tip switch to send */
	switch (usage->hid) {
	case HID_DG_INRANGE:
		wacom_wac->hid_data.inrange_state = value;
		return 0;
	case HID_DG_INVERT:
		wacom_wac->hid_data.invert_state = value;
		return 0;
	case HID_DG_ERASER:
	case HID_DG_TIPSWITCH:
		wacom_wac->hid_data.tipswitch |= value;
		return 0;
	}

	/* send pen events only when touch is up or forced out */
	if (!usage->type || wacom_wac->shared->touch_down)
		return 0;

	input_event(input, usage->type, usage->code, value);

	return 0;
}

static void wacom_wac_pen_report(struct hid_device *hdev,
		struct hid_report *report)
{
	struct wacom *wacom = hid_get_drvdata(hdev);
	struct wacom_wac *wacom_wac = &wacom->wacom_wac;
	struct input_dev *input = wacom_wac->input;
	bool prox = wacom_wac->hid_data.inrange_state;

	if (!wacom_wac->shared->stylus_in_proximity) /* first in prox */
		/* Going into proximity select tool */
		wacom_wac->tool[0] = wacom_wac->hid_data.invert_state ?
						BTN_TOOL_RUBBER : BTN_TOOL_PEN;

	/* keep pen state for touch events */
	wacom_wac->shared->stylus_in_proximity = prox;

	/* send pen events only when touch is up or forced out */
	if (!wacom_wac->shared->touch_down) {
		input_report_key(input, BTN_TOUCH,
				wacom_wac->hid_data.tipswitch);
		input_report_key(input, wacom_wac->tool[0], prox);

		wacom_wac->hid_data.tipswitch = false;

		input_sync(input);
	}
}

static void wacom_wac_finger_usage_mapping(struct hid_device *hdev,
		struct hid_field *field, struct hid_usage *usage)
{
	struct wacom *wacom = hid_get_drvdata(hdev);
	struct wacom_wac *wacom_wac = &wacom->wacom_wac;
	struct wacom_features *features = &wacom_wac->features;
	unsigned touch_max = wacom_wac->features.touch_max;

	switch (usage->hid) {
	case HID_GD_X:
		features->last_slot_field = usage->hid;
		if (touch_max == 1)
			wacom_map_usage(wacom, usage, field, EV_ABS, ABS_X, 4);
		else
			wacom_map_usage(wacom, usage, field, EV_ABS,
					ABS_MT_POSITION_X, 4);
		break;
	case HID_GD_Y:
		features->last_slot_field = usage->hid;
		if (touch_max == 1)
			wacom_map_usage(wacom, usage, field, EV_ABS, ABS_Y, 4);
		else
			wacom_map_usage(wacom, usage, field, EV_ABS,
					ABS_MT_POSITION_Y, 4);
		break;
	case HID_DG_CONTACTID:
		features->last_slot_field = usage->hid;
		break;
	case HID_DG_INRANGE:
		features->last_slot_field = usage->hid;
		break;
	case HID_DG_INVERT:
		features->last_slot_field = usage->hid;
		break;
	case HID_DG_TIPSWITCH:
		features->last_slot_field = usage->hid;
		wacom_map_usage(wacom, usage, field, EV_KEY, BTN_TOUCH, 0);
		break;
	}
}

static void wacom_wac_finger_slot(struct wacom_wac *wacom_wac,
		struct input_dev *input)
{
	struct hid_data *hid_data = &wacom_wac->hid_data;
	bool mt = wacom_wac->features.touch_max > 1;
	bool prox = hid_data->tipswitch &&
		    !wacom_wac->shared->stylus_in_proximity;

	if (mt) {
		int slot;

		slot = input_mt_get_slot_by_key(input, hid_data->id);
		input_mt_slot(input, slot);
		input_mt_report_slot_state(input, MT_TOOL_FINGER, prox);
	}
	else {
		input_report_key(input, BTN_TOUCH, prox);
	}

	if (prox) {
		input_report_abs(input, mt ? ABS_MT_POSITION_X : ABS_X,
				 hid_data->x);
		input_report_abs(input, mt ? ABS_MT_POSITION_Y : ABS_Y,
				 hid_data->y);
	}
}

static int wacom_wac_finger_event(struct hid_device *hdev,
		struct hid_field *field, struct hid_usage *usage, __s32 value)
{
	struct wacom *wacom = hid_get_drvdata(hdev);
	struct wacom_wac *wacom_wac = &wacom->wacom_wac;

	switch (usage->hid) {
	case HID_GD_X:
		wacom_wac->hid_data.x = value;
		break;
	case HID_GD_Y:
		wacom_wac->hid_data.y = value;
		break;
	case HID_DG_CONTACTID:
		wacom_wac->hid_data.id = value;
		break;
	case HID_DG_TIPSWITCH:
		wacom_wac->hid_data.tipswitch = value;
		break;
	}


	if (usage->usage_index + 1 == field->report_count) {
		if (usage->hid == wacom_wac->features.last_slot_field)
			wacom_wac_finger_slot(wacom_wac, wacom_wac->input);
	}

	return 0;
}

static int wacom_wac_finger_count_touches(struct hid_device *hdev)
{
	struct wacom *wacom = hid_get_drvdata(hdev);
	struct wacom_wac *wacom_wac = &wacom->wacom_wac;
	struct input_dev *input = wacom_wac->input;
	unsigned touch_max = wacom_wac->features.touch_max;
	int count = 0;
	int i;

	if (touch_max == 1)
		return wacom_wac->hid_data.tipswitch &&
		       !wacom_wac->shared->stylus_in_proximity;

	for (i = 0; i < input->mt->num_slots; i++) {
		struct input_mt_slot *ps = &input->mt->slots[i];
		int id = input_mt_get_value(ps, ABS_MT_TRACKING_ID);
		if (id >= 0)
			count++;
	}

	return count;
}

static void wacom_wac_finger_report(struct hid_device *hdev,
		struct hid_report *report)
{
	struct wacom *wacom = hid_get_drvdata(hdev);
	struct wacom_wac *wacom_wac = &wacom->wacom_wac;
	struct input_dev *input = wacom_wac->input;
	unsigned touch_max = wacom_wac->features.touch_max;

	if (touch_max > 1)
		input_mt_sync_frame(input);

	input_sync(input);

	/* keep touch state for pen event */
	wacom_wac->shared->touch_down = wacom_wac_finger_count_touches(hdev);
}

void wacom_wac_usage_mapping(struct hid_device *hdev,
		struct hid_field *field, struct hid_usage *usage)
{
	struct wacom *wacom = hid_get_drvdata(hdev);
	struct wacom_wac *wacom_wac = &wacom->wacom_wac;
	struct input_dev *input = wacom_wac->input;

	/* currently, only direct devices have proper hid report descriptors */
	__set_bit(INPUT_PROP_DIRECT, input->propbit);

	if (WACOM_PEN_FIELD(field))
		return wacom_wac_pen_usage_mapping(hdev, field, usage);

	if (WACOM_FINGER_FIELD(field))
		return wacom_wac_finger_usage_mapping(hdev, field, usage);
}

int wacom_wac_event(struct hid_device *hdev, struct hid_field *field,
		struct hid_usage *usage, __s32 value)
{
	struct wacom *wacom = hid_get_drvdata(hdev);

	if (wacom->wacom_wac.features.type != HID_GENERIC)
		return 0;

	if (WACOM_PEN_FIELD(field))
		return wacom_wac_pen_event(hdev, field, usage, value);

	if (WACOM_FINGER_FIELD(field))
		return wacom_wac_finger_event(hdev, field, usage, value);

	return 0;
}

void wacom_wac_report(struct hid_device *hdev, struct hid_report *report)
{
	struct wacom *wacom = hid_get_drvdata(hdev);
	struct wacom_wac *wacom_wac = &wacom->wacom_wac;
	struct hid_field *field = report->field[0];

	if (wacom_wac->features.type != HID_GENERIC)
		return;

	if (WACOM_PEN_FIELD(field))
		return wacom_wac_pen_report(hdev, report);

	if (WACOM_FINGER_FIELD(field))
		return wacom_wac_finger_report(hdev, report);
}

static int wacom_bpt_touch(struct wacom_wac *wacom)
{
	struct wacom_features *features = &wacom->features;
	struct input_dev *input = wacom->input;
	struct input_dev *pad_input = wacom->pad_input;
	unsigned char *data = wacom->data;
	int i;
	int contact_with_no_pen_down_count = 0;

	if (data[0] != 0x02)
	    return 0;

	for (i = 0; i < 2; i++) {
		int offset = (data[1] & 0x80) ? (8 * i) : (9 * i);
		bool touch = data[offset + 3] & 0x80;

		/*
		 * Touch events need to be disabled while stylus is
		 * in proximity because user's hand is resting on touchpad
		 * and sending unwanted events.  User expects tablet buttons
		 * to continue working though.
		 */
		touch = touch && !wacom->shared->stylus_in_proximity;

		input_mt_slot(input, i);
		input_mt_report_slot_state(input, MT_TOOL_FINGER, touch);
		if (touch) {
			int x = get_unaligned_be16(&data[offset + 3]) & 0x7ff;
			int y = get_unaligned_be16(&data[offset + 5]) & 0x7ff;
			if (features->quirks & WACOM_QUIRK_BBTOUCH_LOWRES) {
				x <<= 5;
				y <<= 5;
			}
			input_report_abs(input, ABS_MT_POSITION_X, x);
			input_report_abs(input, ABS_MT_POSITION_Y, y);
			contact_with_no_pen_down_count++;
		}
	}

	input_mt_sync_frame(input);

	input_report_key(pad_input, BTN_LEFT, (data[1] & 0x08) != 0);
	input_report_key(pad_input, BTN_FORWARD, (data[1] & 0x04) != 0);
	input_report_key(pad_input, BTN_BACK, (data[1] & 0x02) != 0);
	input_report_key(pad_input, BTN_RIGHT, (data[1] & 0x01) != 0);
	wacom->shared->touch_down = (contact_with_no_pen_down_count > 0);

	return 1;
}

static int wacom_bpt3_touch_msg(struct wacom_wac *wacom, unsigned char *data, int last_touch_count)
{
	struct wacom_features *features = &wacom->features;
	struct input_dev *input = wacom->input;
	bool touch = data[1] & 0x80;
	int slot = input_mt_get_slot_by_key(input, data[0]);

	if (slot < 0)
		return 0;

	touch = touch && !wacom->shared->stylus_in_proximity;

	input_mt_slot(input, slot);
	input_mt_report_slot_state(input, MT_TOOL_FINGER, touch);

	if (touch) {
		int x = (data[2] << 4) | (data[4] >> 4);
		int y = (data[3] << 4) | (data[4] & 0x0f);
		int width, height;

		if (features->type >= INTUOSPS && features->type <= INTUOSPL) {
			width  = data[5] * 100;
			height = data[6] * 100;
		} else {
			/*
			 * "a" is a scaled-down area which we assume is
			 * roughly circular and which can be described as:
			 * a=(pi*r^2)/C.
			 */
			int a = data[5];
			int x_res = input_abs_get_res(input, ABS_MT_POSITION_X);
			int y_res = input_abs_get_res(input, ABS_MT_POSITION_Y);
			width = 2 * int_sqrt(a * WACOM_CONTACT_AREA_SCALE);
			height = width * y_res / x_res;
		}

		input_report_abs(input, ABS_MT_POSITION_X, x);
		input_report_abs(input, ABS_MT_POSITION_Y, y);
		input_report_abs(input, ABS_MT_TOUCH_MAJOR, width);
		input_report_abs(input, ABS_MT_TOUCH_MINOR, height);
		last_touch_count++;
	}
	return last_touch_count;
}

static void wacom_bpt3_button_msg(struct wacom_wac *wacom, unsigned char *data)
{
	struct input_dev *input = wacom->pad_input;
	struct wacom_features *features = &wacom->features;

	if (features->type == INTUOSHT) {
		input_report_key(input, BTN_LEFT, (data[1] & 0x02) != 0);
		input_report_key(input, BTN_BACK, (data[1] & 0x08) != 0);
	} else {
		input_report_key(input, BTN_BACK, (data[1] & 0x02) != 0);
		input_report_key(input, BTN_LEFT, (data[1] & 0x08) != 0);
	}
	input_report_key(input, BTN_FORWARD, (data[1] & 0x04) != 0);
	input_report_key(input, BTN_RIGHT, (data[1] & 0x01) != 0);
}

static int wacom_bpt3_touch(struct wacom_wac *wacom)
{
	struct input_dev *input = wacom->input;
	unsigned char *data = wacom->data;
	int count = data[1] & 0x07;
	int i;
	int contact_with_no_pen_down_count = 0;

	if (data[0] != 0x02)
	    return 0;

	/* data has up to 7 fixed sized 8-byte messages starting at data[2] */
	for (i = 0; i < count; i++) {
		int offset = (8 * i) + 2;
		int msg_id = data[offset];

		if (msg_id >= 2 && msg_id <= 17)
			contact_with_no_pen_down_count = 
			    wacom_bpt3_touch_msg(wacom, data + offset,
						 contact_with_no_pen_down_count);
		else if (msg_id == 128)
			wacom_bpt3_button_msg(wacom, data + offset);

	}
<<<<<<< HEAD
	input_mt_sync_frame(input);
=======
	input_mt_report_pointer_emulation(input, true);
	wacom->shared->touch_down = (contact_with_no_pen_down_count > 0);
>>>>>>> b70b8258

	return 1;
}

static int wacom_bpt_pen(struct wacom_wac *wacom)
{
	struct wacom_features *features = &wacom->features;
	struct input_dev *input = wacom->input;
	unsigned char *data = wacom->data;
	int prox = 0, x = 0, y = 0, p = 0, d = 0, pen = 0, btn1 = 0, btn2 = 0;

	if (data[0] != WACOM_REPORT_PENABLED)
	    return 0;

<<<<<<< HEAD
=======
	if (data[0] == WACOM_REPORT_USB) {
		if (features->type == INTUOSHT &&
		    wacom->shared->touch_input &&
		    features->touch_max) {
			input_report_switch(wacom->shared->touch_input,
					    SW_MUTE_DEVICE, data[8] & 0x40);
			input_sync(wacom->shared->touch_input);
		}
		return 0;
	}

	if (wacom->shared->touch_down)
		return 0;

>>>>>>> b70b8258
	prox = (data[1] & 0x20) == 0x20;

	/*
	 * All reports shared between PEN and RUBBER tool must be
	 * forced to a known starting value (zero) when transitioning to
	 * out-of-prox.
	 *
	 * If not reset then, to userspace, it will look like lost events
	 * if new tool comes in-prox with same values as previous tool sent.
	 *
	 * Hardware does report zero in most out-of-prox cases but not all.
	 */
	if (prox) {
		if (!wacom->shared->stylus_in_proximity) {
			if (data[1] & 0x08) {
				wacom->tool[0] = BTN_TOOL_RUBBER;
				wacom->id[0] = ERASER_DEVICE_ID;
			} else {
				wacom->tool[0] = BTN_TOOL_PEN;
				wacom->id[0] = STYLUS_DEVICE_ID;
			}
			wacom->shared->stylus_in_proximity = true;
		}
		x = le16_to_cpup((__le16 *)&data[2]);
		y = le16_to_cpup((__le16 *)&data[4]);
		p = le16_to_cpup((__le16 *)&data[6]);
		/*
		 * Convert distance from out prox to distance from tablet.
		 * distance will be greater than distance_max once
		 * touching and applying pressure; do not report negative
		 * distance.
		 */
		if (data[8] <= features->distance_max)
			d = features->distance_max - data[8];

		pen = data[1] & 0x01;
		btn1 = data[1] & 0x02;
		btn2 = data[1] & 0x04;
	}

	input_report_key(input, BTN_TOUCH, pen);
	input_report_key(input, BTN_STYLUS, btn1);
	input_report_key(input, BTN_STYLUS2, btn2);

	input_report_abs(input, ABS_X, x);
	input_report_abs(input, ABS_Y, y);
	input_report_abs(input, ABS_PRESSURE, p);
	input_report_abs(input, ABS_DISTANCE, d);

	if (!prox) {
		wacom->id[0] = 0;
		wacom->shared->stylus_in_proximity = false;
	}

	input_report_key(input, wacom->tool[0], prox); /* PEN or RUBBER */
	input_report_abs(input, ABS_MISC, wacom->id[0]); /* TOOL ID */

	return 1;
}

static int wacom_bpt_irq(struct wacom_wac *wacom, size_t len)
{
	if (len == WACOM_PKGLEN_BBTOUCH)
		return wacom_bpt_touch(wacom);
	else if (len == WACOM_PKGLEN_BBTOUCH3)
		return wacom_bpt3_touch(wacom);
	else if (len == WACOM_PKGLEN_BBFUN || len == WACOM_PKGLEN_BBPEN)
		return wacom_bpt_pen(wacom);

	return 0;
}

static void wacom_bamboo_pad_pen_event(struct wacom_wac *wacom,
		unsigned char *data)
{
	unsigned char prefix;

	/*
	 * We need to reroute the event from the debug interface to the
	 * pen interface.
	 * We need to add the report ID to the actual pen report, so we
	 * temporary overwrite the first byte to prevent having to kzalloc/kfree
	 * and memcpy the report.
	 */
	prefix = data[0];
	data[0] = WACOM_REPORT_BPAD_PEN;

	/*
	 * actually reroute the event.
	 * No need to check if wacom->shared->pen is valid, hid_input_report()
	 * will check for us.
	 */
	hid_input_report(wacom->shared->pen, HID_INPUT_REPORT, data,
			 WACOM_PKGLEN_PENABLED, 1);

	data[0] = prefix;
}

static int wacom_bamboo_pad_touch_event(struct wacom_wac *wacom,
		unsigned char *data)
{
	struct input_dev *input = wacom->input;
	unsigned char *finger_data, prefix;
	unsigned id;
	int x, y;
	bool valid;

	prefix = data[0];

	for (id = 0; id < wacom->features.touch_max; id++) {
		valid = !!(prefix & BIT(id)) &&
			!wacom->shared->stylus_in_proximity;

		input_mt_slot(input, id);
		input_mt_report_slot_state(input, MT_TOOL_FINGER, valid);

		if (!valid)
			continue;

		finger_data = data + 1 + id * 3;
		x = finger_data[0] | ((finger_data[1] & 0x0f) << 8);
		y = (finger_data[2] << 4) | (finger_data[1] >> 4);

		input_report_abs(input, ABS_MT_POSITION_X, x);
		input_report_abs(input, ABS_MT_POSITION_Y, y);
	}

	input_mt_sync_frame(input);

	input_report_key(input, BTN_LEFT, prefix & 0x40);
	input_report_key(input, BTN_RIGHT, prefix & 0x80);

	/* keep touch state for pen event */
	wacom->shared->touch_down = !!prefix &&
				    !wacom->shared->stylus_in_proximity;

	return 1;
}

static int wacom_bamboo_pad_irq(struct wacom_wac *wacom, size_t len)
{
	unsigned char *data = wacom->data;

	if (!((len == WACOM_PKGLEN_BPAD_TOUCH) ||
	      (len == WACOM_PKGLEN_BPAD_TOUCH_USB)) ||
	    (data[0] != WACOM_REPORT_BPAD_TOUCH))
		return 0;

	if (data[1] & 0x01)
		wacom_bamboo_pad_pen_event(wacom, &data[1]);

	if (data[1] & 0x02)
		return wacom_bamboo_pad_touch_event(wacom, &data[9]);

	return 0;
}

static int wacom_wireless_irq(struct wacom_wac *wacom, size_t len)
{
	unsigned char *data = wacom->data;
	int connected;

	if (len != WACOM_PKGLEN_WIRELESS || data[0] != WACOM_REPORT_WL)
		return 0;

	connected = data[1] & 0x01;
	if (connected) {
		int pid, battery, charging;

		if ((wacom->shared->type == INTUOSHT) &&
		    wacom->shared->touch_input &&
		    wacom->shared->touch_max) {
			input_report_switch(wacom->shared->touch_input,
					SW_MUTE_DEVICE, data[5] & 0x40);
			input_sync(wacom->shared->touch_input);
		}

		pid = get_unaligned_be16(&data[6]);
		battery = (data[5] & 0x3f) * 100 / 31;
		charging = !!(data[5] & 0x80);
		if (wacom->pid != pid) {
			wacom->pid = pid;
			wacom_schedule_work(wacom);
		}

		if (wacom->shared->type)
			wacom_notify_battery(wacom, battery, charging, 1, 0);

	} else if (wacom->pid != 0) {
		/* disconnected while previously connected */
		wacom->pid = 0;
		wacom_schedule_work(wacom);
		wacom_notify_battery(wacom, 0, 0, 0, 0);
	}

	return 0;
}

static int wacom_status_irq(struct wacom_wac *wacom_wac, size_t len)
{
	struct wacom *wacom = container_of(wacom_wac, struct wacom, wacom_wac);
	struct wacom_features *features = &wacom_wac->features;
	unsigned char *data = wacom_wac->data;

	if (data[0] != WACOM_REPORT_USB)
		return 0;

	if (features->type == INTUOSHT &&
	    wacom_wac->shared->touch_input &&
	    features->touch_max) {
		input_report_switch(wacom_wac->shared->touch_input,
				    SW_MUTE_DEVICE, data[8] & 0x40);
		input_sync(wacom_wac->shared->touch_input);
	}

	if (data[9] & 0x02) { /* wireless module is attached */
		int battery = (data[8] & 0x3f) * 100 / 31;
		bool charging = !!(data[8] & 0x80);

		wacom_notify_battery(wacom_wac, battery, charging,
				     battery || charging, 1);

		if (!wacom->battery.dev &&
		    !(features->quirks & WACOM_QUIRK_BATTERY)) {
			features->quirks |= WACOM_QUIRK_BATTERY;
			INIT_WORK(&wacom->work, wacom_battery_work);
			wacom_schedule_work(wacom_wac);
		}
	}
	else if ((features->quirks & WACOM_QUIRK_BATTERY) &&
		 wacom->battery.dev) {
		features->quirks &= ~WACOM_QUIRK_BATTERY;
		INIT_WORK(&wacom->work, wacom_battery_work);
		wacom_schedule_work(wacom_wac);
		wacom_notify_battery(wacom_wac, 0, 0, 0, 0);
	}
	return 0;
}

void wacom_wac_irq(struct wacom_wac *wacom_wac, size_t len)
{
	bool sync;

	switch (wacom_wac->features.type) {
	case PENPARTNER:
		sync = wacom_penpartner_irq(wacom_wac);
		break;

	case PL:
		sync = wacom_pl_irq(wacom_wac);
		break;

	case WACOM_G4:
	case GRAPHIRE:
	case GRAPHIRE_BT:
	case WACOM_MO:
		sync = wacom_graphire_irq(wacom_wac);
		break;

	case PTU:
		sync = wacom_ptu_irq(wacom_wac);
		break;

	case DTU:
		sync = wacom_dtu_irq(wacom_wac);
		break;

	case DTUS:
	case DTUSX:
		sync = wacom_dtus_irq(wacom_wac);
		break;

	case INTUOS:
	case INTUOS3S:
	case INTUOS3:
	case INTUOS3L:
	case INTUOS4S:
	case INTUOS4:
	case INTUOS4L:
	case CINTIQ:
	case WACOM_BEE:
	case WACOM_13HD:
	case WACOM_21UX2:
	case WACOM_22HD:
	case WACOM_24HD:
	case WACOM_27QHD:
	case DTK:
	case CINTIQ_HYBRID:
		sync = wacom_intuos_irq(wacom_wac);
		break;

	case INTUOS4WL:
		sync = wacom_intuos_bt_irq(wacom_wac, len);
		break;

	case WACOM_24HDT:
	case WACOM_27QHDT:
		sync = wacom_24hdt_irq(wacom_wac);
		break;

	case INTUOS5S:
	case INTUOS5:
	case INTUOS5L:
	case INTUOSPS:
	case INTUOSPM:
	case INTUOSPL:
		if (len == WACOM_PKGLEN_BBTOUCH3)
			sync = wacom_bpt3_touch(wacom_wac);
		else if (wacom_wac->data[0] == WACOM_REPORT_USB)
			sync = wacom_status_irq(wacom_wac, len);
		else
			sync = wacom_intuos_irq(wacom_wac);
		break;

	case TABLETPC:
	case TABLETPCE:
	case TABLETPC2FG:
	case MTSCREEN:
	case MTTPC:
	case MTTPC_B:
		sync = wacom_tpc_irq(wacom_wac, len);
		break;

	case BAMBOO_PT:
	case INTUOSHT:
		if (wacom_wac->data[0] == WACOM_REPORT_USB)
			sync = wacom_status_irq(wacom_wac, len);
		else
			sync = wacom_bpt_irq(wacom_wac, len);
		break;

	case BAMBOO_PAD:
		sync = wacom_bamboo_pad_irq(wacom_wac, len);
		break;

	case WIRELESS:
		sync = wacom_wireless_irq(wacom_wac, len);
		break;

	default:
		sync = false;
		break;
	}

	if (sync) {
		input_sync(wacom_wac->input);
		if (wacom_wac->pad_input)
			input_sync(wacom_wac->pad_input);
	}
}

static void wacom_setup_cintiq(struct wacom_wac *wacom_wac)
{
	struct input_dev *input_dev = wacom_wac->input;

	input_set_capability(input_dev, EV_MSC, MSC_SERIAL);

	__set_bit(BTN_TOOL_RUBBER, input_dev->keybit);
	__set_bit(BTN_TOOL_PEN, input_dev->keybit);
	__set_bit(BTN_TOOL_BRUSH, input_dev->keybit);
	__set_bit(BTN_TOOL_PENCIL, input_dev->keybit);
	__set_bit(BTN_TOOL_AIRBRUSH, input_dev->keybit);
	__set_bit(BTN_STYLUS, input_dev->keybit);
	__set_bit(BTN_STYLUS2, input_dev->keybit);

	input_set_abs_params(input_dev, ABS_DISTANCE,
			     0, wacom_wac->features.distance_max, 0, 0);
	input_set_abs_params(input_dev, ABS_WHEEL, 0, 1023, 0, 0);
	input_set_abs_params(input_dev, ABS_TILT_X, -64, 63, 0, 0);
	input_abs_set_res(input_dev, ABS_TILT_X, 57);
	input_set_abs_params(input_dev, ABS_TILT_Y, -64, 63, 0, 0);
	input_abs_set_res(input_dev, ABS_TILT_Y, 57);
}

static void wacom_setup_intuos(struct wacom_wac *wacom_wac)
{
	struct input_dev *input_dev = wacom_wac->input;

	input_set_capability(input_dev, EV_REL, REL_WHEEL);

	wacom_setup_cintiq(wacom_wac);

	__set_bit(BTN_LEFT, input_dev->keybit);
	__set_bit(BTN_RIGHT, input_dev->keybit);
	__set_bit(BTN_MIDDLE, input_dev->keybit);
	__set_bit(BTN_SIDE, input_dev->keybit);
	__set_bit(BTN_EXTRA, input_dev->keybit);
	__set_bit(BTN_TOOL_MOUSE, input_dev->keybit);
	__set_bit(BTN_TOOL_LENS, input_dev->keybit);

	input_set_abs_params(input_dev, ABS_RZ, -900, 899, 0, 0);
	input_abs_set_res(input_dev, ABS_RZ, 287);
	input_set_abs_params(input_dev, ABS_THROTTLE, -1023, 1023, 0, 0);
}

void wacom_setup_device_quirks(struct wacom_features *features)
{

	/* touch device found but size is not defined. use default */
	if (features->device_type == BTN_TOOL_FINGER && !features->x_max) {
		features->x_max = 1023;
		features->y_max = 1023;
	}

	/* these device have multiple inputs */
	if (features->type >= WIRELESS ||
	    (features->type >= INTUOS5S && features->type <= INTUOSHT) ||
	    (features->oVid && features->oPid))
		features->quirks |= WACOM_QUIRK_MULTI_INPUT;

	/* quirk for bamboo touch with 2 low res touches */
	if (features->type == BAMBOO_PT &&
	    features->pktlen == WACOM_PKGLEN_BBTOUCH) {
		features->x_max <<= 5;
		features->y_max <<= 5;
		features->x_fuzz <<= 5;
		features->y_fuzz <<= 5;
		features->quirks |= WACOM_QUIRK_BBTOUCH_LOWRES;
	}

	if (features->type == WIRELESS) {

		/* monitor never has input and pen/touch have delayed create */
		features->quirks |= WACOM_QUIRK_NO_INPUT;

		/* must be monitor interface if no device_type set */
		if (!features->device_type) {
			features->quirks |= WACOM_QUIRK_MONITOR;
			features->quirks |= WACOM_QUIRK_BATTERY;
		}
	}
}

static void wacom_abs_set_axis(struct input_dev *input_dev,
			       struct wacom_wac *wacom_wac)
{
	struct wacom_features *features = &wacom_wac->features;

	if (features->device_type == BTN_TOOL_PEN) {
		input_set_abs_params(input_dev, ABS_X, features->x_min,
				     features->x_max, features->x_fuzz, 0);
		input_set_abs_params(input_dev, ABS_Y, features->y_min,
				     features->y_max, features->y_fuzz, 0);
		input_set_abs_params(input_dev, ABS_PRESSURE, 0,
			features->pressure_max, features->pressure_fuzz, 0);

		/* penabled devices have fixed resolution for each model */
		input_abs_set_res(input_dev, ABS_X, features->x_resolution);
		input_abs_set_res(input_dev, ABS_Y, features->y_resolution);
	} else {
		if (features->touch_max == 1) {
			input_set_abs_params(input_dev, ABS_X, 0,
				features->x_max, features->x_fuzz, 0);
			input_set_abs_params(input_dev, ABS_Y, 0,
				features->y_max, features->y_fuzz, 0);
			input_abs_set_res(input_dev, ABS_X,
					  features->x_resolution);
			input_abs_set_res(input_dev, ABS_Y,
					  features->y_resolution);
		}

		if (features->touch_max > 1) {
			input_set_abs_params(input_dev, ABS_MT_POSITION_X, 0,
				features->x_max, features->x_fuzz, 0);
			input_set_abs_params(input_dev, ABS_MT_POSITION_Y, 0,
				features->y_max, features->y_fuzz, 0);
			input_abs_set_res(input_dev, ABS_MT_POSITION_X,
					  features->x_resolution);
			input_abs_set_res(input_dev, ABS_MT_POSITION_Y,
					  features->y_resolution);
		}
	}
}

int wacom_setup_pentouch_input_capabilities(struct input_dev *input_dev,
				   struct wacom_wac *wacom_wac)
{
	struct wacom_features *features = &wacom_wac->features;

	input_dev->evbit[0] |= BIT_MASK(EV_KEY) | BIT_MASK(EV_ABS);

	if (features->type == HID_GENERIC)
		/* setup has already been done */
		return 0;

	__set_bit(BTN_TOUCH, input_dev->keybit);
	__set_bit(ABS_MISC, input_dev->absbit);

	wacom_abs_set_axis(input_dev, wacom_wac);

	switch (features->type) {
	case GRAPHIRE_BT:
		__clear_bit(ABS_MISC, input_dev->absbit);

	case WACOM_MO:
	case WACOM_G4:
		input_set_abs_params(input_dev, ABS_DISTANCE, 0,
					      features->distance_max,
					      0, 0);
		/* fall through */

	case GRAPHIRE:
		input_set_capability(input_dev, EV_REL, REL_WHEEL);

		__set_bit(BTN_LEFT, input_dev->keybit);
		__set_bit(BTN_RIGHT, input_dev->keybit);
		__set_bit(BTN_MIDDLE, input_dev->keybit);

		__set_bit(BTN_TOOL_RUBBER, input_dev->keybit);
		__set_bit(BTN_TOOL_PEN, input_dev->keybit);
		__set_bit(BTN_TOOL_MOUSE, input_dev->keybit);
		__set_bit(BTN_STYLUS, input_dev->keybit);
		__set_bit(BTN_STYLUS2, input_dev->keybit);

		__set_bit(INPUT_PROP_POINTER, input_dev->propbit);
		break;

	case WACOM_27QHD:
	case WACOM_24HD:
	case DTK:
	case WACOM_22HD:
	case WACOM_21UX2:
	case WACOM_BEE:
	case CINTIQ:
	case WACOM_13HD:
	case CINTIQ_HYBRID:
		input_set_abs_params(input_dev, ABS_Z, -900, 899, 0, 0);
		input_abs_set_res(input_dev, ABS_Z, 287);
		__set_bit(INPUT_PROP_DIRECT, input_dev->propbit);
		wacom_setup_cintiq(wacom_wac);
		break;

	case INTUOS3:
	case INTUOS3L:
	case INTUOS3S:
	case INTUOS4:
	case INTUOS4WL:
	case INTUOS4L:
	case INTUOS4S:
		input_set_abs_params(input_dev, ABS_Z, -900, 899, 0, 0);
		input_abs_set_res(input_dev, ABS_Z, 287);
		/* fall through */

	case INTUOS:
		__set_bit(INPUT_PROP_POINTER, input_dev->propbit);

		wacom_setup_intuos(wacom_wac);
		break;

	case INTUOS5:
	case INTUOS5L:
	case INTUOSPM:
	case INTUOSPL:
	case INTUOS5S:
	case INTUOSPS:
		__set_bit(INPUT_PROP_POINTER, input_dev->propbit);

		if (features->device_type == BTN_TOOL_PEN) {
			input_set_abs_params(input_dev, ABS_DISTANCE, 0,
					      features->distance_max,
					      0, 0);

			input_set_abs_params(input_dev, ABS_Z, -900, 899, 0, 0);
			input_abs_set_res(input_dev, ABS_Z, 287);

			wacom_setup_intuos(wacom_wac);
		} else if (features->device_type == BTN_TOOL_FINGER) {
			__clear_bit(ABS_MISC, input_dev->absbit);

			input_set_abs_params(input_dev, ABS_MT_TOUCH_MAJOR,
			                     0, features->x_max, 0, 0);
			input_set_abs_params(input_dev, ABS_MT_TOUCH_MINOR,
			                     0, features->y_max, 0, 0);
			input_mt_init_slots(input_dev, features->touch_max, INPUT_MT_POINTER);
		}
		break;

	case WACOM_24HDT:
		if (features->device_type == BTN_TOOL_FINGER) {
			input_set_abs_params(input_dev, ABS_MT_TOUCH_MAJOR, 0, features->x_max, 0, 0);
			input_set_abs_params(input_dev, ABS_MT_WIDTH_MAJOR, 0, features->x_max, 0, 0);
			input_set_abs_params(input_dev, ABS_MT_WIDTH_MINOR, 0, features->y_max, 0, 0);
			input_set_abs_params(input_dev, ABS_MT_ORIENTATION, 0, 1, 0, 0);
		}
		/* fall through */

	case WACOM_27QHDT:
	case MTSCREEN:
	case MTTPC:
	case MTTPC_B:
	case TABLETPC2FG:
		if (features->device_type == BTN_TOOL_FINGER && features->touch_max > 1)
			input_mt_init_slots(input_dev, features->touch_max, INPUT_MT_DIRECT);
		/* fall through */

	case TABLETPC:
	case TABLETPCE:
		__clear_bit(ABS_MISC, input_dev->absbit);

		__set_bit(INPUT_PROP_DIRECT, input_dev->propbit);

		if (features->device_type != BTN_TOOL_PEN)
			break;  /* no need to process stylus stuff */

		/* fall through */

	case DTUS:
	case DTUSX:
	case PL:
	case DTU:
		__set_bit(BTN_TOOL_PEN, input_dev->keybit);
		__set_bit(BTN_TOOL_RUBBER, input_dev->keybit);
		__set_bit(BTN_STYLUS, input_dev->keybit);
		__set_bit(BTN_STYLUS2, input_dev->keybit);

		__set_bit(INPUT_PROP_DIRECT, input_dev->propbit);
		break;

	case PTU:
		__set_bit(BTN_STYLUS2, input_dev->keybit);
		/* fall through */

	case PENPARTNER:
		__set_bit(BTN_TOOL_PEN, input_dev->keybit);
		__set_bit(BTN_TOOL_RUBBER, input_dev->keybit);
		__set_bit(BTN_STYLUS, input_dev->keybit);

		__set_bit(INPUT_PROP_POINTER, input_dev->propbit);
		break;

	case INTUOSHT:
		if (features->touch_max &&
		    features->device_type == BTN_TOOL_FINGER) {
			input_dev->evbit[0] |= BIT_MASK(EV_SW);
			__set_bit(SW_MUTE_DEVICE, input_dev->swbit);
		}
		/* fall through */

	case BAMBOO_PT:
		__clear_bit(ABS_MISC, input_dev->absbit);

		if (features->device_type == BTN_TOOL_FINGER) {

			if (features->touch_max) {
				if (features->pktlen == WACOM_PKGLEN_BBTOUCH3) {
					input_set_abs_params(input_dev,
						     ABS_MT_TOUCH_MAJOR,
						     0, features->x_max, 0, 0);
					input_set_abs_params(input_dev,
						     ABS_MT_TOUCH_MINOR,
						     0, features->y_max, 0, 0);
				}
				input_mt_init_slots(input_dev, features->touch_max, INPUT_MT_POINTER);
			} else {
				/* buttons/keys only interface */
				__clear_bit(ABS_X, input_dev->absbit);
				__clear_bit(ABS_Y, input_dev->absbit);
				__clear_bit(BTN_TOUCH, input_dev->keybit);

				/* PAD is setup by wacom_setup_pad_input_capabilities later */
				return 1;
			}
		} else if (features->device_type == BTN_TOOL_PEN) {
			__set_bit(INPUT_PROP_POINTER, input_dev->propbit);
			__set_bit(BTN_TOOL_RUBBER, input_dev->keybit);
			__set_bit(BTN_TOOL_PEN, input_dev->keybit);
			__set_bit(BTN_STYLUS, input_dev->keybit);
			__set_bit(BTN_STYLUS2, input_dev->keybit);
			input_set_abs_params(input_dev, ABS_DISTANCE, 0,
					      features->distance_max,
					      0, 0);
		}
		break;
	case BAMBOO_PAD:
		__clear_bit(ABS_MISC, input_dev->absbit);
		input_mt_init_slots(input_dev, features->touch_max,
				    INPUT_MT_POINTER);
		__set_bit(BTN_LEFT, input_dev->keybit);
		__set_bit(BTN_RIGHT, input_dev->keybit);
		break;
	}
	return 0;
}

int wacom_setup_pad_input_capabilities(struct input_dev *input_dev,
				   struct wacom_wac *wacom_wac)
{
	struct wacom_features *features = &wacom_wac->features;
	int i;

	input_dev->evbit[0] |= BIT_MASK(EV_KEY) | BIT_MASK(EV_ABS);

	/* kept for making legacy xf86-input-wacom working with the wheels */
	__set_bit(ABS_MISC, input_dev->absbit);

	/* kept for making legacy xf86-input-wacom accepting the pad */
	input_set_abs_params(input_dev, ABS_X, 0, 1, 0, 0);
	input_set_abs_params(input_dev, ABS_Y, 0, 1, 0, 0);

	/* kept for making udev and libwacom accepting the pad */
	__set_bit(BTN_STYLUS, input_dev->keybit);

	switch (features->type) {
	case GRAPHIRE_BT:
		__set_bit(BTN_0, input_dev->keybit);
		__set_bit(BTN_1, input_dev->keybit);
		break;

	case WACOM_MO:
		__set_bit(BTN_BACK, input_dev->keybit);
		__set_bit(BTN_LEFT, input_dev->keybit);
		__set_bit(BTN_FORWARD, input_dev->keybit);
		__set_bit(BTN_RIGHT, input_dev->keybit);
		input_set_abs_params(input_dev, ABS_WHEEL, 0, 71, 0, 0);
		break;

	case WACOM_G4:
		__set_bit(BTN_BACK, input_dev->keybit);
		__set_bit(BTN_FORWARD, input_dev->keybit);
		input_set_capability(input_dev, EV_REL, REL_WHEEL);
		break;

	case WACOM_24HD:
		__set_bit(BTN_A, input_dev->keybit);
		__set_bit(BTN_B, input_dev->keybit);
		__set_bit(BTN_C, input_dev->keybit);
		__set_bit(BTN_X, input_dev->keybit);
		__set_bit(BTN_Y, input_dev->keybit);
		__set_bit(BTN_Z, input_dev->keybit);

		for (i = 0; i < 10; i++)
			__set_bit(BTN_0 + i, input_dev->keybit);

		__set_bit(KEY_PROG1, input_dev->keybit);
		__set_bit(KEY_PROG2, input_dev->keybit);
		__set_bit(KEY_PROG3, input_dev->keybit);

		input_set_abs_params(input_dev, ABS_WHEEL, 0, 71, 0, 0);
		input_set_abs_params(input_dev, ABS_THROTTLE, 0, 71, 0, 0);
		break;

	case WACOM_27QHD:
		__set_bit(KEY_PROG1, input_dev->keybit);
		__set_bit(KEY_PROG2, input_dev->keybit);
		__set_bit(KEY_PROG3, input_dev->keybit);
		input_set_abs_params(input_dev, ABS_X, -2048, 2048, 0, 0);
		input_abs_set_res(input_dev, ABS_X, 1024); /* points/g */
		input_set_abs_params(input_dev, ABS_Y, -2048, 2048, 0, 0);
		input_abs_set_res(input_dev, ABS_Y, 1024);
		input_set_abs_params(input_dev, ABS_Z, -2048, 2048, 0, 0);
		input_abs_set_res(input_dev, ABS_Z, 1024);
		__set_bit(INPUT_PROP_ACCELEROMETER, input_dev->propbit);
		break;

	case DTK:
		for (i = 0; i < 6; i++)
			__set_bit(BTN_0 + i, input_dev->keybit);

		break;

	case WACOM_22HD:
		__set_bit(KEY_PROG1, input_dev->keybit);
		__set_bit(KEY_PROG2, input_dev->keybit);
		__set_bit(KEY_PROG3, input_dev->keybit);
		/* fall through */

	case WACOM_21UX2:
		__set_bit(BTN_A, input_dev->keybit);
		__set_bit(BTN_B, input_dev->keybit);
		__set_bit(BTN_C, input_dev->keybit);
		__set_bit(BTN_X, input_dev->keybit);
		__set_bit(BTN_Y, input_dev->keybit);
		__set_bit(BTN_Z, input_dev->keybit);
		__set_bit(BTN_BASE, input_dev->keybit);
		__set_bit(BTN_BASE2, input_dev->keybit);
		/* fall through */

	case WACOM_BEE:
		__set_bit(BTN_8, input_dev->keybit);
		__set_bit(BTN_9, input_dev->keybit);
		/* fall through */

	case CINTIQ:
		for (i = 0; i < 8; i++)
			__set_bit(BTN_0 + i, input_dev->keybit);

		input_set_abs_params(input_dev, ABS_RX, 0, 4096, 0, 0);
		input_set_abs_params(input_dev, ABS_RY, 0, 4096, 0, 0);
		break;

	case WACOM_13HD:
		for (i = 0; i < 9; i++)
			__set_bit(BTN_0 + i, input_dev->keybit);

		input_set_abs_params(input_dev, ABS_WHEEL, 0, 71, 0, 0);
		break;

	case INTUOS3:
	case INTUOS3L:
		__set_bit(BTN_4, input_dev->keybit);
		__set_bit(BTN_5, input_dev->keybit);
		__set_bit(BTN_6, input_dev->keybit);
		__set_bit(BTN_7, input_dev->keybit);

		input_set_abs_params(input_dev, ABS_RY, 0, 4096, 0, 0);
		/* fall through */

	case INTUOS3S:
		__set_bit(BTN_0, input_dev->keybit);
		__set_bit(BTN_1, input_dev->keybit);
		__set_bit(BTN_2, input_dev->keybit);
		__set_bit(BTN_3, input_dev->keybit);

		input_set_abs_params(input_dev, ABS_RX, 0, 4096, 0, 0);
		break;

	case INTUOS5:
	case INTUOS5L:
	case INTUOSPM:
	case INTUOSPL:
		__set_bit(BTN_7, input_dev->keybit);
		__set_bit(BTN_8, input_dev->keybit);
		/* fall through */

	case INTUOS5S:
	case INTUOSPS:
		/* touch interface does not have the pad device */
		if (features->device_type != BTN_TOOL_PEN)
			return -ENODEV;

		for (i = 0; i < 7; i++)
			__set_bit(BTN_0 + i, input_dev->keybit);

		input_set_abs_params(input_dev, ABS_WHEEL, 0, 71, 0, 0);
		break;

	case INTUOS4WL:
		/*
		 * For Bluetooth devices, the udev rule does not work correctly
		 * for pads unless we add a stylus capability, which forces
		 * ID_INPUT_TABLET to be set.
		 */
		__set_bit(BTN_STYLUS, input_dev->keybit);
		/* fall through */

	case INTUOS4:
	case INTUOS4L:
		__set_bit(BTN_7, input_dev->keybit);
		__set_bit(BTN_8, input_dev->keybit);
		/* fall through */

	case INTUOS4S:
		for (i = 0; i < 7; i++)
			__set_bit(BTN_0 + i, input_dev->keybit);

		input_set_abs_params(input_dev, ABS_WHEEL, 0, 71, 0, 0);
		break;

	case CINTIQ_HYBRID:
		for (i = 0; i < 9; i++)
			__set_bit(BTN_0 + i, input_dev->keybit);

		break;

	case DTUS:
		for (i = 0; i < 4; i++)
			__set_bit(BTN_0 + i, input_dev->keybit);
		break;

	case INTUOSHT:
	case BAMBOO_PT:
		/* pad device is on the touch interface */
		if ((features->device_type != BTN_TOOL_FINGER) ||
		    /* Bamboo Pen only tablet does not have pad */
		    ((features->type == BAMBOO_PT) && !features->touch_max))
			return -ENODEV;

		__clear_bit(ABS_MISC, input_dev->absbit);

		__set_bit(BTN_LEFT, input_dev->keybit);
		__set_bit(BTN_FORWARD, input_dev->keybit);
		__set_bit(BTN_BACK, input_dev->keybit);
		__set_bit(BTN_RIGHT, input_dev->keybit);

		break;

	default:
		/* no pad supported */
		return -ENODEV;
	}
	return 0;
}

static const struct wacom_features wacom_features_0x00 =
	{ "Wacom Penpartner", 5040, 3780, 255, 0,
	  PENPARTNER, WACOM_PENPRTN_RES, WACOM_PENPRTN_RES };
static const struct wacom_features wacom_features_0x10 =
	{ "Wacom Graphire", 10206, 7422, 511, 63,
	  GRAPHIRE, WACOM_GRAPHIRE_RES, WACOM_GRAPHIRE_RES };
static const struct wacom_features wacom_features_0x81 =
	{ "Wacom Graphire BT", 16704, 12064, 511, 32,
	  GRAPHIRE_BT, WACOM_GRAPHIRE_RES, WACOM_GRAPHIRE_RES };
static const struct wacom_features wacom_features_0x11 =
	{ "Wacom Graphire2 4x5", 10206, 7422, 511, 63,
	  GRAPHIRE, WACOM_GRAPHIRE_RES, WACOM_GRAPHIRE_RES };
static const struct wacom_features wacom_features_0x12 =
	{ "Wacom Graphire2 5x7", 13918, 10206, 511, 63,
	  GRAPHIRE, WACOM_GRAPHIRE_RES, WACOM_GRAPHIRE_RES };
static const struct wacom_features wacom_features_0x13 =
	{ "Wacom Graphire3", 10208, 7424, 511, 63,
	  GRAPHIRE, WACOM_GRAPHIRE_RES, WACOM_GRAPHIRE_RES };
static const struct wacom_features wacom_features_0x14 =
	{ "Wacom Graphire3 6x8", 16704, 12064, 511, 63,
	  GRAPHIRE, WACOM_GRAPHIRE_RES, WACOM_GRAPHIRE_RES };
static const struct wacom_features wacom_features_0x15 =
	{ "Wacom Graphire4 4x5", 10208, 7424, 511, 63,
	  WACOM_G4, WACOM_GRAPHIRE_RES, WACOM_GRAPHIRE_RES };
static const struct wacom_features wacom_features_0x16 =
	{ "Wacom Graphire4 6x8", 16704, 12064, 511, 63,
	  WACOM_G4, WACOM_GRAPHIRE_RES, WACOM_GRAPHIRE_RES };
static const struct wacom_features wacom_features_0x17 =
	{ "Wacom BambooFun 4x5", 14760, 9225, 511, 63,
	  WACOM_MO, WACOM_INTUOS_RES, WACOM_INTUOS_RES };
static const struct wacom_features wacom_features_0x18 =
	{ "Wacom BambooFun 6x8", 21648, 13530, 511, 63,
	  WACOM_MO, WACOM_INTUOS_RES, WACOM_INTUOS_RES };
static const struct wacom_features wacom_features_0x19 =
	{ "Wacom Bamboo1 Medium", 16704, 12064, 511, 63,
	  GRAPHIRE, WACOM_GRAPHIRE_RES, WACOM_GRAPHIRE_RES };
static const struct wacom_features wacom_features_0x60 =
	{ "Wacom Volito", 5104, 3712, 511, 63,
	  GRAPHIRE, WACOM_VOLITO_RES, WACOM_VOLITO_RES };
static const struct wacom_features wacom_features_0x61 =
	{ "Wacom PenStation2", 3250, 2320, 255, 63,
	  GRAPHIRE, WACOM_VOLITO_RES, WACOM_VOLITO_RES };
static const struct wacom_features wacom_features_0x62 =
	{ "Wacom Volito2 4x5", 5104, 3712, 511, 63,
	  GRAPHIRE, WACOM_VOLITO_RES, WACOM_VOLITO_RES };
static const struct wacom_features wacom_features_0x63 =
	{ "Wacom Volito2 2x3", 3248, 2320, 511, 63,
	  GRAPHIRE, WACOM_VOLITO_RES, WACOM_VOLITO_RES };
static const struct wacom_features wacom_features_0x64 =
	{ "Wacom PenPartner2", 3250, 2320, 511, 63,
	  GRAPHIRE, WACOM_VOLITO_RES, WACOM_VOLITO_RES };
static const struct wacom_features wacom_features_0x65 =
	{ "Wacom Bamboo", 14760, 9225, 511, 63,
	  WACOM_MO, WACOM_INTUOS_RES, WACOM_INTUOS_RES };
static const struct wacom_features wacom_features_0x69 =
	{ "Wacom Bamboo1", 5104, 3712, 511, 63,
	  GRAPHIRE, WACOM_PENPRTN_RES, WACOM_PENPRTN_RES };
static const struct wacom_features wacom_features_0x6A =
	{ "Wacom Bamboo1 4x6", 14760, 9225, 1023, 63,
	  GRAPHIRE, WACOM_INTUOS_RES, WACOM_INTUOS_RES };
static const struct wacom_features wacom_features_0x6B =
	{ "Wacom Bamboo1 5x8", 21648, 13530, 1023, 63,
	  GRAPHIRE, WACOM_INTUOS_RES, WACOM_INTUOS_RES };
static const struct wacom_features wacom_features_0x20 =
	{ "Wacom Intuos 4x5", 12700, 10600, 1023, 31,
	  INTUOS, WACOM_INTUOS_RES, WACOM_INTUOS_RES };
static const struct wacom_features wacom_features_0x21 =
	{ "Wacom Intuos 6x8", 20320, 16240, 1023, 31,
	  INTUOS, WACOM_INTUOS_RES, WACOM_INTUOS_RES };
static const struct wacom_features wacom_features_0x22 =
	{ "Wacom Intuos 9x12", 30480, 24060, 1023, 31,
	  INTUOS, WACOM_INTUOS_RES, WACOM_INTUOS_RES };
static const struct wacom_features wacom_features_0x23 =
	{ "Wacom Intuos 12x12", 30480, 31680, 1023, 31,
	  INTUOS, WACOM_INTUOS_RES, WACOM_INTUOS_RES };
static const struct wacom_features wacom_features_0x24 =
	{ "Wacom Intuos 12x18", 45720, 31680, 1023, 31,
	  INTUOS, WACOM_INTUOS_RES, WACOM_INTUOS_RES };
static const struct wacom_features wacom_features_0x30 =
	{ "Wacom PL400", 5408, 4056, 255, 0,
	  PL, WACOM_PL_RES, WACOM_PL_RES };
static const struct wacom_features wacom_features_0x31 =
	{ "Wacom PL500", 6144, 4608, 255, 0,
	  PL, WACOM_PL_RES, WACOM_PL_RES };
static const struct wacom_features wacom_features_0x32 =
	{ "Wacom PL600", 6126, 4604, 255, 0,
	  PL, WACOM_PL_RES, WACOM_PL_RES };
static const struct wacom_features wacom_features_0x33 =
	{ "Wacom PL600SX", 6260, 5016, 255, 0,
	  PL, WACOM_PL_RES, WACOM_PL_RES };
static const struct wacom_features wacom_features_0x34 =
	{ "Wacom PL550", 6144, 4608, 511, 0,
	  PL, WACOM_PL_RES, WACOM_PL_RES };
static const struct wacom_features wacom_features_0x35 =
	{ "Wacom PL800", 7220, 5780, 511, 0,
	  PL, WACOM_PL_RES, WACOM_PL_RES };
static const struct wacom_features wacom_features_0x37 =
	{ "Wacom PL700", 6758, 5406, 511, 0,
	  PL, WACOM_PL_RES, WACOM_PL_RES };
static const struct wacom_features wacom_features_0x38 =
	{ "Wacom PL510", 6282, 4762, 511, 0,
	  PL, WACOM_PL_RES, WACOM_PL_RES };
static const struct wacom_features wacom_features_0x39 =
	{ "Wacom DTU710", 34080, 27660, 511, 0,
	  PL, WACOM_PL_RES, WACOM_PL_RES };
static const struct wacom_features wacom_features_0xC4 =
	{ "Wacom DTF521", 6282, 4762, 511, 0,
	  PL, WACOM_PL_RES, WACOM_PL_RES };
static const struct wacom_features wacom_features_0xC0 =
	{ "Wacom DTF720", 6858, 5506, 511, 0,
	  PL, WACOM_PL_RES, WACOM_PL_RES };
static const struct wacom_features wacom_features_0xC2 =
	{ "Wacom DTF720a", 6858, 5506, 511, 0,
	  PL, WACOM_PL_RES, WACOM_PL_RES };
static const struct wacom_features wacom_features_0x03 =
	{ "Wacom Cintiq Partner", 20480, 15360, 511, 0,
	  PTU, WACOM_PL_RES, WACOM_PL_RES };
static const struct wacom_features wacom_features_0x41 =
	{ "Wacom Intuos2 4x5", 12700, 10600, 1023, 31,
	  INTUOS, WACOM_INTUOS_RES, WACOM_INTUOS_RES };
static const struct wacom_features wacom_features_0x42 =
	{ "Wacom Intuos2 6x8", 20320, 16240, 1023, 31,
	  INTUOS, WACOM_INTUOS_RES, WACOM_INTUOS_RES };
static const struct wacom_features wacom_features_0x43 =
	{ "Wacom Intuos2 9x12", 30480, 24060, 1023, 31,
	  INTUOS, WACOM_INTUOS_RES, WACOM_INTUOS_RES };
static const struct wacom_features wacom_features_0x44 =
	{ "Wacom Intuos2 12x12", 30480, 31680, 1023, 31,
	  INTUOS, WACOM_INTUOS_RES, WACOM_INTUOS_RES };
static const struct wacom_features wacom_features_0x45 =
	{ "Wacom Intuos2 12x18", 45720, 31680, 1023, 31,
	  INTUOS, WACOM_INTUOS_RES, WACOM_INTUOS_RES };
static const struct wacom_features wacom_features_0xB0 =
	{ "Wacom Intuos3 4x5", 25400, 20320, 1023, 63,
	  INTUOS3S, WACOM_INTUOS3_RES, WACOM_INTUOS3_RES };
static const struct wacom_features wacom_features_0xB1 =
	{ "Wacom Intuos3 6x8", 40640, 30480, 1023, 63,
	  INTUOS3, WACOM_INTUOS3_RES, WACOM_INTUOS3_RES };
static const struct wacom_features wacom_features_0xB2 =
	{ "Wacom Intuos3 9x12", 60960, 45720, 1023, 63,
	  INTUOS3, WACOM_INTUOS3_RES, WACOM_INTUOS3_RES };
static const struct wacom_features wacom_features_0xB3 =
	{ "Wacom Intuos3 12x12", 60960, 60960, 1023, 63,
	  INTUOS3L, WACOM_INTUOS3_RES, WACOM_INTUOS3_RES };
static const struct wacom_features wacom_features_0xB4 =
	{ "Wacom Intuos3 12x19", 97536, 60960, 1023, 63,
	  INTUOS3L, WACOM_INTUOS3_RES, WACOM_INTUOS3_RES };
static const struct wacom_features wacom_features_0xB5 =
	{ "Wacom Intuos3 6x11", 54204, 31750, 1023, 63,
	  INTUOS3, WACOM_INTUOS3_RES, WACOM_INTUOS3_RES };
static const struct wacom_features wacom_features_0xB7 =
	{ "Wacom Intuos3 4x6", 31496, 19685, 1023, 63,
	  INTUOS3S, WACOM_INTUOS3_RES, WACOM_INTUOS3_RES };
static const struct wacom_features wacom_features_0xB8 =
	{ "Wacom Intuos4 4x6", 31496, 19685, 2047, 63,
	  INTUOS4S, WACOM_INTUOS3_RES, WACOM_INTUOS3_RES };
static const struct wacom_features wacom_features_0xB9 =
	{ "Wacom Intuos4 6x9", 44704, 27940, 2047, 63,
	  INTUOS4, WACOM_INTUOS3_RES, WACOM_INTUOS3_RES };
static const struct wacom_features wacom_features_0xBA =
	{ "Wacom Intuos4 8x13", 65024, 40640, 2047, 63,
	  INTUOS4L, WACOM_INTUOS3_RES, WACOM_INTUOS3_RES };
static const struct wacom_features wacom_features_0xBB =
	{ "Wacom Intuos4 12x19", 97536, 60960, 2047, 63,
	  INTUOS4L, WACOM_INTUOS3_RES, WACOM_INTUOS3_RES };
static const struct wacom_features wacom_features_0xBC =
	{ "Wacom Intuos4 WL", 40640, 25400, 2047, 63,
	  INTUOS4, WACOM_INTUOS3_RES, WACOM_INTUOS3_RES };
static const struct wacom_features wacom_features_0xBD =
	{ "Wacom Intuos4 WL", 40640, 25400, 2047, 63,
	  INTUOS4WL, WACOM_INTUOS3_RES, WACOM_INTUOS3_RES };
static const struct wacom_features wacom_features_0x26 =
	{ "Wacom Intuos5 touch S", 31496, 19685, 2047, 63,
	  INTUOS5S, WACOM_INTUOS3_RES, WACOM_INTUOS3_RES, .touch_max = 16 };
static const struct wacom_features wacom_features_0x27 =
	{ "Wacom Intuos5 touch M", 44704, 27940, 2047, 63,
	  INTUOS5, WACOM_INTUOS3_RES, WACOM_INTUOS3_RES, .touch_max = 16 };
static const struct wacom_features wacom_features_0x28 =
	{ "Wacom Intuos5 touch L", 65024, 40640, 2047, 63,
	  INTUOS5L, WACOM_INTUOS3_RES, WACOM_INTUOS3_RES, .touch_max = 16 };
static const struct wacom_features wacom_features_0x29 =
	{ "Wacom Intuos5 S", 31496, 19685, 2047, 63,
	  INTUOS5S, WACOM_INTUOS3_RES, WACOM_INTUOS3_RES };
static const struct wacom_features wacom_features_0x2A =
	{ "Wacom Intuos5 M", 44704, 27940, 2047, 63,
	  INTUOS5, WACOM_INTUOS3_RES, WACOM_INTUOS3_RES };
static const struct wacom_features wacom_features_0x314 =
	{ "Wacom Intuos Pro S", 31496, 19685, 2047, 63,
	  INTUOSPS, WACOM_INTUOS3_RES, WACOM_INTUOS3_RES, .touch_max = 16,
	  .check_for_hid_type = true, .hid_type = HID_TYPE_USBNONE };
static const struct wacom_features wacom_features_0x315 =
	{ "Wacom Intuos Pro M", 44704, 27940, 2047, 63,
	  INTUOSPM, WACOM_INTUOS3_RES, WACOM_INTUOS3_RES, .touch_max = 16,
	  .check_for_hid_type = true, .hid_type = HID_TYPE_USBNONE };
static const struct wacom_features wacom_features_0x317 =
	{ "Wacom Intuos Pro L", 65024, 40640, 2047, 63,
	  INTUOSPL, WACOM_INTUOS3_RES, WACOM_INTUOS3_RES, .touch_max = 16,
	  .check_for_hid_type = true, .hid_type = HID_TYPE_USBNONE };
static const struct wacom_features wacom_features_0xF4 =
	{ "Wacom Cintiq 24HD", 104080, 65200, 2047, 63,
	  WACOM_24HD, WACOM_INTUOS3_RES, WACOM_INTUOS3_RES,
	  WACOM_CINTIQ_OFFSET, WACOM_CINTIQ_OFFSET };
static const struct wacom_features wacom_features_0xF8 =
	{ "Wacom Cintiq 24HD touch", 104080, 65200, 2047, 63, /* Pen */
	  WACOM_24HD, WACOM_INTUOS3_RES, WACOM_INTUOS3_RES,
	  WACOM_CINTIQ_OFFSET, WACOM_CINTIQ_OFFSET,
	  .oVid = USB_VENDOR_ID_WACOM, .oPid = 0xf6 };
static const struct wacom_features wacom_features_0xF6 =
	{ "Wacom Cintiq 24HD touch", .type = WACOM_24HDT, /* Touch */
	  .oVid = USB_VENDOR_ID_WACOM, .oPid = 0xf8, .touch_max = 10,
	  .check_for_hid_type = true, .hid_type = HID_TYPE_USBNONE };
static const struct wacom_features wacom_features_0x32A =
	{ "Wacom Cintiq 27QHD", 119740, 67520, 2047, 63,
	  WACOM_27QHD, WACOM_INTUOS3_RES, WACOM_INTUOS3_RES,
	  WACOM_CINTIQ_OFFSET, WACOM_CINTIQ_OFFSET };
static const struct wacom_features wacom_features_0x32B =
	{ "Wacom Cintiq 27QHD touch", 119740, 67520, 2047, 63,
	  WACOM_27QHD, WACOM_INTUOS3_RES, WACOM_INTUOS3_RES,
	  WACOM_CINTIQ_OFFSET, WACOM_CINTIQ_OFFSET,
	  .oVid = USB_VENDOR_ID_WACOM, .oPid = 0x32C };
static const struct wacom_features wacom_features_0x32C =
	{ "Wacom Cintiq 27QHD touch", .type = WACOM_27QHDT,
	  .oVid = USB_VENDOR_ID_WACOM, .oPid = 0x32B, .touch_max = 10 };
static const struct wacom_features wacom_features_0x3F =
	{ "Wacom Cintiq 21UX", 87200, 65600, 1023, 63,
	  CINTIQ, WACOM_INTUOS3_RES, WACOM_INTUOS3_RES };
static const struct wacom_features wacom_features_0xC5 =
	{ "Wacom Cintiq 20WSX", 86680, 54180, 1023, 63,
	  WACOM_BEE, WACOM_INTUOS3_RES, WACOM_INTUOS3_RES };
static const struct wacom_features wacom_features_0xC6 =
	{ "Wacom Cintiq 12WX", 53020, 33440, 1023, 63,
	  WACOM_BEE, WACOM_INTUOS3_RES, WACOM_INTUOS3_RES };
static const struct wacom_features wacom_features_0x304 =
	{ "Wacom Cintiq 13HD", 59152, 33448, 1023, 63,
	  WACOM_13HD, WACOM_INTUOS3_RES, WACOM_INTUOS3_RES,
	  WACOM_CINTIQ_OFFSET, WACOM_CINTIQ_OFFSET };
static const struct wacom_features wacom_features_0xC7 =
	{ "Wacom DTU1931", 37832, 30305, 511, 0,
	  PL, WACOM_INTUOS_RES, WACOM_INTUOS_RES };
static const struct wacom_features wacom_features_0xCE =
	{ "Wacom DTU2231", 47864, 27011, 511, 0,
	  DTU, WACOM_INTUOS_RES, WACOM_INTUOS_RES,
	  .check_for_hid_type = true, .hid_type = HID_TYPE_USBMOUSE };
static const struct wacom_features wacom_features_0xF0 =
	{ "Wacom DTU1631", 34623, 19553, 511, 0,
	  DTU, WACOM_INTUOS_RES, WACOM_INTUOS_RES };
static const struct wacom_features wacom_features_0xFB =
	{ "Wacom DTU1031", 21896, 13760, 511, 0,
	  DTUS, WACOM_INTUOS_RES, WACOM_INTUOS_RES,
	  WACOM_DTU_OFFSET, WACOM_DTU_OFFSET };
static const struct wacom_features wacom_features_0x32F =
	{ "Wacom DTU1031X", 22472, 12728, 511, 0,
	  DTUSX, WACOM_INTUOS_RES, WACOM_INTUOS_RES,
	  WACOM_DTU_OFFSET, WACOM_DTU_OFFSET };
static const struct wacom_features wacom_features_0x57 =
	{ "Wacom DTK2241", 95640, 54060, 2047, 63,
	  DTK, WACOM_INTUOS3_RES, WACOM_INTUOS3_RES,
	  WACOM_CINTIQ_OFFSET, WACOM_CINTIQ_OFFSET };
static const struct wacom_features wacom_features_0x59 = /* Pen */
	{ "Wacom DTH2242", 95640, 54060, 2047, 63,
	  DTK, WACOM_INTUOS3_RES, WACOM_INTUOS3_RES,
	  WACOM_CINTIQ_OFFSET, WACOM_CINTIQ_OFFSET,
	  .oVid = USB_VENDOR_ID_WACOM, .oPid = 0x5D };
static const struct wacom_features wacom_features_0x5D = /* Touch */
	{ "Wacom DTH2242",       .type = WACOM_24HDT,
	  .oVid = USB_VENDOR_ID_WACOM, .oPid = 0x59, .touch_max = 10,
	  .check_for_hid_type = true, .hid_type = HID_TYPE_USBNONE };
static const struct wacom_features wacom_features_0xCC =
	{ "Wacom Cintiq 21UX2", 86800, 65200, 2047, 63,
	  WACOM_21UX2, WACOM_INTUOS3_RES, WACOM_INTUOS3_RES,
	  WACOM_CINTIQ_OFFSET, WACOM_CINTIQ_OFFSET };
static const struct wacom_features wacom_features_0xFA =
	{ "Wacom Cintiq 22HD", 95440, 53860, 2047, 63,
	  WACOM_22HD, WACOM_INTUOS3_RES, WACOM_INTUOS3_RES,
	  WACOM_CINTIQ_OFFSET, WACOM_CINTIQ_OFFSET };
static const struct wacom_features wacom_features_0x5B =
	{ "Wacom Cintiq 22HDT", 95440, 53860, 2047, 63,
	  WACOM_22HD, WACOM_INTUOS3_RES, WACOM_INTUOS3_RES,
	  WACOM_CINTIQ_OFFSET, WACOM_CINTIQ_OFFSET,
	  .oVid = USB_VENDOR_ID_WACOM, .oPid = 0x5e };
static const struct wacom_features wacom_features_0x5E =
	{ "Wacom Cintiq 22HDT", .type = WACOM_24HDT,
	  .oVid = USB_VENDOR_ID_WACOM, .oPid = 0x5b, .touch_max = 10,
	  .check_for_hid_type = true, .hid_type = HID_TYPE_USBNONE };
static const struct wacom_features wacom_features_0x90 =
	{ "Wacom ISDv4 90", 26202, 16325, 255, 0,
	  TABLETPC, WACOM_INTUOS_RES, WACOM_INTUOS_RES };
static const struct wacom_features wacom_features_0x93 =
	{ "Wacom ISDv4 93", 26202, 16325, 255, 0,
	  TABLETPC, WACOM_INTUOS_RES, WACOM_INTUOS_RES };
static const struct wacom_features wacom_features_0x97 =
	{ "Wacom ISDv4 97", 26202, 16325, 511, 0,
	  TABLETPC, WACOM_INTUOS_RES, WACOM_INTUOS_RES };
static const struct wacom_features wacom_features_0x9A =
	{ "Wacom ISDv4 9A", 26202, 16325, 255, 0,
	  TABLETPC, WACOM_INTUOS_RES, WACOM_INTUOS_RES };
static const struct wacom_features wacom_features_0x9F =
	{ "Wacom ISDv4 9F", 26202, 16325, 255, 0,
	  TABLETPC, WACOM_INTUOS_RES, WACOM_INTUOS_RES };
static const struct wacom_features wacom_features_0xE2 =
	{ "Wacom ISDv4 E2", 26202, 16325, 255, 0,
	  TABLETPC2FG, WACOM_INTUOS_RES, WACOM_INTUOS_RES, .touch_max = 2 };
static const struct wacom_features wacom_features_0xE3 =
	{ "Wacom ISDv4 E3", 26202, 16325, 255, 0,
	  TABLETPC2FG, WACOM_INTUOS_RES, WACOM_INTUOS_RES, .touch_max = 2 };
static const struct wacom_features wacom_features_0xE5 =
	{ "Wacom ISDv4 E5", 26202, 16325, 255, 0,
	  MTSCREEN, WACOM_INTUOS_RES, WACOM_INTUOS_RES };
static const struct wacom_features wacom_features_0xE6 =
	{ "Wacom ISDv4 E6", 27760, 15694, 255, 0,
	  TABLETPC2FG, WACOM_INTUOS_RES, WACOM_INTUOS_RES, .touch_max = 2 };
static const struct wacom_features wacom_features_0xEC =
	{ "Wacom ISDv4 EC", 25710, 14500, 255, 0,
	  TABLETPC,    WACOM_INTUOS_RES, WACOM_INTUOS_RES };
static const struct wacom_features wacom_features_0xED =
	{ "Wacom ISDv4 ED", 26202, 16325, 255, 0,
	  TABLETPCE, WACOM_INTUOS_RES, WACOM_INTUOS_RES };
static const struct wacom_features wacom_features_0xEF =
	{ "Wacom ISDv4 EF", 26202, 16325, 255, 0,
	  TABLETPC, WACOM_INTUOS_RES, WACOM_INTUOS_RES };
static const struct wacom_features wacom_features_0x100 =
	{ "Wacom ISDv4 100", 26202, 16325, 255, 0,
	  MTTPC, WACOM_INTUOS_RES, WACOM_INTUOS_RES };
static const struct wacom_features wacom_features_0x101 =
	{ "Wacom ISDv4 101", 26202, 16325, 255, 0,
	  MTTPC, WACOM_INTUOS_RES, WACOM_INTUOS_RES };
static const struct wacom_features wacom_features_0x10D =
	{ "Wacom ISDv4 10D", 26202, 16325, 255, 0,
	  MTTPC, WACOM_INTUOS_RES, WACOM_INTUOS_RES };
static const struct wacom_features wacom_features_0x10E =
	{ "Wacom ISDv4 10E", 27760, 15694, 255, 0,
	  MTTPC, WACOM_INTUOS_RES, WACOM_INTUOS_RES };
static const struct wacom_features wacom_features_0x10F =
	{ "Wacom ISDv4 10F", 27760, 15694, 255, 0,
	  MTTPC, WACOM_INTUOS_RES, WACOM_INTUOS_RES };
static const struct wacom_features wacom_features_0x116 =
	{ "Wacom ISDv4 116", 26202, 16325, 255, 0,
	  TABLETPCE, WACOM_INTUOS_RES, WACOM_INTUOS_RES };
static const struct wacom_features wacom_features_0x12C =
	{ "Wacom ISDv4 12C", 27848, 15752, 2047, 0,
	  TABLETPC, WACOM_INTUOS_RES, WACOM_INTUOS_RES };
static const struct wacom_features wacom_features_0x4001 =
	{ "Wacom ISDv4 4001", 26202, 16325, 255, 0,
	  MTTPC, WACOM_INTUOS_RES, WACOM_INTUOS_RES };
static const struct wacom_features wacom_features_0x4004 =
	{ "Wacom ISDv4 4004", 11060, 6220, 255, 0,
	  MTTPC_B, WACOM_INTUOS_RES, WACOM_INTUOS_RES };
static const struct wacom_features wacom_features_0x5000 =
	{ "Wacom ISDv4 5000", 27848, 15752, 1023, 0,
	  MTTPC_B, WACOM_INTUOS_RES, WACOM_INTUOS_RES };
static const struct wacom_features wacom_features_0x5002 =
	{ "Wacom ISDv4 5002", 29576, 16724, 1023, 0,
	  MTTPC_B, WACOM_INTUOS_RES, WACOM_INTUOS_RES };
static const struct wacom_features wacom_features_0x47 =
	{ "Wacom Intuos2 6x8", 20320, 16240, 1023, 31,
	  INTUOS, WACOM_INTUOS_RES, WACOM_INTUOS_RES };
static const struct wacom_features wacom_features_0x84 =
	{ "Wacom Wireless Receiver", 0, 0, 0, 0,
	  WIRELESS, 0, 0, .touch_max = 16 };
static const struct wacom_features wacom_features_0xD0 =
	{ "Wacom Bamboo 2FG", 14720, 9200, 1023, 31,
	  BAMBOO_PT, WACOM_INTUOS_RES, WACOM_INTUOS_RES, .touch_max = 2 };
static const struct wacom_features wacom_features_0xD1 =
	{ "Wacom Bamboo 2FG 4x5", 14720, 9200, 1023, 31,
	  BAMBOO_PT, WACOM_INTUOS_RES, WACOM_INTUOS_RES, .touch_max = 2 };
static const struct wacom_features wacom_features_0xD2 =
	{ "Wacom Bamboo Craft", 14720, 9200, 1023, 31,
	  BAMBOO_PT, WACOM_INTUOS_RES, WACOM_INTUOS_RES, .touch_max = 2 };
static const struct wacom_features wacom_features_0xD3 =
	{ "Wacom Bamboo 2FG 6x8", 21648, 13700, 1023, 31,
	  BAMBOO_PT, WACOM_INTUOS_RES, WACOM_INTUOS_RES, .touch_max = 2 };
static const struct wacom_features wacom_features_0xD4 =
	{ "Wacom Bamboo Pen", 14720, 9200, 1023, 31,
	  BAMBOO_PT, WACOM_INTUOS_RES, WACOM_INTUOS_RES };
static const struct wacom_features wacom_features_0xD5 =
	{ "Wacom Bamboo Pen 6x8", 21648, 13700, 1023, 31,
	  BAMBOO_PT, WACOM_INTUOS_RES, WACOM_INTUOS_RES };
static const struct wacom_features wacom_features_0xD6 =
	{ "Wacom BambooPT 2FG 4x5", 14720, 9200, 1023, 31,
	  BAMBOO_PT, WACOM_INTUOS_RES, WACOM_INTUOS_RES, .touch_max = 2 };
static const struct wacom_features wacom_features_0xD7 =
	{ "Wacom BambooPT 2FG Small", 14720, 9200, 1023, 31,
	  BAMBOO_PT, WACOM_INTUOS_RES, WACOM_INTUOS_RES, .touch_max = 2 };
static const struct wacom_features wacom_features_0xD8 =
	{ "Wacom Bamboo Comic 2FG", 21648, 13700, 1023, 31,
	  BAMBOO_PT, WACOM_INTUOS_RES, WACOM_INTUOS_RES, .touch_max = 2 };
static const struct wacom_features wacom_features_0xDA =
	{ "Wacom Bamboo 2FG 4x5 SE", 14720, 9200, 1023, 31,
	  BAMBOO_PT, WACOM_INTUOS_RES, WACOM_INTUOS_RES, .touch_max = 2 };
static const struct wacom_features wacom_features_0xDB =
	{ "Wacom Bamboo 2FG 6x8 SE", 21648, 13700, 1023, 31,
	  BAMBOO_PT, WACOM_INTUOS_RES, WACOM_INTUOS_RES, .touch_max = 2 };
static const struct wacom_features wacom_features_0xDD =
        { "Wacom Bamboo Connect", 14720, 9200, 1023, 31,
          BAMBOO_PT, WACOM_INTUOS_RES, WACOM_INTUOS_RES };
static const struct wacom_features wacom_features_0xDE =
        { "Wacom Bamboo 16FG 4x5", 14720, 9200, 1023, 31,
	  BAMBOO_PT, WACOM_INTUOS_RES, WACOM_INTUOS_RES, .touch_max = 16 };
static const struct wacom_features wacom_features_0xDF =
        { "Wacom Bamboo 16FG 6x8", 21648, 13700, 1023, 31,
	  BAMBOO_PT, WACOM_INTUOS_RES, WACOM_INTUOS_RES, .touch_max = 16 };
static const struct wacom_features wacom_features_0x300 =
	{ "Wacom Bamboo One S", 14720, 9225, 1023, 31,
	  BAMBOO_PT, WACOM_INTUOS_RES, WACOM_INTUOS_RES };
static const struct wacom_features wacom_features_0x301 =
	{ "Wacom Bamboo One M", 21648, 13530, 1023, 31,
	  BAMBOO_PT, WACOM_INTUOS_RES, WACOM_INTUOS_RES };
static const struct wacom_features wacom_features_0x302 =
	{ "Wacom Intuos PT S", 15200, 9500, 1023, 31,
	  INTUOSHT, WACOM_INTUOS_RES, WACOM_INTUOS_RES, .touch_max = 16,
	  .check_for_hid_type = true, .hid_type = HID_TYPE_USBNONE };
static const struct wacom_features wacom_features_0x303 =
	{ "Wacom Intuos PT M", 21600, 13500, 1023, 31,
	  INTUOSHT, WACOM_INTUOS_RES, WACOM_INTUOS_RES, .touch_max = 16,
	  .check_for_hid_type = true, .hid_type = HID_TYPE_USBNONE };
static const struct wacom_features wacom_features_0x30E =
	{ "Wacom Intuos S", 15200, 9500, 1023, 31,
	  INTUOSHT, WACOM_INTUOS_RES, WACOM_INTUOS_RES,
	  .check_for_hid_type = true, .hid_type = HID_TYPE_USBNONE };
static const struct wacom_features wacom_features_0x6004 =
	{ "ISD-V4", 12800, 8000, 255, 0,
	  TABLETPC, WACOM_INTUOS_RES, WACOM_INTUOS_RES };
static const struct wacom_features wacom_features_0x307 =
	{ "Wacom ISDv5 307", 59152, 33448, 2047, 63,
	  CINTIQ_HYBRID, WACOM_INTUOS3_RES, WACOM_INTUOS3_RES,
	  WACOM_CINTIQ_OFFSET, WACOM_CINTIQ_OFFSET,
	  .oVid = USB_VENDOR_ID_WACOM, .oPid = 0x309 };
static const struct wacom_features wacom_features_0x309 =
	{ "Wacom ISDv5 309", .type = WACOM_24HDT, /* Touch */
	  .oVid = USB_VENDOR_ID_WACOM, .oPid = 0x0307, .touch_max = 10,
	  .check_for_hid_type = true, .hid_type = HID_TYPE_USBNONE };
static const struct wacom_features wacom_features_0x30A =
	{ "Wacom ISDv5 30A", 59152, 33448, 2047, 63,
	  CINTIQ_HYBRID, WACOM_INTUOS3_RES, WACOM_INTUOS3_RES,
	  WACOM_CINTIQ_OFFSET, WACOM_CINTIQ_OFFSET,
	  .oVid = USB_VENDOR_ID_WACOM, .oPid = 0x30C };
static const struct wacom_features wacom_features_0x30C =
	{ "Wacom ISDv5 30C", .type = WACOM_24HDT, /* Touch */
	  .oVid = USB_VENDOR_ID_WACOM, .oPid = 0x30A, .touch_max = 10,
	  .check_for_hid_type = true, .hid_type = HID_TYPE_USBNONE };
static const struct wacom_features wacom_features_0x318 =
	{ "Wacom USB Bamboo PAD", 4095, 4095, /* Touch */
	  .type = BAMBOO_PAD, 35, 48, .touch_max = 4 };
static const struct wacom_features wacom_features_0x319 =
	{ "Wacom Wireless Bamboo PAD", 4095, 4095, /* Touch */
	  .type = BAMBOO_PAD, 35, 48, .touch_max = 4 };
static const struct wacom_features wacom_features_0x323 =
	{ "Wacom Intuos P M", 21600, 13500, 1023, 31,
	  INTUOSHT, WACOM_INTUOS_RES, WACOM_INTUOS_RES,
	  .check_for_hid_type = true, .hid_type = HID_TYPE_USBNONE };

static const struct wacom_features wacom_features_HID_ANY_ID =
	{ "Wacom HID", .type = HID_GENERIC };

#define USB_DEVICE_WACOM(prod)						\
	HID_DEVICE(BUS_USB, HID_GROUP_WACOM, USB_VENDOR_ID_WACOM, prod),\
	.driver_data = (kernel_ulong_t)&wacom_features_##prod

#define BT_DEVICE_WACOM(prod)						\
	HID_DEVICE(BUS_BLUETOOTH, HID_GROUP_WACOM, USB_VENDOR_ID_WACOM, prod),\
	.driver_data = (kernel_ulong_t)&wacom_features_##prod

#define I2C_DEVICE_WACOM(prod)						\
	HID_DEVICE(BUS_I2C, HID_GROUP_WACOM, USB_VENDOR_ID_WACOM, prod),\
	.driver_data = (kernel_ulong_t)&wacom_features_##prod

#define USB_DEVICE_LENOVO(prod)					\
	HID_USB_DEVICE(USB_VENDOR_ID_LENOVO, prod),			\
	.driver_data = (kernel_ulong_t)&wacom_features_##prod

const struct hid_device_id wacom_ids[] = {
	{ USB_DEVICE_WACOM(0x00) },
	{ USB_DEVICE_WACOM(0x03) },
	{ USB_DEVICE_WACOM(0x10) },
	{ USB_DEVICE_WACOM(0x11) },
	{ USB_DEVICE_WACOM(0x12) },
	{ USB_DEVICE_WACOM(0x13) },
	{ USB_DEVICE_WACOM(0x14) },
	{ USB_DEVICE_WACOM(0x15) },
	{ USB_DEVICE_WACOM(0x16) },
	{ USB_DEVICE_WACOM(0x17) },
	{ USB_DEVICE_WACOM(0x18) },
	{ USB_DEVICE_WACOM(0x19) },
	{ USB_DEVICE_WACOM(0x20) },
	{ USB_DEVICE_WACOM(0x21) },
	{ USB_DEVICE_WACOM(0x22) },
	{ USB_DEVICE_WACOM(0x23) },
	{ USB_DEVICE_WACOM(0x24) },
	{ USB_DEVICE_WACOM(0x26) },
	{ USB_DEVICE_WACOM(0x27) },
	{ USB_DEVICE_WACOM(0x28) },
	{ USB_DEVICE_WACOM(0x29) },
	{ USB_DEVICE_WACOM(0x2A) },
	{ USB_DEVICE_WACOM(0x30) },
	{ USB_DEVICE_WACOM(0x31) },
	{ USB_DEVICE_WACOM(0x32) },
	{ USB_DEVICE_WACOM(0x33) },
	{ USB_DEVICE_WACOM(0x34) },
	{ USB_DEVICE_WACOM(0x35) },
	{ USB_DEVICE_WACOM(0x37) },
	{ USB_DEVICE_WACOM(0x38) },
	{ USB_DEVICE_WACOM(0x39) },
	{ USB_DEVICE_WACOM(0x3F) },
	{ USB_DEVICE_WACOM(0x41) },
	{ USB_DEVICE_WACOM(0x42) },
	{ USB_DEVICE_WACOM(0x43) },
	{ USB_DEVICE_WACOM(0x44) },
	{ USB_DEVICE_WACOM(0x45) },
	{ USB_DEVICE_WACOM(0x47) },
	{ USB_DEVICE_WACOM(0x57) },
	{ USB_DEVICE_WACOM(0x59) },
	{ USB_DEVICE_WACOM(0x5B) },
	{ USB_DEVICE_WACOM(0x5D) },
	{ USB_DEVICE_WACOM(0x5E) },
	{ USB_DEVICE_WACOM(0x60) },
	{ USB_DEVICE_WACOM(0x61) },
	{ USB_DEVICE_WACOM(0x62) },
	{ USB_DEVICE_WACOM(0x63) },
	{ USB_DEVICE_WACOM(0x64) },
	{ USB_DEVICE_WACOM(0x65) },
	{ USB_DEVICE_WACOM(0x69) },
	{ USB_DEVICE_WACOM(0x6A) },
	{ USB_DEVICE_WACOM(0x6B) },
	{ BT_DEVICE_WACOM(0x81) },
	{ USB_DEVICE_WACOM(0x84) },
	{ USB_DEVICE_WACOM(0x90) },
	{ USB_DEVICE_WACOM(0x93) },
	{ USB_DEVICE_WACOM(0x97) },
	{ USB_DEVICE_WACOM(0x9A) },
	{ USB_DEVICE_WACOM(0x9F) },
	{ USB_DEVICE_WACOM(0xB0) },
	{ USB_DEVICE_WACOM(0xB1) },
	{ USB_DEVICE_WACOM(0xB2) },
	{ USB_DEVICE_WACOM(0xB3) },
	{ USB_DEVICE_WACOM(0xB4) },
	{ USB_DEVICE_WACOM(0xB5) },
	{ USB_DEVICE_WACOM(0xB7) },
	{ USB_DEVICE_WACOM(0xB8) },
	{ USB_DEVICE_WACOM(0xB9) },
	{ USB_DEVICE_WACOM(0xBA) },
	{ USB_DEVICE_WACOM(0xBB) },
	{ USB_DEVICE_WACOM(0xBC) },
	{ BT_DEVICE_WACOM(0xBD) },
	{ USB_DEVICE_WACOM(0xC0) },
	{ USB_DEVICE_WACOM(0xC2) },
	{ USB_DEVICE_WACOM(0xC4) },
	{ USB_DEVICE_WACOM(0xC5) },
	{ USB_DEVICE_WACOM(0xC6) },
	{ USB_DEVICE_WACOM(0xC7) },
	{ USB_DEVICE_WACOM(0xCC) },
	{ USB_DEVICE_WACOM(0xCE) },
	{ USB_DEVICE_WACOM(0xD0) },
	{ USB_DEVICE_WACOM(0xD1) },
	{ USB_DEVICE_WACOM(0xD2) },
	{ USB_DEVICE_WACOM(0xD3) },
	{ USB_DEVICE_WACOM(0xD4) },
	{ USB_DEVICE_WACOM(0xD5) },
	{ USB_DEVICE_WACOM(0xD6) },
	{ USB_DEVICE_WACOM(0xD7) },
	{ USB_DEVICE_WACOM(0xD8) },
	{ USB_DEVICE_WACOM(0xDA) },
	{ USB_DEVICE_WACOM(0xDB) },
	{ USB_DEVICE_WACOM(0xDD) },
	{ USB_DEVICE_WACOM(0xDE) },
	{ USB_DEVICE_WACOM(0xDF) },
	{ USB_DEVICE_WACOM(0xE2) },
	{ USB_DEVICE_WACOM(0xE3) },
	{ USB_DEVICE_WACOM(0xE5) },
	{ USB_DEVICE_WACOM(0xE6) },
	{ USB_DEVICE_WACOM(0xEC) },
	{ USB_DEVICE_WACOM(0xED) },
	{ USB_DEVICE_WACOM(0xEF) },
	{ USB_DEVICE_WACOM(0xF0) },
	{ USB_DEVICE_WACOM(0xF4) },
	{ USB_DEVICE_WACOM(0xF6) },
	{ USB_DEVICE_WACOM(0xF8) },
	{ USB_DEVICE_WACOM(0xFA) },
	{ USB_DEVICE_WACOM(0xFB) },
	{ USB_DEVICE_WACOM(0x100) },
	{ USB_DEVICE_WACOM(0x101) },
	{ USB_DEVICE_WACOM(0x10D) },
	{ USB_DEVICE_WACOM(0x10E) },
	{ USB_DEVICE_WACOM(0x10F) },
	{ USB_DEVICE_WACOM(0x116) },
	{ USB_DEVICE_WACOM(0x12C) },
	{ USB_DEVICE_WACOM(0x300) },
	{ USB_DEVICE_WACOM(0x301) },
	{ USB_DEVICE_WACOM(0x302) },
	{ USB_DEVICE_WACOM(0x303) },
	{ USB_DEVICE_WACOM(0x304) },
	{ USB_DEVICE_WACOM(0x307) },
	{ USB_DEVICE_WACOM(0x309) },
	{ USB_DEVICE_WACOM(0x30A) },
	{ USB_DEVICE_WACOM(0x30C) },
	{ USB_DEVICE_WACOM(0x30E) },
	{ USB_DEVICE_WACOM(0x314) },
	{ USB_DEVICE_WACOM(0x315) },
	{ USB_DEVICE_WACOM(0x317) },
	{ USB_DEVICE_WACOM(0x318) },
	{ USB_DEVICE_WACOM(0x319) },
	{ USB_DEVICE_WACOM(0x323) },
	{ USB_DEVICE_WACOM(0x32A) },
	{ USB_DEVICE_WACOM(0x32B) },
	{ USB_DEVICE_WACOM(0x32C) },
	{ USB_DEVICE_WACOM(0x32F) },
	{ USB_DEVICE_WACOM(0x4001) },
	{ USB_DEVICE_WACOM(0x4004) },
	{ USB_DEVICE_WACOM(0x5000) },
	{ USB_DEVICE_WACOM(0x5002) },
	{ USB_DEVICE_LENOVO(0x6004) },

	{ USB_DEVICE_WACOM(HID_ANY_ID) },
	{ I2C_DEVICE_WACOM(HID_ANY_ID) },
	{ }
};
MODULE_DEVICE_TABLE(hid, wacom_ids);<|MERGE_RESOLUTION|>--- conflicted
+++ resolved
@@ -1774,12 +1774,8 @@
 			wacom_bpt3_button_msg(wacom, data + offset);
 
 	}
-<<<<<<< HEAD
 	input_mt_sync_frame(input);
-=======
-	input_mt_report_pointer_emulation(input, true);
 	wacom->shared->touch_down = (contact_with_no_pen_down_count > 0);
->>>>>>> b70b8258
 
 	return 1;
 }
@@ -1794,23 +1790,9 @@
 	if (data[0] != WACOM_REPORT_PENABLED)
 	    return 0;
 
-<<<<<<< HEAD
-=======
-	if (data[0] == WACOM_REPORT_USB) {
-		if (features->type == INTUOSHT &&
-		    wacom->shared->touch_input &&
-		    features->touch_max) {
-			input_report_switch(wacom->shared->touch_input,
-					    SW_MUTE_DEVICE, data[8] & 0x40);
-			input_sync(wacom->shared->touch_input);
-		}
-		return 0;
-	}
-
 	if (wacom->shared->touch_down)
 		return 0;
 
->>>>>>> b70b8258
 	prox = (data[1] & 0x20) == 0x20;
 
 	/*
