/*
 * Fast Ethernet Controller (FEC) driver for Motorola MPC8xx.
 * Copyright (c) 1997 Dan Malek (dmalek@jlc.net)
 *
 * Right now, I am very wasteful with the buffers.  I allocate memory
 * pages and then divide them into 2K frame buffers.  This way I know I
 * have buffers large enough to hold one frame within one buffer descriptor.
 * Once I get this working, I will use 64 or 128 byte CPM buffers, which
 * will be much more memory efficient and will easily handle lots of
 * small packets.
 *
 * Much better multiple PHY support by Magnus Damm.
 * Copyright (c) 2000 Ericsson Radio Systems AB.
 *
 * Support for FEC controller of ColdFire processors.
 * Copyright (c) 2001-2005 Greg Ungerer (gerg@snapgear.com)
 *
 * Bug fixes and cleanup by Philippe De Muyter (phdm@macqel.be)
 * Copyright (c) 2004-2006 Macq Electronique SA.
 *
 * Copyright (C) 2010-2011 Freescale Semiconductor, Inc.
 */

#include <linux/module.h>
#include <linux/kernel.h>
#include <linux/string.h>
#include <linux/ptrace.h>
#include <linux/errno.h>
#include <linux/ioport.h>
#include <linux/slab.h>
#include <linux/interrupt.h>
#include <linux/pci.h>
#include <linux/init.h>
#include <linux/delay.h>
#include <linux/netdevice.h>
#include <linux/etherdevice.h>
#include <linux/skbuff.h>
#include <linux/spinlock.h>
#include <linux/workqueue.h>
#include <linux/bitops.h>
#include <linux/io.h>
#include <linux/irq.h>
#include <linux/clk.h>
#include <linux/platform_device.h>
#include <linux/phy.h>
#include <linux/fec.h>
#include <linux/of.h>
#include <linux/of_device.h>
#include <linux/of_gpio.h>
#include <linux/of_net.h>
#include <linux/pinctrl/consumer.h>
#include <linux/regulator/consumer.h>

#include <asm/cacheflush.h>

#ifndef CONFIG_ARM
#include <asm/coldfire.h>
#include <asm/mcfsim.h>
#endif

#include "fec.h"

#if defined(CONFIG_ARM)
#define FEC_ALIGNMENT	0xf
#else
#define FEC_ALIGNMENT	0x3
#endif

#define DRIVER_NAME	"fec"
#define FEC_NAPI_WEIGHT	64

/* Pause frame feild and FIFO threshold */
#define FEC_ENET_FCE	(1 << 5)
#define FEC_ENET_RSEM_V	0x84
#define FEC_ENET_RSFL_V	16
#define FEC_ENET_RAEM_V	0x8
#define FEC_ENET_RAFL_V	0x8
#define FEC_ENET_OPD_V	0xFFF0

/* Controller is ENET-MAC */
#define FEC_QUIRK_ENET_MAC		(1 << 0)
/* Controller needs driver to swap frame */
#define FEC_QUIRK_SWAP_FRAME		(1 << 1)
/* Controller uses gasket */
#define FEC_QUIRK_USE_GASKET		(1 << 2)
/* Controller has GBIT support */
#define FEC_QUIRK_HAS_GBIT		(1 << 3)
/* Controller has extend desc buffer */
#define FEC_QUIRK_HAS_BUFDESC_EX	(1 << 4)

static struct platform_device_id fec_devtype[] = {
	{
		/* keep it for coldfire */
		.name = DRIVER_NAME,
		.driver_data = 0,
	}, {
		.name = "imx25-fec",
		.driver_data = FEC_QUIRK_USE_GASKET,
	}, {
		.name = "imx27-fec",
		.driver_data = 0,
	}, {
		.name = "imx28-fec",
		.driver_data = FEC_QUIRK_ENET_MAC | FEC_QUIRK_SWAP_FRAME,
	}, {
		.name = "imx6q-fec",
		.driver_data = FEC_QUIRK_ENET_MAC | FEC_QUIRK_HAS_GBIT |
				FEC_QUIRK_HAS_BUFDESC_EX,
	}, {
		/* sentinel */
	}
};
MODULE_DEVICE_TABLE(platform, fec_devtype);

enum imx_fec_type {
	IMX25_FEC = 1,	/* runs on i.mx25/50/53 */
	IMX27_FEC,	/* runs on i.mx27/35/51 */
	IMX28_FEC,
	IMX6Q_FEC,
};

static const struct of_device_id fec_dt_ids[] = {
	{ .compatible = "fsl,imx25-fec", .data = &fec_devtype[IMX25_FEC], },
	{ .compatible = "fsl,imx27-fec", .data = &fec_devtype[IMX27_FEC], },
	{ .compatible = "fsl,imx28-fec", .data = &fec_devtype[IMX28_FEC], },
	{ .compatible = "fsl,imx6q-fec", .data = &fec_devtype[IMX6Q_FEC], },
	{ /* sentinel */ }
};
MODULE_DEVICE_TABLE(of, fec_dt_ids);

static unsigned char macaddr[ETH_ALEN];
module_param_array(macaddr, byte, NULL, 0);
MODULE_PARM_DESC(macaddr, "FEC Ethernet MAC address");

#if defined(CONFIG_M5272)
/*
 * Some hardware gets it MAC address out of local flash memory.
 * if this is non-zero then assume it is the address to get MAC from.
 */
#if defined(CONFIG_NETtel)
#define	FEC_FLASHMAC	0xf0006006
#elif defined(CONFIG_GILBARCONAP) || defined(CONFIG_SCALES)
#define	FEC_FLASHMAC	0xf0006000
#elif defined(CONFIG_CANCam)
#define	FEC_FLASHMAC	0xf0020000
#elif defined (CONFIG_M5272C3)
#define	FEC_FLASHMAC	(0xffe04000 + 4)
#elif defined(CONFIG_MOD5272)
#define FEC_FLASHMAC	0xffc0406b
#else
#define	FEC_FLASHMAC	0
#endif
#endif /* CONFIG_M5272 */

#if (((RX_RING_SIZE + TX_RING_SIZE) * 32) > PAGE_SIZE)
#error "FEC: descriptor ring size constants too large"
#endif

/* Interrupt events/masks. */
#define FEC_ENET_HBERR	((uint)0x80000000)	/* Heartbeat error */
#define FEC_ENET_BABR	((uint)0x40000000)	/* Babbling receiver */
#define FEC_ENET_BABT	((uint)0x20000000)	/* Babbling transmitter */
#define FEC_ENET_GRA	((uint)0x10000000)	/* Graceful stop complete */
#define FEC_ENET_TXF	((uint)0x08000000)	/* Full frame transmitted */
#define FEC_ENET_TXB	((uint)0x04000000)	/* A buffer was transmitted */
#define FEC_ENET_RXF	((uint)0x02000000)	/* Full frame received */
#define FEC_ENET_RXB	((uint)0x01000000)	/* A buffer was received */
#define FEC_ENET_MII	((uint)0x00800000)	/* MII interrupt */
#define FEC_ENET_EBERR	((uint)0x00400000)	/* SDMA bus error */

#define FEC_DEFAULT_IMASK (FEC_ENET_TXF | FEC_ENET_RXF | FEC_ENET_MII)
#define FEC_RX_DISABLED_IMASK (FEC_DEFAULT_IMASK & (~FEC_ENET_RXF))

/* The FEC stores dest/src/type, data, and checksum for receive packets.
 */
#define PKT_MAXBUF_SIZE		1518
#define PKT_MINBUF_SIZE		64
#define PKT_MAXBLR_SIZE		1520

/*
 * The 5270/5271/5280/5282/532x RX control register also contains maximum frame
 * size bits. Other FEC hardware does not, so we need to take that into
 * account when setting it.
 */
#if defined(CONFIG_M523x) || defined(CONFIG_M527x) || defined(CONFIG_M528x) || \
    defined(CONFIG_M520x) || defined(CONFIG_M532x) || defined(CONFIG_ARM)
#define	OPT_FRAME_SIZE	(PKT_MAXBUF_SIZE << 16)
#else
#define	OPT_FRAME_SIZE	0
#endif

/* FEC MII MMFR bits definition */
#define FEC_MMFR_ST		(1 << 30)
#define FEC_MMFR_OP_READ	(2 << 28)
#define FEC_MMFR_OP_WRITE	(1 << 28)
#define FEC_MMFR_PA(v)		((v & 0x1f) << 23)
#define FEC_MMFR_RA(v)		((v & 0x1f) << 18)
#define FEC_MMFR_TA		(2 << 16)
#define FEC_MMFR_DATA(v)	(v & 0xffff)

#define FEC_MII_TIMEOUT		30000 /* us */

/* Transmitter timeout */
#define TX_TIMEOUT (2 * HZ)

#define FEC_PAUSE_FLAG_AUTONEG	0x1
#define FEC_PAUSE_FLAG_ENABLE	0x2

static int mii_cnt;

static struct bufdesc *fec_enet_get_nextdesc(struct bufdesc *bdp, int is_ex)
{
	struct bufdesc_ex *ex = (struct bufdesc_ex *)bdp;
	if (is_ex)
		return (struct bufdesc *)(ex + 1);
	else
		return bdp + 1;
}

static struct bufdesc *fec_enet_get_prevdesc(struct bufdesc *bdp, int is_ex)
{
	struct bufdesc_ex *ex = (struct bufdesc_ex *)bdp;
	if (is_ex)
		return (struct bufdesc *)(ex - 1);
	else
		return bdp - 1;
}

static void *swap_buffer(void *bufaddr, int len)
{
	int i;
	unsigned int *buf = bufaddr;

	for (i = 0; i < (len + 3) / 4; i++, buf++)
		*buf = cpu_to_be32(*buf);

	return bufaddr;
}

static netdev_tx_t
fec_enet_start_xmit(struct sk_buff *skb, struct net_device *ndev)
{
	struct fec_enet_private *fep = netdev_priv(ndev);
	const struct platform_device_id *id_entry =
				platform_get_device_id(fep->pdev);
	struct bufdesc *bdp;
	void *bufaddr;
	unsigned short	status;
	unsigned int index;

	if (!fep->link) {
		/* Link is down or autonegotiation is in progress. */
		return NETDEV_TX_BUSY;
	}

	/* Fill in a Tx ring entry */
	bdp = fep->cur_tx;

	status = bdp->cbd_sc;

	if (status & BD_ENET_TX_READY) {
		/* Ooops.  All transmit buffers are full.  Bail out.
		 * This should not happen, since ndev->tbusy should be set.
		 */
		printk("%s: tx queue full!.\n", ndev->name);
		return NETDEV_TX_BUSY;
	}

	/* Clear all of the status flags */
	status &= ~BD_ENET_TX_STATS;

	/* Set buffer length and buffer pointer */
	bufaddr = skb->data;
	bdp->cbd_datlen = skb->len;

	/*
	 * On some FEC implementations data must be aligned on
	 * 4-byte boundaries. Use bounce buffers to copy data
	 * and get it aligned. Ugh.
	 */
<<<<<<< HEAD
	if (((unsigned long) bufaddr) & FEC_ALIGNMENT) {
		unsigned int index;
		if (fep->bufdesc_ex)
			index = (struct bufdesc_ex *)bdp -
				(struct bufdesc_ex *)fep->tx_bd_base;
		else
			index = bdp - fep->tx_bd_base;
=======
	if (fep->bufdesc_ex)
		index = (struct bufdesc_ex *)bdp -
			(struct bufdesc_ex *)fep->tx_bd_base;
	else
		index = bdp - fep->tx_bd_base;

	if (((unsigned long) bufaddr) & FEC_ALIGNMENT) {
>>>>>>> 9437a248
		memcpy(fep->tx_bounce[index], skb->data, skb->len);
		bufaddr = fep->tx_bounce[index];
	}

	/*
	 * Some design made an incorrect assumption on endian mode of
	 * the system that it's running on. As the result, driver has to
	 * swap every frame going to and coming from the controller.
	 */
	if (id_entry->driver_data & FEC_QUIRK_SWAP_FRAME)
		swap_buffer(bufaddr, skb->len);

	/* Save skb pointer */
	fep->tx_skbuff[index] = skb;

	/* Push the data cache so the CPM does not get stale memory
	 * data.
	 */
	bdp->cbd_bufaddr = dma_map_single(&fep->pdev->dev, bufaddr,
			FEC_ENET_TX_FRSIZE, DMA_TO_DEVICE);

	/* Send it on its way.  Tell FEC it's ready, interrupt when done,
	 * it's the last BD of the frame, and to put the CRC on the end.
	 */
	status |= (BD_ENET_TX_READY | BD_ENET_TX_INTR
			| BD_ENET_TX_LAST | BD_ENET_TX_TC);
	bdp->cbd_sc = status;

	if (fep->bufdesc_ex) {

		struct bufdesc_ex *ebdp = (struct bufdesc_ex *)bdp;
		ebdp->cbd_bdu = 0;
		if (unlikely(skb_shinfo(skb)->tx_flags & SKBTX_HW_TSTAMP &&
			fep->hwts_tx_en)) {
			ebdp->cbd_esc = (BD_ENET_TX_TS | BD_ENET_TX_INT);
			skb_shinfo(skb)->tx_flags |= SKBTX_IN_PROGRESS;
		} else {

			ebdp->cbd_esc = BD_ENET_TX_INT;
		}
	}
<<<<<<< HEAD
	/* Trigger transmission start */
	writel(0, fep->hwp + FEC_X_DES_ACTIVE);

=======
>>>>>>> 9437a248
	/* If this was the last BD in the ring, start at the beginning again. */
	if (status & BD_ENET_TX_WRAP)
		bdp = fep->tx_bd_base;
	else
		bdp = fec_enet_get_nextdesc(bdp, fep->bufdesc_ex);

	fep->cur_tx = bdp;

	if (fep->cur_tx == fep->dirty_tx)
		netif_stop_queue(ndev);

	/* Trigger transmission start */
	writel(0, fep->hwp + FEC_X_DES_ACTIVE);

	skb_tx_timestamp(skb);

	return NETDEV_TX_OK;
}

/* This function is called to start or restart the FEC during a link
 * change.  This only happens when switching between half and full
 * duplex.
 */
static void
fec_restart(struct net_device *ndev, int duplex)
{
	struct fec_enet_private *fep = netdev_priv(ndev);
	const struct platform_device_id *id_entry =
				platform_get_device_id(fep->pdev);
	int i;
	u32 temp_mac[2];
	u32 rcntl = OPT_FRAME_SIZE | 0x04;
	u32 ecntl = 0x2; /* ETHEREN */

	/* Whack a reset.  We should wait for this. */
	writel(1, fep->hwp + FEC_ECNTRL);
	udelay(10);

	/*
	 * enet-mac reset will reset mac address registers too,
	 * so need to reconfigure it.
	 */
	if (id_entry->driver_data & FEC_QUIRK_ENET_MAC) {
		memcpy(&temp_mac, ndev->dev_addr, ETH_ALEN);
		writel(cpu_to_be32(temp_mac[0]), fep->hwp + FEC_ADDR_LOW);
		writel(cpu_to_be32(temp_mac[1]), fep->hwp + FEC_ADDR_HIGH);
	}

	/* Clear any outstanding interrupt. */
	writel(0xffc00000, fep->hwp + FEC_IEVENT);

	/* Reset all multicast.	*/
	writel(0, fep->hwp + FEC_GRP_HASH_TABLE_HIGH);
	writel(0, fep->hwp + FEC_GRP_HASH_TABLE_LOW);
#ifndef CONFIG_M5272
	writel(0, fep->hwp + FEC_HASH_TABLE_HIGH);
	writel(0, fep->hwp + FEC_HASH_TABLE_LOW);
#endif

	/* Set maximum receive buffer size. */
	writel(PKT_MAXBLR_SIZE, fep->hwp + FEC_R_BUFF_SIZE);

	/* Set receive and transmit descriptor base. */
	writel(fep->bd_dma, fep->hwp + FEC_R_DES_START);
	if (fep->bufdesc_ex)
		writel((unsigned long)fep->bd_dma + sizeof(struct bufdesc_ex)
			* RX_RING_SIZE, fep->hwp + FEC_X_DES_START);
	else
		writel((unsigned long)fep->bd_dma + sizeof(struct bufdesc)
			* RX_RING_SIZE,	fep->hwp + FEC_X_DES_START);

	fep->cur_rx = fep->rx_bd_base;

	for (i = 0; i <= TX_RING_MOD_MASK; i++) {
		if (fep->tx_skbuff[i]) {
			dev_kfree_skb_any(fep->tx_skbuff[i]);
			fep->tx_skbuff[i] = NULL;
		}
	}

	/* Enable MII mode */
	if (duplex) {
		/* FD enable */
		writel(0x04, fep->hwp + FEC_X_CNTRL);
	} else {
		/* No Rcv on Xmit */
		rcntl |= 0x02;
		writel(0x0, fep->hwp + FEC_X_CNTRL);
	}

	fep->full_duplex = duplex;

	/* Set MII speed */
	writel(fep->phy_speed, fep->hwp + FEC_MII_SPEED);

	/*
	 * The phy interface and speed need to get configured
	 * differently on enet-mac.
	 */
	if (id_entry->driver_data & FEC_QUIRK_ENET_MAC) {
		/* Enable flow control and length check */
		rcntl |= 0x40000000 | 0x00000020;

		/* RGMII, RMII or MII */
		if (fep->phy_interface == PHY_INTERFACE_MODE_RGMII)
			rcntl |= (1 << 6);
		else if (fep->phy_interface == PHY_INTERFACE_MODE_RMII)
			rcntl |= (1 << 8);
		else
			rcntl &= ~(1 << 8);

		/* 1G, 100M or 10M */
		if (fep->phy_dev) {
			if (fep->phy_dev->speed == SPEED_1000)
				ecntl |= (1 << 5);
			else if (fep->phy_dev->speed == SPEED_100)
				rcntl &= ~(1 << 9);
			else
				rcntl |= (1 << 9);
		}
	} else {
#ifdef FEC_MIIGSK_ENR
		if (id_entry->driver_data & FEC_QUIRK_USE_GASKET) {
			u32 cfgr;
			/* disable the gasket and wait */
			writel(0, fep->hwp + FEC_MIIGSK_ENR);
			while (readl(fep->hwp + FEC_MIIGSK_ENR) & 4)
				udelay(1);

			/*
			 * configure the gasket:
			 *   RMII, 50 MHz, no loopback, no echo
			 *   MII, 25 MHz, no loopback, no echo
			 */
			cfgr = (fep->phy_interface == PHY_INTERFACE_MODE_RMII)
				? BM_MIIGSK_CFGR_RMII : BM_MIIGSK_CFGR_MII;
			if (fep->phy_dev && fep->phy_dev->speed == SPEED_10)
				cfgr |= BM_MIIGSK_CFGR_FRCONT_10M;
			writel(cfgr, fep->hwp + FEC_MIIGSK_CFGR);

			/* re-enable the gasket */
			writel(2, fep->hwp + FEC_MIIGSK_ENR);
		}
#endif
	}

	/* enable pause frame*/
	if ((fep->pause_flag & FEC_PAUSE_FLAG_ENABLE) ||
	    ((fep->pause_flag & FEC_PAUSE_FLAG_AUTONEG) &&
	     fep->phy_dev && fep->phy_dev->pause)) {
		rcntl |= FEC_ENET_FCE;

		/* set FIFO thresh hold parameter to reduce overrun */
		writel(FEC_ENET_RSEM_V, fep->hwp + FEC_R_FIFO_RSEM);
		writel(FEC_ENET_RSFL_V, fep->hwp + FEC_R_FIFO_RSFL);
		writel(FEC_ENET_RAEM_V, fep->hwp + FEC_R_FIFO_RAEM);
		writel(FEC_ENET_RAFL_V, fep->hwp + FEC_R_FIFO_RAFL);

		/* OPD */
		writel(FEC_ENET_OPD_V, fep->hwp + FEC_OPD);
	} else {
		rcntl &= ~FEC_ENET_FCE;
	}

	writel(rcntl, fep->hwp + FEC_R_CNTRL);

	if (id_entry->driver_data & FEC_QUIRK_ENET_MAC) {
		/* enable ENET endian swap */
		ecntl |= (1 << 8);
		/* enable ENET store and forward mode */
		writel(1 << 8, fep->hwp + FEC_X_WMRK);
	}

	if (fep->bufdesc_ex)
		ecntl |= (1 << 4);

	/* And last, enable the transmit and receive processing */
	writel(ecntl, fep->hwp + FEC_ECNTRL);
	writel(0, fep->hwp + FEC_R_DES_ACTIVE);

	if (fep->bufdesc_ex)
		fec_ptp_start_cyclecounter(ndev);

	/* Enable interrupts we wish to service */
	writel(FEC_DEFAULT_IMASK, fep->hwp + FEC_IMASK);
}

static void
fec_stop(struct net_device *ndev)
{
	struct fec_enet_private *fep = netdev_priv(ndev);
	const struct platform_device_id *id_entry =
				platform_get_device_id(fep->pdev);
	u32 rmii_mode = readl(fep->hwp + FEC_R_CNTRL) & (1 << 8);

	/* We cannot expect a graceful transmit stop without link !!! */
	if (fep->link) {
		writel(1, fep->hwp + FEC_X_CNTRL); /* Graceful transmit stop */
		udelay(10);
		if (!(readl(fep->hwp + FEC_IEVENT) & FEC_ENET_GRA))
			printk("fec_stop : Graceful transmit stop did not complete !\n");
	}

	/* Whack a reset.  We should wait for this. */
	writel(1, fep->hwp + FEC_ECNTRL);
	udelay(10);
	writel(fep->phy_speed, fep->hwp + FEC_MII_SPEED);
	writel(FEC_DEFAULT_IMASK, fep->hwp + FEC_IMASK);

	/* We have to keep ENET enabled to have MII interrupt stay working */
	if (id_entry->driver_data & FEC_QUIRK_ENET_MAC) {
		writel(2, fep->hwp + FEC_ECNTRL);
		writel(rmii_mode, fep->hwp + FEC_R_CNTRL);
	}
}


static void
fec_timeout(struct net_device *ndev)
{
	struct fec_enet_private *fep = netdev_priv(ndev);

	ndev->stats.tx_errors++;

	fec_restart(ndev, fep->full_duplex);
	netif_wake_queue(ndev);
}

static void
fec_enet_tx(struct net_device *ndev)
{
	struct	fec_enet_private *fep;
	struct bufdesc *bdp;
	unsigned short status;
	struct	sk_buff	*skb;
	int	index = 0;

	fep = netdev_priv(ndev);
	bdp = fep->dirty_tx;

	/* get next bdp of dirty_tx */
	if (bdp->cbd_sc & BD_ENET_TX_WRAP)
		bdp = fep->tx_bd_base;
	else
		bdp = fec_enet_get_nextdesc(bdp, fep->bufdesc_ex);

	while (((status = bdp->cbd_sc) & BD_ENET_TX_READY) == 0) {

		/* current queue is empty */
		if (bdp == fep->cur_tx)
			break;

		if (fep->bufdesc_ex)
			index = (struct bufdesc_ex *)bdp -
				(struct bufdesc_ex *)fep->tx_bd_base;
		else
			index = bdp - fep->tx_bd_base;

		dma_unmap_single(&fep->pdev->dev, bdp->cbd_bufaddr,
				FEC_ENET_TX_FRSIZE, DMA_TO_DEVICE);
		bdp->cbd_bufaddr = 0;

		skb = fep->tx_skbuff[index];

		/* Check for errors. */
		if (status & (BD_ENET_TX_HB | BD_ENET_TX_LC |
				   BD_ENET_TX_RL | BD_ENET_TX_UN |
				   BD_ENET_TX_CSL)) {
			ndev->stats.tx_errors++;
			if (status & BD_ENET_TX_HB)  /* No heartbeat */
				ndev->stats.tx_heartbeat_errors++;
			if (status & BD_ENET_TX_LC)  /* Late collision */
				ndev->stats.tx_window_errors++;
			if (status & BD_ENET_TX_RL)  /* Retrans limit */
				ndev->stats.tx_aborted_errors++;
			if (status & BD_ENET_TX_UN)  /* Underrun */
				ndev->stats.tx_fifo_errors++;
			if (status & BD_ENET_TX_CSL) /* Carrier lost */
				ndev->stats.tx_carrier_errors++;
		} else {
			ndev->stats.tx_packets++;
		}

		if (unlikely(skb_shinfo(skb)->tx_flags & SKBTX_IN_PROGRESS) &&
			fep->bufdesc_ex) {
			struct skb_shared_hwtstamps shhwtstamps;
			unsigned long flags;
			struct bufdesc_ex *ebdp = (struct bufdesc_ex *)bdp;

			memset(&shhwtstamps, 0, sizeof(shhwtstamps));
			spin_lock_irqsave(&fep->tmreg_lock, flags);
			shhwtstamps.hwtstamp = ns_to_ktime(
				timecounter_cyc2time(&fep->tc, ebdp->ts));
			spin_unlock_irqrestore(&fep->tmreg_lock, flags);
			skb_tstamp_tx(skb, &shhwtstamps);
		}

		if (status & BD_ENET_TX_READY)
			printk("HEY! Enet xmit interrupt and TX_READY.\n");

		/* Deferred means some collisions occurred during transmit,
		 * but we eventually sent the packet OK.
		 */
		if (status & BD_ENET_TX_DEF)
			ndev->stats.collisions++;

		/* Free the sk buffer associated with this last transmit */
		dev_kfree_skb_any(skb);
		fep->tx_skbuff[index] = NULL;

		fep->dirty_tx = bdp;

		/* Update pointer to next buffer descriptor to be transmitted */
		if (status & BD_ENET_TX_WRAP)
			bdp = fep->tx_bd_base;
		else
			bdp = fec_enet_get_nextdesc(bdp, fep->bufdesc_ex);

		/* Since we have freed up a buffer, the ring is no longer full
		 */
		if (fep->dirty_tx != fep->cur_tx) {
			if (netif_queue_stopped(ndev))
				netif_wake_queue(ndev);
		}
	}
	return;
}


/* During a receive, the cur_rx points to the current incoming buffer.
 * When we update through the ring, if the next incoming buffer has
 * not been given to the system, we just set the empty indicator,
 * effectively tossing the packet.
 */
static int
fec_enet_rx(struct net_device *ndev, int budget)
{
	struct fec_enet_private *fep = netdev_priv(ndev);
	const struct platform_device_id *id_entry =
				platform_get_device_id(fep->pdev);
	struct bufdesc *bdp;
	unsigned short status;
	struct	sk_buff	*skb;
	ushort	pkt_len;
	__u8 *data;
	int	pkt_received = 0;

#ifdef CONFIG_M532x
	flush_cache_all();
#endif

	/* First, grab all of the stats for the incoming packet.
	 * These get messed up if we get called due to a busy condition.
	 */
	bdp = fep->cur_rx;

	while (!((status = bdp->cbd_sc) & BD_ENET_RX_EMPTY)) {

		if (pkt_received >= budget)
			break;
		pkt_received++;

		/* Since we have allocated space to hold a complete frame,
		 * the last indicator should be set.
		 */
		if ((status & BD_ENET_RX_LAST) == 0)
			printk("FEC ENET: rcv is not +last\n");

		if (!fep->opened)
			goto rx_processing_done;

		/* Check for errors. */
		if (status & (BD_ENET_RX_LG | BD_ENET_RX_SH | BD_ENET_RX_NO |
			   BD_ENET_RX_CR | BD_ENET_RX_OV)) {
			ndev->stats.rx_errors++;
			if (status & (BD_ENET_RX_LG | BD_ENET_RX_SH)) {
				/* Frame too long or too short. */
				ndev->stats.rx_length_errors++;
			}
			if (status & BD_ENET_RX_NO)	/* Frame alignment */
				ndev->stats.rx_frame_errors++;
			if (status & BD_ENET_RX_CR)	/* CRC Error */
				ndev->stats.rx_crc_errors++;
			if (status & BD_ENET_RX_OV)	/* FIFO overrun */
				ndev->stats.rx_fifo_errors++;
		}

		/* Report late collisions as a frame error.
		 * On this error, the BD is closed, but we don't know what we
		 * have in the buffer.  So, just drop this frame on the floor.
		 */
		if (status & BD_ENET_RX_CL) {
			ndev->stats.rx_errors++;
			ndev->stats.rx_frame_errors++;
			goto rx_processing_done;
		}

		/* Process the incoming frame. */
		ndev->stats.rx_packets++;
		pkt_len = bdp->cbd_datlen;
		ndev->stats.rx_bytes += pkt_len;
		data = (__u8*)__va(bdp->cbd_bufaddr);

		dma_unmap_single(&fep->pdev->dev, bdp->cbd_bufaddr,
				FEC_ENET_TX_FRSIZE, DMA_FROM_DEVICE);

		if (id_entry->driver_data & FEC_QUIRK_SWAP_FRAME)
			swap_buffer(data, pkt_len);

		/* This does 16 byte alignment, exactly what we need.
		 * The packet length includes FCS, but we don't want to
		 * include that when passing upstream as it messes up
		 * bridging applications.
		 */
		skb = netdev_alloc_skb(ndev, pkt_len - 4 + NET_IP_ALIGN);

		if (unlikely(!skb)) {
			printk("%s: Memory squeeze, dropping packet.\n",
					ndev->name);
			ndev->stats.rx_dropped++;
		} else {
			skb_reserve(skb, NET_IP_ALIGN);
			skb_put(skb, pkt_len - 4);	/* Make room */
			skb_copy_to_linear_data(skb, data, pkt_len - 4);
			skb->protocol = eth_type_trans(skb, ndev);

			/* Get receive timestamp from the skb */
			if (fep->hwts_rx_en && fep->bufdesc_ex) {
				struct skb_shared_hwtstamps *shhwtstamps =
							    skb_hwtstamps(skb);
				unsigned long flags;
				struct bufdesc_ex *ebdp =
					(struct bufdesc_ex *)bdp;

				memset(shhwtstamps, 0, sizeof(*shhwtstamps));

				spin_lock_irqsave(&fep->tmreg_lock, flags);
				shhwtstamps->hwtstamp = ns_to_ktime(
				    timecounter_cyc2time(&fep->tc, ebdp->ts));
				spin_unlock_irqrestore(&fep->tmreg_lock, flags);
			}

			if (!skb_defer_rx_timestamp(skb))
				napi_gro_receive(&fep->napi, skb);
		}

		bdp->cbd_bufaddr = dma_map_single(&fep->pdev->dev, data,
				FEC_ENET_TX_FRSIZE, DMA_FROM_DEVICE);
rx_processing_done:
		/* Clear the status flags for this buffer */
		status &= ~BD_ENET_RX_STATS;

		/* Mark the buffer empty */
		status |= BD_ENET_RX_EMPTY;
		bdp->cbd_sc = status;

		if (fep->bufdesc_ex) {
			struct bufdesc_ex *ebdp = (struct bufdesc_ex *)bdp;

			ebdp->cbd_esc = BD_ENET_RX_INT;
			ebdp->cbd_prot = 0;
			ebdp->cbd_bdu = 0;
		}

		/* Update BD pointer to next entry */
		if (status & BD_ENET_RX_WRAP)
			bdp = fep->rx_bd_base;
		else
			bdp = fec_enet_get_nextdesc(bdp, fep->bufdesc_ex);
		/* Doing this here will keep the FEC running while we process
		 * incoming frames.  On a heavily loaded network, we should be
		 * able to keep up at the expense of system resources.
		 */
		writel(0, fep->hwp + FEC_R_DES_ACTIVE);
	}
	fep->cur_rx = bdp;

	return pkt_received;
}

static irqreturn_t
fec_enet_interrupt(int irq, void *dev_id)
{
	struct net_device *ndev = dev_id;
	struct fec_enet_private *fep = netdev_priv(ndev);
	uint int_events;
	irqreturn_t ret = IRQ_NONE;

	do {
		int_events = readl(fep->hwp + FEC_IEVENT);
		writel(int_events, fep->hwp + FEC_IEVENT);

		if (int_events & (FEC_ENET_RXF | FEC_ENET_TXF)) {
			ret = IRQ_HANDLED;
<<<<<<< HEAD

			/* Disable the RX interrupt */
			if (napi_schedule_prep(&fep->napi)) {
				writel(FEC_RX_DISABLED_IMASK,
					fep->hwp + FEC_IMASK);
				__napi_schedule(&fep->napi);
			}
		}
=======
>>>>>>> 9437a248

			/* Disable the RX interrupt */
			if (napi_schedule_prep(&fep->napi)) {
				writel(FEC_RX_DISABLED_IMASK,
					fep->hwp + FEC_IMASK);
				__napi_schedule(&fep->napi);
			}
		}

		if (int_events & FEC_ENET_MII) {
			ret = IRQ_HANDLED;
			complete(&fep->mdio_done);
		}
	} while (int_events);

	return ret;
}

static int fec_enet_rx_napi(struct napi_struct *napi, int budget)
{
	struct net_device *ndev = napi->dev;
	int pkts = fec_enet_rx(ndev, budget);
	struct fec_enet_private *fep = netdev_priv(ndev);
<<<<<<< HEAD
=======

	fec_enet_tx(ndev);
>>>>>>> 9437a248

	if (pkts < budget) {
		napi_complete(napi);
		writel(FEC_DEFAULT_IMASK, fep->hwp + FEC_IMASK);
	}
	return pkts;
}

/* ------------------------------------------------------------------------- */
static void fec_get_mac(struct net_device *ndev)
{
	struct fec_enet_private *fep = netdev_priv(ndev);
	struct fec_platform_data *pdata = fep->pdev->dev.platform_data;
	unsigned char *iap, tmpaddr[ETH_ALEN];

	/*
	 * try to get mac address in following order:
	 *
	 * 1) module parameter via kernel command line in form
	 *    fec.macaddr=0x00,0x04,0x9f,0x01,0x30,0xe0
	 */
	iap = macaddr;

#ifdef CONFIG_OF
	/*
	 * 2) from device tree data
	 */
	if (!is_valid_ether_addr(iap)) {
		struct device_node *np = fep->pdev->dev.of_node;
		if (np) {
			const char *mac = of_get_mac_address(np);
			if (mac)
				iap = (unsigned char *) mac;
		}
	}
#endif

	/*
	 * 3) from flash or fuse (via platform data)
	 */
	if (!is_valid_ether_addr(iap)) {
#ifdef CONFIG_M5272
		if (FEC_FLASHMAC)
			iap = (unsigned char *)FEC_FLASHMAC;
#else
		if (pdata)
			iap = (unsigned char *)&pdata->mac;
#endif
	}

	/*
	 * 4) FEC mac registers set by bootloader
	 */
	if (!is_valid_ether_addr(iap)) {
		*((unsigned long *) &tmpaddr[0]) =
			be32_to_cpu(readl(fep->hwp + FEC_ADDR_LOW));
		*((unsigned short *) &tmpaddr[4]) =
			be16_to_cpu(readl(fep->hwp + FEC_ADDR_HIGH) >> 16);
		iap = &tmpaddr[0];
	}

	memcpy(ndev->dev_addr, iap, ETH_ALEN);

	/* Adjust MAC if using macaddr */
	if (iap == macaddr)
		 ndev->dev_addr[ETH_ALEN-1] = macaddr[ETH_ALEN-1] + fep->dev_id;
}

/* ------------------------------------------------------------------------- */

/*
 * Phy section
 */
static void fec_enet_adjust_link(struct net_device *ndev)
{
	struct fec_enet_private *fep = netdev_priv(ndev);
	struct phy_device *phy_dev = fep->phy_dev;
	unsigned long flags;

	int status_change = 0;

	spin_lock_irqsave(&fep->hw_lock, flags);

	/* Prevent a state halted on mii error */
	if (fep->mii_timeout && phy_dev->state == PHY_HALTED) {
		phy_dev->state = PHY_RESUMING;
		goto spin_unlock;
	}

	/* Duplex link change */
	if (phy_dev->link) {
		if (fep->full_duplex != phy_dev->duplex) {
			fec_restart(ndev, phy_dev->duplex);
			/* prevent unnecessary second fec_restart() below */
			fep->link = phy_dev->link;
			status_change = 1;
		}
	}

	/* Link on or off change */
	if (phy_dev->link != fep->link) {
		fep->link = phy_dev->link;
		if (phy_dev->link)
			fec_restart(ndev, phy_dev->duplex);
		else
			fec_stop(ndev);
		status_change = 1;
	}

spin_unlock:
	spin_unlock_irqrestore(&fep->hw_lock, flags);

	if (status_change)
		phy_print_status(phy_dev);
}

static int fec_enet_mdio_read(struct mii_bus *bus, int mii_id, int regnum)
{
	struct fec_enet_private *fep = bus->priv;
	unsigned long time_left;

	fep->mii_timeout = 0;
	init_completion(&fep->mdio_done);

	/* start a read op */
	writel(FEC_MMFR_ST | FEC_MMFR_OP_READ |
		FEC_MMFR_PA(mii_id) | FEC_MMFR_RA(regnum) |
		FEC_MMFR_TA, fep->hwp + FEC_MII_DATA);

	/* wait for end of transfer */
	time_left = wait_for_completion_timeout(&fep->mdio_done,
			usecs_to_jiffies(FEC_MII_TIMEOUT));
	if (time_left == 0) {
		fep->mii_timeout = 1;
		printk(KERN_ERR "FEC: MDIO read timeout\n");
		return -ETIMEDOUT;
	}

	/* return value */
	return FEC_MMFR_DATA(readl(fep->hwp + FEC_MII_DATA));
}

static int fec_enet_mdio_write(struct mii_bus *bus, int mii_id, int regnum,
			   u16 value)
{
	struct fec_enet_private *fep = bus->priv;
	unsigned long time_left;

	fep->mii_timeout = 0;
	init_completion(&fep->mdio_done);

	/* start a write op */
	writel(FEC_MMFR_ST | FEC_MMFR_OP_WRITE |
		FEC_MMFR_PA(mii_id) | FEC_MMFR_RA(regnum) |
		FEC_MMFR_TA | FEC_MMFR_DATA(value),
		fep->hwp + FEC_MII_DATA);

	/* wait for end of transfer */
	time_left = wait_for_completion_timeout(&fep->mdio_done,
			usecs_to_jiffies(FEC_MII_TIMEOUT));
	if (time_left == 0) {
		fep->mii_timeout = 1;
		printk(KERN_ERR "FEC: MDIO write timeout\n");
		return -ETIMEDOUT;
	}

	return 0;
}

static int fec_enet_mdio_reset(struct mii_bus *bus)
{
	return 0;
}

static int fec_enet_mii_probe(struct net_device *ndev)
{
	struct fec_enet_private *fep = netdev_priv(ndev);
	const struct platform_device_id *id_entry =
				platform_get_device_id(fep->pdev);
	struct phy_device *phy_dev = NULL;
	char mdio_bus_id[MII_BUS_ID_SIZE];
	char phy_name[MII_BUS_ID_SIZE + 3];
	int phy_id;
	int dev_id = fep->dev_id;

	fep->phy_dev = NULL;

	/* check for attached phy */
	for (phy_id = 0; (phy_id < PHY_MAX_ADDR); phy_id++) {
		if ((fep->mii_bus->phy_mask & (1 << phy_id)))
			continue;
		if (fep->mii_bus->phy_map[phy_id] == NULL)
			continue;
		if (fep->mii_bus->phy_map[phy_id]->phy_id == 0)
			continue;
		if (dev_id--)
			continue;
		strncpy(mdio_bus_id, fep->mii_bus->id, MII_BUS_ID_SIZE);
		break;
	}

	if (phy_id >= PHY_MAX_ADDR) {
		printk(KERN_INFO
			"%s: no PHY, assuming direct connection to switch\n",
			ndev->name);
		strncpy(mdio_bus_id, "fixed-0", MII_BUS_ID_SIZE);
		phy_id = 0;
	}

	snprintf(phy_name, sizeof(phy_name), PHY_ID_FMT, mdio_bus_id, phy_id);
	phy_dev = phy_connect(ndev, phy_name, &fec_enet_adjust_link,
			      fep->phy_interface);
	if (IS_ERR(phy_dev)) {
		printk(KERN_ERR "%s: could not attach to PHY\n", ndev->name);
		return PTR_ERR(phy_dev);
	}

	/* mask with MAC supported features */
	if (id_entry->driver_data & FEC_QUIRK_HAS_GBIT) {
		phy_dev->supported &= PHY_GBIT_FEATURES;
		phy_dev->supported |= SUPPORTED_Pause;
	}
	else
		phy_dev->supported &= PHY_BASIC_FEATURES;

	phy_dev->advertising = phy_dev->supported;

	fep->phy_dev = phy_dev;
	fep->link = 0;
	fep->full_duplex = 0;

	printk(KERN_INFO
		"%s: Freescale FEC PHY driver [%s] (mii_bus:phy_addr=%s, irq=%d)\n",
		ndev->name,
		fep->phy_dev->drv->name, dev_name(&fep->phy_dev->dev),
		fep->phy_dev->irq);

	return 0;
}

static int fec_enet_mii_init(struct platform_device *pdev)
{
	static struct mii_bus *fec0_mii_bus;
	struct net_device *ndev = platform_get_drvdata(pdev);
	struct fec_enet_private *fep = netdev_priv(ndev);
	const struct platform_device_id *id_entry =
				platform_get_device_id(fep->pdev);
	int err = -ENXIO, i;

	/*
	 * The dual fec interfaces are not equivalent with enet-mac.
	 * Here are the differences:
	 *
	 *  - fec0 supports MII & RMII modes while fec1 only supports RMII
	 *  - fec0 acts as the 1588 time master while fec1 is slave
	 *  - external phys can only be configured by fec0
	 *
	 * That is to say fec1 can not work independently. It only works
	 * when fec0 is working. The reason behind this design is that the
	 * second interface is added primarily for Switch mode.
	 *
	 * Because of the last point above, both phys are attached on fec0
	 * mdio interface in board design, and need to be configured by
	 * fec0 mii_bus.
	 */
	if ((id_entry->driver_data & FEC_QUIRK_ENET_MAC) && fep->dev_id > 0) {
		/* fec1 uses fec0 mii_bus */
		if (mii_cnt && fec0_mii_bus) {
			fep->mii_bus = fec0_mii_bus;
			mii_cnt++;
			return 0;
		}
		return -ENOENT;
	}

	fep->mii_timeout = 0;

	/*
	 * Set MII speed to 2.5 MHz (= clk_get_rate() / 2 * phy_speed)
	 *
	 * The formula for FEC MDC is 'ref_freq / (MII_SPEED x 2)' while
	 * for ENET-MAC is 'ref_freq / ((MII_SPEED + 1) x 2)'.  The i.MX28
	 * Reference Manual has an error on this, and gets fixed on i.MX6Q
	 * document.
	 */
	fep->phy_speed = DIV_ROUND_UP(clk_get_rate(fep->clk_ahb), 5000000);
	if (id_entry->driver_data & FEC_QUIRK_ENET_MAC)
		fep->phy_speed--;
	fep->phy_speed <<= 1;
	writel(fep->phy_speed, fep->hwp + FEC_MII_SPEED);

	fep->mii_bus = mdiobus_alloc();
	if (fep->mii_bus == NULL) {
		err = -ENOMEM;
		goto err_out;
	}

	fep->mii_bus->name = "fec_enet_mii_bus";
	fep->mii_bus->read = fec_enet_mdio_read;
	fep->mii_bus->write = fec_enet_mdio_write;
	fep->mii_bus->reset = fec_enet_mdio_reset;
	snprintf(fep->mii_bus->id, MII_BUS_ID_SIZE, "%s-%x",
		pdev->name, fep->dev_id + 1);
	fep->mii_bus->priv = fep;
	fep->mii_bus->parent = &pdev->dev;

	fep->mii_bus->irq = kmalloc(sizeof(int) * PHY_MAX_ADDR, GFP_KERNEL);
	if (!fep->mii_bus->irq) {
		err = -ENOMEM;
		goto err_out_free_mdiobus;
	}

	for (i = 0; i < PHY_MAX_ADDR; i++)
		fep->mii_bus->irq[i] = PHY_POLL;

	if (mdiobus_register(fep->mii_bus))
		goto err_out_free_mdio_irq;

	mii_cnt++;

	/* save fec0 mii_bus */
	if (id_entry->driver_data & FEC_QUIRK_ENET_MAC)
		fec0_mii_bus = fep->mii_bus;

	return 0;

err_out_free_mdio_irq:
	kfree(fep->mii_bus->irq);
err_out_free_mdiobus:
	mdiobus_free(fep->mii_bus);
err_out:
	return err;
}

static void fec_enet_mii_remove(struct fec_enet_private *fep)
{
	if (--mii_cnt == 0) {
		mdiobus_unregister(fep->mii_bus);
		kfree(fep->mii_bus->irq);
		mdiobus_free(fep->mii_bus);
	}
}

static int fec_enet_get_settings(struct net_device *ndev,
				  struct ethtool_cmd *cmd)
{
	struct fec_enet_private *fep = netdev_priv(ndev);
	struct phy_device *phydev = fep->phy_dev;

	if (!phydev)
		return -ENODEV;

	return phy_ethtool_gset(phydev, cmd);
}

static int fec_enet_set_settings(struct net_device *ndev,
				 struct ethtool_cmd *cmd)
{
	struct fec_enet_private *fep = netdev_priv(ndev);
	struct phy_device *phydev = fep->phy_dev;

	if (!phydev)
		return -ENODEV;

	return phy_ethtool_sset(phydev, cmd);
}

static void fec_enet_get_drvinfo(struct net_device *ndev,
				 struct ethtool_drvinfo *info)
{
	struct fec_enet_private *fep = netdev_priv(ndev);

	strlcpy(info->driver, fep->pdev->dev.driver->name,
		sizeof(info->driver));
	strlcpy(info->version, "Revision: 1.0", sizeof(info->version));
	strlcpy(info->bus_info, dev_name(&ndev->dev), sizeof(info->bus_info));
}

static int fec_enet_get_ts_info(struct net_device *ndev,
				struct ethtool_ts_info *info)
{
	struct fec_enet_private *fep = netdev_priv(ndev);

	if (fep->bufdesc_ex) {

		info->so_timestamping = SOF_TIMESTAMPING_TX_SOFTWARE |
					SOF_TIMESTAMPING_RX_SOFTWARE |
					SOF_TIMESTAMPING_SOFTWARE |
					SOF_TIMESTAMPING_TX_HARDWARE |
					SOF_TIMESTAMPING_RX_HARDWARE |
					SOF_TIMESTAMPING_RAW_HARDWARE;
		if (fep->ptp_clock)
			info->phc_index = ptp_clock_index(fep->ptp_clock);
		else
			info->phc_index = -1;

		info->tx_types = (1 << HWTSTAMP_TX_OFF) |
				 (1 << HWTSTAMP_TX_ON);

		info->rx_filters = (1 << HWTSTAMP_FILTER_NONE) |
				   (1 << HWTSTAMP_FILTER_ALL);
		return 0;
	} else {
		return ethtool_op_get_ts_info(ndev, info);
	}
}

static void fec_enet_get_pauseparam(struct net_device *ndev,
				    struct ethtool_pauseparam *pause)
{
	struct fec_enet_private *fep = netdev_priv(ndev);

	pause->autoneg = (fep->pause_flag & FEC_PAUSE_FLAG_AUTONEG) != 0;
	pause->tx_pause = (fep->pause_flag & FEC_PAUSE_FLAG_ENABLE) != 0;
	pause->rx_pause = pause->tx_pause;
}

static int fec_enet_set_pauseparam(struct net_device *ndev,
				   struct ethtool_pauseparam *pause)
{
	struct fec_enet_private *fep = netdev_priv(ndev);

	if (pause->tx_pause != pause->rx_pause) {
		netdev_info(ndev,
			"hardware only support enable/disable both tx and rx");
		return -EINVAL;
	}

	fep->pause_flag = 0;

	/* tx pause must be same as rx pause */
	fep->pause_flag |= pause->rx_pause ? FEC_PAUSE_FLAG_ENABLE : 0;
	fep->pause_flag |= pause->autoneg ? FEC_PAUSE_FLAG_AUTONEG : 0;

	if (pause->rx_pause || pause->autoneg) {
		fep->phy_dev->supported |= ADVERTISED_Pause;
		fep->phy_dev->advertising |= ADVERTISED_Pause;
	} else {
		fep->phy_dev->supported &= ~ADVERTISED_Pause;
		fep->phy_dev->advertising &= ~ADVERTISED_Pause;
	}

	if (pause->autoneg) {
		if (netif_running(ndev))
			fec_stop(ndev);
		phy_start_aneg(fep->phy_dev);
	}
	if (netif_running(ndev))
		fec_restart(ndev, 0);

	return 0;
}

static const struct ethtool_ops fec_enet_ethtool_ops = {
	.get_pauseparam		= fec_enet_get_pauseparam,
	.set_pauseparam		= fec_enet_set_pauseparam,
	.get_settings		= fec_enet_get_settings,
	.set_settings		= fec_enet_set_settings,
	.get_drvinfo		= fec_enet_get_drvinfo,
	.get_link		= ethtool_op_get_link,
	.get_ts_info		= fec_enet_get_ts_info,
};

static int fec_enet_ioctl(struct net_device *ndev, struct ifreq *rq, int cmd)
{
	struct fec_enet_private *fep = netdev_priv(ndev);
	struct phy_device *phydev = fep->phy_dev;

	if (!netif_running(ndev))
		return -EINVAL;

	if (!phydev)
		return -ENODEV;

	if (cmd == SIOCSHWTSTAMP && fep->bufdesc_ex)
		return fec_ptp_ioctl(ndev, rq, cmd);

	return phy_mii_ioctl(phydev, rq, cmd);
}

static void fec_enet_free_buffers(struct net_device *ndev)
{
	struct fec_enet_private *fep = netdev_priv(ndev);
	int i;
	struct sk_buff *skb;
	struct bufdesc	*bdp;

	bdp = fep->rx_bd_base;
	for (i = 0; i < RX_RING_SIZE; i++) {
		skb = fep->rx_skbuff[i];

		if (bdp->cbd_bufaddr)
			dma_unmap_single(&fep->pdev->dev, bdp->cbd_bufaddr,
					FEC_ENET_RX_FRSIZE, DMA_FROM_DEVICE);
		if (skb)
			dev_kfree_skb(skb);
		bdp = fec_enet_get_nextdesc(bdp, fep->bufdesc_ex);
	}

	bdp = fep->tx_bd_base;
	for (i = 0; i < TX_RING_SIZE; i++)
		kfree(fep->tx_bounce[i]);
}

static int fec_enet_alloc_buffers(struct net_device *ndev)
{
	struct fec_enet_private *fep = netdev_priv(ndev);
	int i;
	struct sk_buff *skb;
	struct bufdesc	*bdp;

	bdp = fep->rx_bd_base;
	for (i = 0; i < RX_RING_SIZE; i++) {
		skb = netdev_alloc_skb(ndev, FEC_ENET_RX_FRSIZE);
		if (!skb) {
			fec_enet_free_buffers(ndev);
			return -ENOMEM;
		}
		fep->rx_skbuff[i] = skb;

		bdp->cbd_bufaddr = dma_map_single(&fep->pdev->dev, skb->data,
				FEC_ENET_RX_FRSIZE, DMA_FROM_DEVICE);
		bdp->cbd_sc = BD_ENET_RX_EMPTY;

		if (fep->bufdesc_ex) {
			struct bufdesc_ex *ebdp = (struct bufdesc_ex *)bdp;
			ebdp->cbd_esc = BD_ENET_RX_INT;
		}

		bdp = fec_enet_get_nextdesc(bdp, fep->bufdesc_ex);
	}

	/* Set the last buffer to wrap. */
	bdp = fec_enet_get_prevdesc(bdp, fep->bufdesc_ex);
	bdp->cbd_sc |= BD_SC_WRAP;

	bdp = fep->tx_bd_base;
	for (i = 0; i < TX_RING_SIZE; i++) {
		fep->tx_bounce[i] = kmalloc(FEC_ENET_TX_FRSIZE, GFP_KERNEL);

		bdp->cbd_sc = 0;
		bdp->cbd_bufaddr = 0;

		if (fep->bufdesc_ex) {
			struct bufdesc_ex *ebdp = (struct bufdesc_ex *)bdp;
			ebdp->cbd_esc = BD_ENET_RX_INT;
		}

		bdp = fec_enet_get_nextdesc(bdp, fep->bufdesc_ex);
	}

	/* Set the last buffer to wrap. */
	bdp = fec_enet_get_prevdesc(bdp, fep->bufdesc_ex);
	bdp->cbd_sc |= BD_SC_WRAP;

	return 0;
}

static int
fec_enet_open(struct net_device *ndev)
{
	struct fec_enet_private *fep = netdev_priv(ndev);
	int ret;

	napi_enable(&fep->napi);

	/* I should reset the ring buffers here, but I don't yet know
	 * a simple way to do that.
	 */

	ret = fec_enet_alloc_buffers(ndev);
	if (ret)
		return ret;

	/* Probe and connect to PHY when open the interface */
	ret = fec_enet_mii_probe(ndev);
	if (ret) {
		fec_enet_free_buffers(ndev);
		return ret;
	}
	phy_start(fep->phy_dev);
	netif_start_queue(ndev);
	fep->opened = 1;
	return 0;
}

static int
fec_enet_close(struct net_device *ndev)
{
	struct fec_enet_private *fep = netdev_priv(ndev);

	/* Don't know what to do yet. */
	fep->opened = 0;
	netif_stop_queue(ndev);
	fec_stop(ndev);

	if (fep->phy_dev) {
		phy_stop(fep->phy_dev);
		phy_disconnect(fep->phy_dev);
	}

	fec_enet_free_buffers(ndev);

	return 0;
}

/* Set or clear the multicast filter for this adaptor.
 * Skeleton taken from sunlance driver.
 * The CPM Ethernet implementation allows Multicast as well as individual
 * MAC address filtering.  Some of the drivers check to make sure it is
 * a group multicast address, and discard those that are not.  I guess I
 * will do the same for now, but just remove the test if you want
 * individual filtering as well (do the upper net layers want or support
 * this kind of feature?).
 */

#define HASH_BITS	6		/* #bits in hash */
#define CRC32_POLY	0xEDB88320

static void set_multicast_list(struct net_device *ndev)
{
	struct fec_enet_private *fep = netdev_priv(ndev);
	struct netdev_hw_addr *ha;
	unsigned int i, bit, data, crc, tmp;
	unsigned char hash;

	if (ndev->flags & IFF_PROMISC) {
		tmp = readl(fep->hwp + FEC_R_CNTRL);
		tmp |= 0x8;
		writel(tmp, fep->hwp + FEC_R_CNTRL);
		return;
	}

	tmp = readl(fep->hwp + FEC_R_CNTRL);
	tmp &= ~0x8;
	writel(tmp, fep->hwp + FEC_R_CNTRL);

	if (ndev->flags & IFF_ALLMULTI) {
		/* Catch all multicast addresses, so set the
		 * filter to all 1's
		 */
		writel(0xffffffff, fep->hwp + FEC_GRP_HASH_TABLE_HIGH);
		writel(0xffffffff, fep->hwp + FEC_GRP_HASH_TABLE_LOW);

		return;
	}

	/* Clear filter and add the addresses in hash register
	 */
	writel(0, fep->hwp + FEC_GRP_HASH_TABLE_HIGH);
	writel(0, fep->hwp + FEC_GRP_HASH_TABLE_LOW);

	netdev_for_each_mc_addr(ha, ndev) {
		/* calculate crc32 value of mac address */
		crc = 0xffffffff;

		for (i = 0; i < ndev->addr_len; i++) {
			data = ha->addr[i];
			for (bit = 0; bit < 8; bit++, data >>= 1) {
				crc = (crc >> 1) ^
				(((crc ^ data) & 1) ? CRC32_POLY : 0);
			}
		}

		/* only upper 6 bits (HASH_BITS) are used
		 * which point to specific bit in he hash registers
		 */
		hash = (crc >> (32 - HASH_BITS)) & 0x3f;

		if (hash > 31) {
			tmp = readl(fep->hwp + FEC_GRP_HASH_TABLE_HIGH);
			tmp |= 1 << (hash - 32);
			writel(tmp, fep->hwp + FEC_GRP_HASH_TABLE_HIGH);
		} else {
			tmp = readl(fep->hwp + FEC_GRP_HASH_TABLE_LOW);
			tmp |= 1 << hash;
			writel(tmp, fep->hwp + FEC_GRP_HASH_TABLE_LOW);
		}
	}
}

/* Set a MAC change in hardware. */
static int
fec_set_mac_address(struct net_device *ndev, void *p)
{
	struct fec_enet_private *fep = netdev_priv(ndev);
	struct sockaddr *addr = p;

	if (!is_valid_ether_addr(addr->sa_data))
		return -EADDRNOTAVAIL;

	memcpy(ndev->dev_addr, addr->sa_data, ndev->addr_len);

	writel(ndev->dev_addr[3] | (ndev->dev_addr[2] << 8) |
		(ndev->dev_addr[1] << 16) | (ndev->dev_addr[0] << 24),
		fep->hwp + FEC_ADDR_LOW);
	writel((ndev->dev_addr[5] << 16) | (ndev->dev_addr[4] << 24),
		fep->hwp + FEC_ADDR_HIGH);
	return 0;
}

#ifdef CONFIG_NET_POLL_CONTROLLER
/**
 * fec_poll_controller - FEC Poll controller function
 * @dev: The FEC network adapter
 *
 * Polled functionality used by netconsole and others in non interrupt mode
 *
 */
void fec_poll_controller(struct net_device *dev)
{
	int i;
	struct fec_enet_private *fep = netdev_priv(dev);

	for (i = 0; i < FEC_IRQ_NUM; i++) {
		if (fep->irq[i] > 0) {
			disable_irq(fep->irq[i]);
			fec_enet_interrupt(fep->irq[i], dev);
			enable_irq(fep->irq[i]);
		}
	}
}
#endif

static const struct net_device_ops fec_netdev_ops = {
	.ndo_open		= fec_enet_open,
	.ndo_stop		= fec_enet_close,
	.ndo_start_xmit		= fec_enet_start_xmit,
	.ndo_set_rx_mode	= set_multicast_list,
	.ndo_change_mtu		= eth_change_mtu,
	.ndo_validate_addr	= eth_validate_addr,
	.ndo_tx_timeout		= fec_timeout,
	.ndo_set_mac_address	= fec_set_mac_address,
	.ndo_do_ioctl		= fec_enet_ioctl,
#ifdef CONFIG_NET_POLL_CONTROLLER
	.ndo_poll_controller	= fec_poll_controller,
#endif
};

 /*
  * XXX:  We need to clean up on failure exits here.
  *
  */
static int fec_enet_init(struct net_device *ndev)
{
	struct fec_enet_private *fep = netdev_priv(ndev);
	struct bufdesc *cbd_base;
	struct bufdesc *bdp;
	int i;

	/* Allocate memory for buffer descriptors. */
	cbd_base = dma_alloc_coherent(NULL, PAGE_SIZE, &fep->bd_dma,
			GFP_KERNEL);
	if (!cbd_base) {
		printk("FEC: allocate descriptor memory failed?\n");
		return -ENOMEM;
	}

	spin_lock_init(&fep->hw_lock);

	fep->netdev = ndev;

	/* Get the Ethernet address */
	fec_get_mac(ndev);

	/* Set receive and transmit descriptor base. */
	fep->rx_bd_base = cbd_base;
	if (fep->bufdesc_ex)
		fep->tx_bd_base = (struct bufdesc *)
			(((struct bufdesc_ex *)cbd_base) + RX_RING_SIZE);
	else
		fep->tx_bd_base = cbd_base + RX_RING_SIZE;

	/* The FEC Ethernet specific entries in the device structure */
	ndev->watchdog_timeo = TX_TIMEOUT;
	ndev->netdev_ops = &fec_netdev_ops;
	ndev->ethtool_ops = &fec_enet_ethtool_ops;

	writel(FEC_RX_DISABLED_IMASK, fep->hwp + FEC_IMASK);
	netif_napi_add(ndev, &fep->napi, fec_enet_rx_napi, FEC_NAPI_WEIGHT);

	/* Initialize the receive buffer descriptors. */
	bdp = fep->rx_bd_base;
	for (i = 0; i < RX_RING_SIZE; i++) {

		/* Initialize the BD for every fragment in the page. */
		bdp->cbd_sc = 0;
		bdp = fec_enet_get_nextdesc(bdp, fep->bufdesc_ex);
	}

	/* Set the last buffer to wrap */
	bdp = fec_enet_get_prevdesc(bdp, fep->bufdesc_ex);
	bdp->cbd_sc |= BD_SC_WRAP;

	/* ...and the same for transmit */
	bdp = fep->tx_bd_base;
	fep->cur_tx = bdp;
	for (i = 0; i < TX_RING_SIZE; i++) {

		/* Initialize the BD for every fragment in the page. */
		bdp->cbd_sc = 0;
		bdp->cbd_bufaddr = 0;
		bdp = fec_enet_get_nextdesc(bdp, fep->bufdesc_ex);
	}

	/* Set the last buffer to wrap */
	bdp = fec_enet_get_prevdesc(bdp, fep->bufdesc_ex);
	bdp->cbd_sc |= BD_SC_WRAP;
	fep->dirty_tx = bdp;

	fec_restart(ndev, 0);

	return 0;
}

#ifdef CONFIG_OF
static int fec_get_phy_mode_dt(struct platform_device *pdev)
{
	struct device_node *np = pdev->dev.of_node;

	if (np)
		return of_get_phy_mode(np);

	return -ENODEV;
}

static void fec_reset_phy(struct platform_device *pdev)
{
	int err, phy_reset;
	int msec = 1;
	struct device_node *np = pdev->dev.of_node;

	if (!np)
		return;

	of_property_read_u32(np, "phy-reset-duration", &msec);
	/* A sane reset duration should not be longer than 1s */
	if (msec > 1000)
		msec = 1;

	phy_reset = of_get_named_gpio(np, "phy-reset-gpios", 0);
	if (!gpio_is_valid(phy_reset))
		return;

	err = devm_gpio_request_one(&pdev->dev, phy_reset,
				    GPIOF_OUT_INIT_LOW, "phy-reset");
	if (err) {
		dev_err(&pdev->dev, "failed to get phy-reset-gpios: %d\n", err);
		return;
	}
	msleep(msec);
	gpio_set_value(phy_reset, 1);
}
#else /* CONFIG_OF */
static int fec_get_phy_mode_dt(struct platform_device *pdev)
{
	return -ENODEV;
}

static void fec_reset_phy(struct platform_device *pdev)
{
	/*
	 * In case of platform probe, the reset has been done
	 * by machine code.
	 */
}
#endif /* CONFIG_OF */

static int
fec_probe(struct platform_device *pdev)
{
	struct fec_enet_private *fep;
	struct fec_platform_data *pdata;
	struct net_device *ndev;
	int i, irq, ret = 0;
	struct resource *r;
	const struct of_device_id *of_id;
	static int dev_id;
	struct pinctrl *pinctrl;
	struct regulator *reg_phy;

	of_id = of_match_device(fec_dt_ids, &pdev->dev);
	if (of_id)
		pdev->id_entry = of_id->data;

	r = platform_get_resource(pdev, IORESOURCE_MEM, 0);
	if (!r)
		return -ENXIO;

	r = request_mem_region(r->start, resource_size(r), pdev->name);
	if (!r)
		return -EBUSY;

	/* Init network device */
	ndev = alloc_etherdev(sizeof(struct fec_enet_private));
	if (!ndev) {
		ret = -ENOMEM;
		goto failed_alloc_etherdev;
	}

	SET_NETDEV_DEV(ndev, &pdev->dev);

	/* setup board info structure */
	fep = netdev_priv(ndev);

	/* default enable pause frame auto negotiation */
	if (pdev->id_entry &&
	    (pdev->id_entry->driver_data & FEC_QUIRK_HAS_GBIT))
		fep->pause_flag |= FEC_PAUSE_FLAG_AUTONEG;

	fep->hwp = ioremap(r->start, resource_size(r));
	fep->pdev = pdev;
	fep->dev_id = dev_id++;

	fep->bufdesc_ex = 0;

	if (!fep->hwp) {
		ret = -ENOMEM;
		goto failed_ioremap;
	}

	platform_set_drvdata(pdev, ndev);

	ret = fec_get_phy_mode_dt(pdev);
	if (ret < 0) {
		pdata = pdev->dev.platform_data;
		if (pdata)
			fep->phy_interface = pdata->phy;
		else
			fep->phy_interface = PHY_INTERFACE_MODE_MII;
	} else {
		fep->phy_interface = ret;
	}

	pinctrl = devm_pinctrl_get_select_default(&pdev->dev);
	if (IS_ERR(pinctrl)) {
		ret = PTR_ERR(pinctrl);
		goto failed_pin;
	}

	fep->clk_ipg = devm_clk_get(&pdev->dev, "ipg");
	if (IS_ERR(fep->clk_ipg)) {
		ret = PTR_ERR(fep->clk_ipg);
		goto failed_clk;
	}

	fep->clk_ahb = devm_clk_get(&pdev->dev, "ahb");
	if (IS_ERR(fep->clk_ahb)) {
		ret = PTR_ERR(fep->clk_ahb);
		goto failed_clk;
	}

	fep->clk_ptp = devm_clk_get(&pdev->dev, "ptp");
	fep->bufdesc_ex =
		pdev->id_entry->driver_data & FEC_QUIRK_HAS_BUFDESC_EX;
	if (IS_ERR(fep->clk_ptp)) {
		ret = PTR_ERR(fep->clk_ptp);
		fep->bufdesc_ex = 0;
	}

	clk_prepare_enable(fep->clk_ahb);
	clk_prepare_enable(fep->clk_ipg);
	if (!IS_ERR(fep->clk_ptp))
		clk_prepare_enable(fep->clk_ptp);

	reg_phy = devm_regulator_get(&pdev->dev, "phy");
	if (!IS_ERR(reg_phy)) {
		ret = regulator_enable(reg_phy);
		if (ret) {
			dev_err(&pdev->dev,
				"Failed to enable phy regulator: %d\n", ret);
			goto failed_regulator;
		}
	}

	fec_reset_phy(pdev);

	if (fep->bufdesc_ex)
		fec_ptp_init(ndev, pdev);

	ret = fec_enet_init(ndev);
	if (ret)
		goto failed_init;

	for (i = 0; i < FEC_IRQ_NUM; i++) {
		irq = platform_get_irq(pdev, i);
		if (irq < 0) {
			if (i)
				break;
			ret = irq;
			goto failed_irq;
		}
		ret = request_irq(irq, fec_enet_interrupt, IRQF_DISABLED, pdev->name, ndev);
		if (ret) {
			while (--i >= 0) {
				irq = platform_get_irq(pdev, i);
				free_irq(irq, ndev);
			}
			goto failed_irq;
		}
	}

	ret = fec_enet_mii_init(pdev);
	if (ret)
		goto failed_mii_init;

	/* Carrier starts down, phylib will bring it up */
	netif_carrier_off(ndev);

	ret = register_netdev(ndev);
	if (ret)
		goto failed_register;

	return 0;

failed_register:
	fec_enet_mii_remove(fep);
failed_mii_init:
failed_init:
	for (i = 0; i < FEC_IRQ_NUM; i++) {
		irq = platform_get_irq(pdev, i);
		if (irq > 0)
			free_irq(irq, ndev);
	}
failed_irq:
failed_regulator:
	clk_disable_unprepare(fep->clk_ahb);
	clk_disable_unprepare(fep->clk_ipg);
	if (!IS_ERR(fep->clk_ptp))
		clk_disable_unprepare(fep->clk_ptp);
failed_pin:
failed_clk:
	iounmap(fep->hwp);
failed_ioremap:
	free_netdev(ndev);
failed_alloc_etherdev:
	release_mem_region(r->start, resource_size(r));

	return ret;
}

static int
fec_drv_remove(struct platform_device *pdev)
{
	struct net_device *ndev = platform_get_drvdata(pdev);
	struct fec_enet_private *fep = netdev_priv(ndev);
	struct resource *r;
	int i;

	unregister_netdev(ndev);
	fec_enet_mii_remove(fep);
	del_timer_sync(&fep->time_keep);
	clk_disable_unprepare(fep->clk_ptp);
	if (fep->ptp_clock)
		ptp_clock_unregister(fep->ptp_clock);
	clk_disable_unprepare(fep->clk_ahb);
	clk_disable_unprepare(fep->clk_ipg);
	for (i = 0; i < FEC_IRQ_NUM; i++) {
		int irq = platform_get_irq(pdev, i);
		if (irq > 0)
			free_irq(irq, ndev);
	}
	iounmap(fep->hwp);
	free_netdev(ndev);

	r = platform_get_resource(pdev, IORESOURCE_MEM, 0);
	BUG_ON(!r);
	release_mem_region(r->start, resource_size(r));

	platform_set_drvdata(pdev, NULL);

	return 0;
}

#ifdef CONFIG_PM
static int
fec_suspend(struct device *dev)
{
	struct net_device *ndev = dev_get_drvdata(dev);
	struct fec_enet_private *fep = netdev_priv(ndev);

	if (netif_running(ndev)) {
		fec_stop(ndev);
		netif_device_detach(ndev);
	}
	clk_disable_unprepare(fep->clk_ahb);
	clk_disable_unprepare(fep->clk_ipg);

	return 0;
}

static int
fec_resume(struct device *dev)
{
	struct net_device *ndev = dev_get_drvdata(dev);
	struct fec_enet_private *fep = netdev_priv(ndev);

	clk_prepare_enable(fep->clk_ahb);
	clk_prepare_enable(fep->clk_ipg);
	if (netif_running(ndev)) {
		fec_restart(ndev, fep->full_duplex);
		netif_device_attach(ndev);
	}

	return 0;
}

static const struct dev_pm_ops fec_pm_ops = {
	.suspend	= fec_suspend,
	.resume		= fec_resume,
	.freeze		= fec_suspend,
	.thaw		= fec_resume,
	.poweroff	= fec_suspend,
	.restore	= fec_resume,
};
#endif

static struct platform_driver fec_driver = {
	.driver	= {
		.name	= DRIVER_NAME,
		.owner	= THIS_MODULE,
#ifdef CONFIG_PM
		.pm	= &fec_pm_ops,
#endif
		.of_match_table = fec_dt_ids,
	},
	.id_table = fec_devtype,
	.probe	= fec_probe,
	.remove	= fec_drv_remove,
};

module_platform_driver(fec_driver);

MODULE_LICENSE("GPL");<|MERGE_RESOLUTION|>--- conflicted
+++ resolved
@@ -278,15 +278,6 @@
 	 * 4-byte boundaries. Use bounce buffers to copy data
 	 * and get it aligned. Ugh.
 	 */
-<<<<<<< HEAD
-	if (((unsigned long) bufaddr) & FEC_ALIGNMENT) {
-		unsigned int index;
-		if (fep->bufdesc_ex)
-			index = (struct bufdesc_ex *)bdp -
-				(struct bufdesc_ex *)fep->tx_bd_base;
-		else
-			index = bdp - fep->tx_bd_base;
-=======
 	if (fep->bufdesc_ex)
 		index = (struct bufdesc_ex *)bdp -
 			(struct bufdesc_ex *)fep->tx_bd_base;
@@ -294,7 +285,6 @@
 		index = bdp - fep->tx_bd_base;
 
 	if (((unsigned long) bufaddr) & FEC_ALIGNMENT) {
->>>>>>> 9437a248
 		memcpy(fep->tx_bounce[index], skb->data, skb->len);
 		bufaddr = fep->tx_bounce[index];
 	}
@@ -336,12 +326,6 @@
 			ebdp->cbd_esc = BD_ENET_TX_INT;
 		}
 	}
-<<<<<<< HEAD
-	/* Trigger transmission start */
-	writel(0, fep->hwp + FEC_X_DES_ACTIVE);
-
-=======
->>>>>>> 9437a248
 	/* If this was the last BD in the ring, start at the beginning again. */
 	if (status & BD_ENET_TX_WRAP)
 		bdp = fep->tx_bd_base;
@@ -836,7 +820,6 @@
 
 		if (int_events & (FEC_ENET_RXF | FEC_ENET_TXF)) {
 			ret = IRQ_HANDLED;
-<<<<<<< HEAD
 
 			/* Disable the RX interrupt */
 			if (napi_schedule_prep(&fep->napi)) {
@@ -845,16 +828,6 @@
 				__napi_schedule(&fep->napi);
 			}
 		}
-=======
->>>>>>> 9437a248
-
-			/* Disable the RX interrupt */
-			if (napi_schedule_prep(&fep->napi)) {
-				writel(FEC_RX_DISABLED_IMASK,
-					fep->hwp + FEC_IMASK);
-				__napi_schedule(&fep->napi);
-			}
-		}
 
 		if (int_events & FEC_ENET_MII) {
 			ret = IRQ_HANDLED;
@@ -870,11 +843,8 @@
 	struct net_device *ndev = napi->dev;
 	int pkts = fec_enet_rx(ndev, budget);
 	struct fec_enet_private *fep = netdev_priv(ndev);
-<<<<<<< HEAD
-=======
 
 	fec_enet_tx(ndev);
->>>>>>> 9437a248
 
 	if (pkts < budget) {
 		napi_complete(napi);
