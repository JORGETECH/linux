--- conflicted
+++ resolved
@@ -536,14 +536,11 @@
 		    (aq->api_maj_ver == 1 &&
 		     aq->api_min_ver >= I40E_MINOR_VER_FW_LLDP_STOPPABLE_X722))
 			hw->flags |= I40E_HW_FLAG_FW_LLDP_STOPPABLE;
-<<<<<<< HEAD
-=======
 
 		if (aq->api_maj_ver > 1 ||
 		    (aq->api_maj_ver == 1 &&
 		     aq->api_min_ver >= I40E_MINOR_VER_GET_LINK_INFO_X722))
 			hw->flags |= I40E_HW_FLAG_AQ_PHY_ACCESS_CAPABLE;
->>>>>>> a7196caf
 		/* fall through */
 	default:
 		break;
