--- conflicted
+++ resolved
@@ -4821,8 +4821,6 @@
 	return 0;
 }
 
-<<<<<<< HEAD
-=======
 static int bnxt_hwrm_check_rings(struct bnxt *bp, int tx_rings, int rx_rings,
 				 int ring_grps, int cp_rings)
 {
@@ -4837,7 +4835,6 @@
 					cp_rings);
 }
 
->>>>>>> 661e50bc
 static void bnxt_hwrm_set_coal_params(struct bnxt_coal *hw_coal,
 	struct hwrm_ring_cmpl_ring_cfg_aggint_params_input *req)
 {
@@ -4878,8 +4875,6 @@
 	if (hw_coal->idle_thresh && hw_coal->coal_ticks < hw_coal->idle_thresh)
 		flags |= RING_CMPL_RING_CFG_AGGINT_PARAMS_REQ_FLAGS_RING_IDLE;
 	req->flags = cpu_to_le16(flags);
-<<<<<<< HEAD
-=======
 }
 
 int bnxt_hwrm_set_ring_coal(struct bnxt *bp, struct bnxt_napi *bnapi)
@@ -4910,7 +4905,6 @@
 
 	return hwrm_send_message(bp, &req_rx, sizeof(req_rx),
 				 HWRM_CMD_TIMEOUT);
->>>>>>> 661e50bc
 }
 
 int bnxt_hwrm_set_coal(struct bnxt *bp)
@@ -5275,13 +5269,8 @@
 		netdev_warn(bp->dev, "Please update firmware with HWRM interface 1.0.0 or newer.\n");
 	}
 	snprintf(bp->fw_ver_str, BC_HWRM_STR_LEN, "%d.%d.%d.%d",
-<<<<<<< HEAD
-		 resp->hwrm_fw_maj, resp->hwrm_fw_min, resp->hwrm_fw_bld,
-		 resp->hwrm_fw_rsvd);
-=======
 		 resp->hwrm_fw_maj_8b, resp->hwrm_fw_min_8b,
 		 resp->hwrm_fw_bld_8b, resp->hwrm_fw_rsvd_8b);
->>>>>>> 661e50bc
 
 	bp->hwrm_cmd_timeout = le16_to_cpu(resp->def_req_timeout);
 	if (!bp->hwrm_cmd_timeout)
@@ -7795,12 +7784,8 @@
 {
 	struct bnxt *bp = cb_priv;
 
-<<<<<<< HEAD
-	if (!bnxt_tc_flower_enabled(bp) || !tc_can_offload(bp->dev))
-=======
 	if (!bnxt_tc_flower_enabled(bp) ||
 	    !tc_cls_can_offload_and_chain0(bp->dev, type_data))
->>>>>>> 661e50bc
 		return -EOPNOTSUPP;
 
 	switch (type) {
