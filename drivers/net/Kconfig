
#
# Network device configuration
#

menuconfig NETDEVICES
	default y if UML
	depends on NET
	bool "Network device support"
	---help---
	  You can say N here if you don't intend to connect your Linux box to
	  any other computer at all.

	  You'll have to say Y if your computer contains a network card that
	  you want to use under Linux. If you are going to run SLIP or PPP over
	  telephone line or null modem cable you need say Y here. Connecting
	  two machines with parallel ports using PLIP needs this, as well as
	  AX.25/KISS for sending Internet traffic over amateur radio links.

	  See also "The Linux Network Administrator's Guide" by Olaf Kirch and
	  Terry Dawson. Available at <http://www.tldp.org/guides.html>.

	  If unsure, say Y.

# All the following symbols are dependent on NETDEVICES - do not repeat
# that for each of the symbols.
if NETDEVICES

config NETDEVICES_MULTIQUEUE
	bool "Netdevice multiple hardware queue support"
	---help---
	  Say Y here if you want to allow the network stack to use multiple
	  hardware TX queues on an ethernet device.

	  Most people will say N here.

config IFB
	tristate "Intermediate Functional Block support"
	depends on NET_CLS_ACT
	---help---
	  This is an intermediate driver that allows sharing of
	  resources.
	  To compile this driver as a module, choose M here: the module
	  will be called ifb.  If you want to use more than one ifb
	  device at a time, you need to compile this driver as a module.
	  Instead of 'ifb', the devices will then be called 'ifb0',
	  'ifb1' etc.
	  Look at the iproute2 documentation directory for usage etc

config DUMMY
	tristate "Dummy net driver support"
	---help---
	  This is essentially a bit-bucket device (i.e. traffic you send to
	  this device is consigned into oblivion) with a configurable IP
	  address. It is most commonly used in order to make your currently
	  inactive SLIP address seem like a real address for local programs.
	  If you use SLIP or PPP, you might want to say Y here. Since this
	  thing often comes in handy, the default is Y. It won't enlarge your
	  kernel either. What a deal. Read about it in the Network
	  Administrator's Guide, available from
	  <http://www.tldp.org/docs.html#guide>.

	  To compile this driver as a module, choose M here: the module
	  will be called dummy.  If you want to use more than one dummy
	  device at a time, you need to compile this driver as a module.
	  Instead of 'dummy', the devices will then be called 'dummy0',
	  'dummy1' etc.

config BONDING
	tristate "Bonding driver support"
	depends on INET
	---help---
	  Say 'Y' or 'M' if you wish to be able to 'bond' multiple Ethernet
	  Channels together. This is called 'Etherchannel' by Cisco,
	  'Trunking' by Sun, 802.3ad by the IEEE, and 'Bonding' in Linux.

	  The driver supports multiple bonding modes to allow for both high
	  performance and high availability operation.

	  Refer to <file:Documentation/networking/bonding.txt> for more
	  information.

	  To compile this driver as a module, choose M here: the module
	  will be called bonding.

config MACVLAN
	tristate "MAC-VLAN support (EXPERIMENTAL)"
	depends on EXPERIMENTAL
	---help---
	  This allows one to create virtual interfaces that map packets to
	  or from specific MAC addresses to a particular interface.

	  To compile this driver as a module, choose M here: the module
	  will be called macvlan.

config EQUALIZER
	tristate "EQL (serial line load balancing) support"
	---help---
	  If you have two serial connections to some other computer (this
	  usually requires two modems and two telephone lines) and you use
	  SLIP (the protocol for sending Internet traffic over telephone
	  lines) or PPP (a better SLIP) on them, you can make them behave like
	  one double speed connection using this driver.  Naturally, this has
	  to be supported at the other end as well, either with a similar EQL
	  Linux driver or with a Livingston Portmaster 2e.

	  Say Y if you want this and read
	  <file:Documentation/networking/eql.txt>.  You may also want to read
	  section 6.2 of the NET-3-HOWTO, available from
	  <http://www.tldp.org/docs.html#howto>.

	  To compile this driver as a module, choose M here: the module
	  will be called eql.  If unsure, say N.

config TUN
	tristate "Universal TUN/TAP device driver support"
	select CRC32
	---help---
	  TUN/TAP provides packet reception and transmission for user space
	  programs.  It can be viewed as a simple Point-to-Point or Ethernet
	  device, which instead of receiving packets from a physical media,
	  receives them from user space program and instead of sending packets
	  via physical media writes them to the user space program.

	  When a program opens /dev/net/tun, driver creates and registers
	  corresponding net device tunX or tapX.  After a program closed above
	  devices, driver will automatically delete tunXX or tapXX device and
	  all routes corresponding to it.

	  Please read <file:Documentation/networking/tuntap.txt> for more
	  information.

	  To compile this driver as a module, choose M here: the module
	  will be called tun.

	  If you don't know what to use this for, you don't need it.

config VETH
	tristate "Virtual ethernet device"
	---help---
	  The device is an ethernet tunnel. Devices are created in pairs. When
	  one end receives the packet it appears on its pair and vice versa.

config NET_SB1000
	tristate "General Instruments Surfboard 1000"
	depends on PNP
	---help---
	  This is a driver for the General Instrument (also known as
	  NextLevel) SURFboard 1000 internal
	  cable modem. This is an ISA card which is used by a number of cable
	  TV companies to provide cable modem access. It's a one-way
	  downstream-only cable modem, meaning that your upstream net link is
	  provided by your regular phone modem.

	  At present this driver only compiles as a module, so say M here if
	  you have this card. The module will be called sb1000. Then read
	  <file:Documentation/networking/README.sb1000> for information on how
	  to use this module, as it needs special ppp scripts for establishing
	  a connection. Further documentation and the necessary scripts can be
	  found at:

	  <http://www.jacksonville.net/~fventuri/>
	  <http://home.adelphia.net/~siglercm/sb1000.html>
	  <http://linuxpower.cx/~cable/>

	  If you don't have this card, of course say N.

config IP1000
       tristate "IP1000 Gigabit Ethernet support"
       depends on PCI && EXPERIMENTAL
       ---help---
         This driver supports IP1000 gigabit Ethernet cards.

         To compile this driver as a module, choose M here: the module
         will be called ipg.  This is recommended.

source "drivers/net/arcnet/Kconfig"

source "drivers/net/phy/Kconfig"

#
#	Ethernet
#

menuconfig NET_ETHERNET
	bool "Ethernet (10 or 100Mbit)"
	depends on !UML
	---help---
	  Ethernet (also called IEEE 802.3 or ISO 8802-2) is the most common
	  type of Local Area Network (LAN) in universities and companies.

	  Common varieties of Ethernet are: 10BASE-2 or Thinnet (10 Mbps over
	  coaxial cable, linking computers in a chain), 10BASE-T or twisted
	  pair (10 Mbps over twisted pair cable, linking computers to central
	  hubs), 10BASE-F (10 Mbps over optical fiber links, using hubs),
	  100BASE-TX (100 Mbps over two twisted pair cables, using hubs),
	  100BASE-T4 (100 Mbps over 4 standard voice-grade twisted pair
	  cables, using hubs), 100BASE-FX (100 Mbps over optical fiber links)
	  [the 100BASE varieties are also known as Fast Ethernet], and Gigabit
	  Ethernet (1 Gbps over optical fiber or short copper links).

	  If your Linux machine will be connected to an Ethernet and you have
	  an Ethernet network interface card (NIC) installed in your computer,
	  say Y here and read the Ethernet-HOWTO, available from
	  <http://www.tldp.org/docs.html#howto>. You will then also have
	  to say Y to the driver for your particular NIC.

	  Note that the answer to this question won't directly affect the
	  kernel: saying N will just cause the configurator to skip all
	  the questions about Ethernet network cards. If unsure, say N.

if NET_ETHERNET

config MII
	tristate "Generic Media Independent Interface device support"
	help
	  Most ethernet controllers have MII transceiver either as an external
	  or internal device.  It is safe to say Y or M here even if your
	  ethernet card lack MII.

config MACB
	tristate "Atmel MACB support"
	depends on AVR32 || ARCH_AT91SAM9260 || ARCH_AT91SAM9263
	select PHYLIB
	help
	  The Atmel MACB ethernet interface is found on many AT32 and AT91
	  parts. Say Y to include support for the MACB chip.

	  To compile this driver as a module, choose M here: the module
	  will be called macb.

source "drivers/net/arm/Kconfig"

config AX88796
	tristate "ASIX AX88796 NE2000 clone support"
	depends on ARM || MIPS
	select CRC32
	select MII
	help
	  AX88796 driver, using platform bus to provide
	  chip detection and resources

config AX88796_93CX6
	bool "ASIX AX88796 external 93CX6 eeprom support"
	depends on AX88796
	select EEPROM_93CX6
	help
	  Select this if your platform comes with an external 93CX6 eeprom.

config MACE
	tristate "MACE (Power Mac ethernet) support"
	depends on PPC_PMAC && PPC32
	select CRC32
	help
	  Power Macintoshes and clones with Ethernet built-in on the
	  motherboard will usually use a MACE (Medium Access Control for
	  Ethernet) interface. Say Y to include support for the MACE chip.

	  To compile this driver as a module, choose M here: the module
	  will be called mace.

config MACE_AAUI_PORT
	bool "Use AAUI port instead of TP by default"
	depends on MACE
	help
	  Some Apple machines (notably the Apple Network Server) which use the
	  MACE ethernet chip have an Apple AUI port (small 15-pin connector),
	  instead of an 8-pin RJ45 connector for twisted-pair ethernet.  Say
	  Y here if you have such a machine.  If unsure, say N.
	  The driver will default to AAUI on ANS anyway, and if you use it as
	  a module, you can provide the port_aaui=0|1 to force the driver.

config BMAC
	tristate "BMAC (G3 ethernet) support"
	depends on PPC_PMAC && PPC32
	select CRC32
	help
	  Say Y for support of BMAC Ethernet interfaces. These are used on G3
	  computers.

	  To compile this driver as a module, choose M here: the module
	  will be called bmac.

config ARIADNE
	tristate "Ariadne support"
	depends on ZORRO
	help
	  If you have a Village Tronic Ariadne Ethernet adapter, say Y.
	  Otherwise, say N.

	  To compile this driver as a module, choose M here: the module
	  will be called ariadne.

config A2065
	tristate "A2065 support"
	depends on ZORRO
	select CRC32
	help
	  If you have a Commodore A2065 Ethernet adapter, say Y. Otherwise,
	  say N.

	  To compile this driver as a module, choose M here: the module
	  will be called a2065.

config HYDRA
	tristate "Hydra support"
	depends on ZORRO
	select CRC32
	help
	  If you have a Hydra Ethernet adapter, say Y. Otherwise, say N.

	  To compile this driver as a module, choose M here: the module
	  will be called hydra.

config ZORRO8390
	tristate "Zorro NS8390-based Ethernet support"
	depends on ZORRO
	select CRC32
	help
	  This driver is for Zorro Ethernet cards using an NS8390-compatible
	  chipset, like the Village Tronic Ariadne II and the Individual
	  Computers X-Surf Ethernet cards. If you have such a card, say Y.
	  Otherwise, say N.

	  To compile this driver as a module, choose M here: the module
	  will be called zorro8390.

config APNE
	tristate "PCMCIA NE2000 support"
	depends on AMIGA_PCMCIA
	select CRC32
	help
	  If you have a PCMCIA NE2000 compatible adapter, say Y.  Otherwise,
	  say N.

	  To compile this driver as a module, choose M here: the module
	  will be called apne.

config APOLLO_ELPLUS
	tristate "Apollo 3c505 support"
	depends on APOLLO
	help
	  Say Y or M here if your Apollo has a 3Com 3c505 ISA Ethernet card.
	  If you don't have one made for Apollos, you can use one from a PC,
	  except that your Apollo won't be able to boot from it (because the
	  code in the ROM will be for a PC).

config MAC8390
	bool "Macintosh NS 8390 based ethernet cards"
	depends on MAC
	select CRC32
	help
	  If you want to include a driver to support Nubus or LC-PDS
	  Ethernet cards using an NS8390 chipset or its equivalent, say Y
	  and read the Ethernet-HOWTO, available from
	  <http://www.tldp.org/docs.html#howto>.

config MAC89x0
	tristate "Macintosh CS89x0 based ethernet cards"
	depends on MAC
	---help---
	  Support for CS89x0 chipset based Ethernet cards.  If you have a
	  Nubus or LC-PDS network (Ethernet) card of this type, say Y and
	  read the Ethernet-HOWTO, available from
	  <http://www.tldp.org/docs.html#howto>.

	  To compile this driver as a module, choose M here and read
	  <file:Documentation/networking/net-modules.txt>.  This module will
	  be called mac89x0.

config MACSONIC
	tristate "Macintosh SONIC based ethernet (onboard, NuBus, LC, CS)"
	depends on MAC
	---help---
	  Support for NatSemi SONIC based Ethernet devices.  This includes
	  the onboard Ethernet in many Quadras as well as some LC-PDS,
	  a few Nubus and all known Comm Slot Ethernet cards.  If you have
	  one of these say Y and read the Ethernet-HOWTO, available from
	  <http://www.tldp.org/docs.html#howto>.

	  To compile this driver as a module, choose M here and read
	  <file:Documentation/networking/net-modules.txt>.  This module will
	  be called macsonic.

config MACMACE
	bool "Macintosh (AV) onboard MACE ethernet"
	depends on MAC
	select CRC32
	help
	  Support for the onboard AMD 79C940 MACE Ethernet controller used in
	  the 660AV and 840AV Macintosh.  If you have one of these Macintoshes
	  say Y and read the Ethernet-HOWTO, available from
	  <http://www.tldp.org/docs.html#howto>.

config MVME147_NET
	tristate "MVME147 (Lance) Ethernet support"
	depends on MVME147
	select CRC32
	help
	  Support for the on-board Ethernet interface on the Motorola MVME147
	  single-board computer.  Say Y here to include the
	  driver for this chip in your kernel.
	  To compile this driver as a module, choose M here.

config MVME16x_NET
	tristate "MVME16x Ethernet support"
	depends on MVME16x
	help
	  This is the driver for the Ethernet interface on the Motorola
	  MVME162, 166, 167, 172 and 177 boards.  Say Y here to include the
	  driver for this chip in your kernel.
	  To compile this driver as a module, choose M here.

config BVME6000_NET
	tristate "BVME6000 Ethernet support"
	depends on BVME6000
	help
	  This is the driver for the Ethernet interface on BVME4000 and
	  BVME6000 VME boards.  Say Y here to include the driver for this chip
	  in your kernel.
	  To compile this driver as a module, choose M here.

config ATARILANCE
	tristate "Atari Lance support"
	depends on ATARI
	help
	  Say Y to include support for several Atari Ethernet adapters based
	  on the AMD Lance chipset: RieblCard (with or without battery), or
	  PAMCard VME (also the version by Rhotron, with different addresses).

config SUN3LANCE
	tristate "Sun3/Sun3x on-board LANCE support"
	depends on SUN3 || SUN3X
	help
	  Most Sun3 and Sun3x motherboards (including the 3/50, 3/60 and 3/80)
	  featured an AMD Lance 10Mbit Ethernet controller on board; say Y
	  here to compile in the Linux driver for this and enable Ethernet.
	  General Linux information on the Sun 3 and 3x series (now
	  discontinued) is at
	  <http://www.angelfire.com/ca2/tech68k/sun3.html>.

	  If you're not building a kernel for a Sun 3, say N.

config SUN3_82586
	bool "Sun3 on-board Intel 82586 support"
	depends on SUN3
	help
	  This driver enables support for the on-board Intel 82586 based
	  Ethernet adapter found on Sun 3/1xx and 3/2xx motherboards.  Note
	  that this driver does not support 82586-based adapters on additional
	  VME boards.

config HPLANCE
	bool "HP on-board LANCE support"
	depends on DIO
	select CRC32
	help
	  If you want to use the builtin "LANCE" Ethernet controller on an
	  HP300 machine, say Y here.

config LASI_82596
	tristate "Lasi ethernet"
	depends on GSC
	help
	  Say Y here to support the builtin Intel 82596 ethernet controller
	  found in Hewlett-Packard PA-RISC machines with 10Mbit ethernet.

config SNI_82596
	tristate "SNI RM ethernet"
	depends on NET_ETHERNET && SNI_RM
	help
	  Say Y here to support the on-board Intel 82596 ethernet controller
	  built into SNI RM machines.

config MIPS_JAZZ_SONIC
	tristate "MIPS JAZZ onboard SONIC Ethernet support"
	depends on MACH_JAZZ
	help
	  This is the driver for the onboard card of MIPS Magnum 4000,
	  Acer PICA, Olivetti M700-10 and a few other identical OEM systems.

config MIPS_AU1X00_ENET
	bool "MIPS AU1000 Ethernet support"
	depends on SOC_AU1X00
	select PHYLIB
	select CRC32
	help
	  If you have an Alchemy Semi AU1X00 based system
	  say Y.  Otherwise, say N.

config SGI_IOC3_ETH
	bool "SGI IOC3 Ethernet"
	depends on PCI && SGI_IP27
	select CRC32
	select MII
	help
	  If you have a network (Ethernet) card of this type, say Y and read
	  the Ethernet-HOWTO, available from
	  <http://www.tldp.org/docs.html#howto>.

config MIPS_SIM_NET
	tristate "MIPS simulator Network device"
	depends on MIPS_SIM
	help
	  The MIPSNET device is a simple Ethernet network device which is
	  emulated by the MIPS Simulator.
	  If you are not using a MIPSsim or are unsure, say N.

config SGI_O2MACE_ETH
	tristate "SGI O2 MACE Fast Ethernet support"
	depends on SGI_IP32=y

config STNIC
	tristate "National DP83902AV  support"
	depends on SUPERH
	select CRC32
	help
	  Support for cards based on the National Semiconductor DP83902AV
	  ST-NIC Serial Network Interface Controller for Twisted Pair.  This
	  is a 10Mbit/sec Ethernet controller.  Product overview and specs at
	  <http://www.national.com/pf/DP/DP83902A.html>.

	  If unsure, say N.

config SUNLANCE
	tristate "Sun LANCE support"
	depends on SBUS
	select CRC32
	help
	  This driver supports the "le" interface present on all 32-bit Sparc
	  systems, on some older Ultra systems and as an Sbus option.  These
	  cards are based on the AMD Lance chipset, which is better known
	  via the NE2100 cards.

	  To compile this driver as a module, choose M here: the module
	  will be called sunlance.

config HAPPYMEAL
	tristate "Sun Happy Meal 10/100baseT support"
	depends on SBUS || PCI
	select CRC32
	help
	  This driver supports the "hme" interface present on most Ultra
	  systems and as an option on older Sbus systems. This driver supports
	  both PCI and Sbus devices. This driver also supports the "qfe" quad
	  100baseT device available in both PCI and Sbus configurations.

	  To compile this driver as a module, choose M here: the module
	  will be called sunhme.

config SUNBMAC
	tristate "Sun BigMAC 10/100baseT support (EXPERIMENTAL)"
	depends on SBUS && EXPERIMENTAL
	select CRC32
	help
	  This driver supports the "be" interface available as an Sbus option.
	  This is Sun's older 100baseT Ethernet device.

	  To compile this driver as a module, choose M here: the module
	  will be called sunbmac.

config SUNQE
	tristate "Sun QuadEthernet support"
	depends on SBUS
	select CRC32
	help
	  This driver supports the "qe" 10baseT Ethernet device, available as
	  an Sbus option. Note that this is not the same as Quad FastEthernet
	  "qfe" which is supported by the Happy Meal driver instead.

	  To compile this driver as a module, choose M here: the module
	  will be called sunqe.

config SUNGEM
	tristate "Sun GEM support"
	depends on PCI
	select CRC32
	help
	  Support for the Sun GEM chip, aka Sun GigabitEthernet/P 2.0.  See also
	  <http://www.sun.com/products-n-solutions/hardware/docs/pdf/806-3985-10.pdf>.

config CASSINI
	tristate "Sun Cassini support"
	depends on PCI
	select CRC32
	help
	  Support for the Sun Cassini chip, aka Sun GigaSwift Ethernet. See also
	  <http://www.sun.com/products-n-solutions/hardware/docs/pdf/817-4341-10.pdf>

config SUNVNET
	tristate "Sun Virtual Network support"
	depends on SUN_LDOMS
	help
	  Support for virtual network devices under Sun Logical Domains.

config NET_VENDOR_3COM
	bool "3COM cards"
	depends on ISA || EISA || MCA || PCI
	help
	  If you have a network (Ethernet) card belonging to this class, say Y
	  and read the Ethernet-HOWTO, available from
	  <http://www.tldp.org/docs.html#howto>.

	  Note that the answer to this question doesn't directly affect the
	  kernel: saying N will just cause the configurator to skip all
	  the questions about 3COM cards. If you say Y, you will be asked for
	  your specific card in the following questions.

config EL1
	tristate "3c501 \"EtherLink\" support"
	depends on NET_VENDOR_3COM && ISA
	---help---
	  If you have a network (Ethernet) card of this type, say Y and read
	  the Ethernet-HOWTO, available from
	  <http://www.tldp.org/docs.html#howto>.  Also, consider buying a
	  new card, since the 3c501 is slow, broken, and obsolete: you will
	  have problems.  Some people suggest to ping ("man ping") a nearby
	  machine every minute ("man cron") when using this card.

	  To compile this driver as a module, choose M here and read
	  <file:Documentation/networking/net-modules.txt>. The module
	  will be called 3c501.

config EL2
	tristate "3c503 \"EtherLink II\" support"
	depends on NET_VENDOR_3COM && ISA
	select CRC32
	help
	  If you have a network (Ethernet) card of this type, say Y and read
	  the Ethernet-HOWTO, available from
	  <http://www.tldp.org/docs.html#howto>.

	  To compile this driver as a module, choose M here and read
	  <file:Documentation/networking/net-modules.txt>. The module
	  will be called 3c503.

config ELPLUS
	tristate "3c505 \"EtherLink Plus\" support"
	depends on NET_VENDOR_3COM && ISA && ISA_DMA_API
	---help---
	  Information about this network (Ethernet) card can be found in
	  <file:Documentation/networking/3c505.txt>.  If you have a card of
	  this type, say Y and read the Ethernet-HOWTO, available from
	  <http://www.tldp.org/docs.html#howto>.

	  To compile this driver as a module, choose M here and read
	  <file:Documentation/networking/net-modules.txt>. The module
	  will be called 3c505.

config EL16
	tristate "3c507 \"EtherLink 16\" support (EXPERIMENTAL)"
	depends on NET_VENDOR_3COM && ISA && EXPERIMENTAL
	help
	  If you have a network (Ethernet) card of this type, say Y and read
	  the Ethernet-HOWTO, available from
	  <http://www.tldp.org/docs.html#howto>.

	  To compile this driver as a module, choose M here and read
	  <file:Documentation/networking/net-modules.txt>. The module
	  will be called 3c507.

config EL3
	tristate "3c509/3c529 (MCA)/3c579 \"EtherLink III\" support"
	depends on NET_VENDOR_3COM && (ISA || EISA || MCA)
	---help---
	  If you have a network (Ethernet) card belonging to the 3Com
	  EtherLinkIII series, say Y and read the Ethernet-HOWTO, available
	  from <http://www.tldp.org/docs.html#howto>.

	  If your card is not working you may need to use the DOS
	  setup disk to disable Plug & Play mode, and to select the default
	  media type.

	  To compile this driver as a module, choose M here and read
	  <file:Documentation/networking/net-modules.txt>. The module
	  will be called 3c509.

config 3C515
	tristate "3c515 ISA \"Fast EtherLink\""
	depends on NET_VENDOR_3COM && (ISA || EISA) && ISA_DMA_API
	help
	  If you have a 3Com ISA EtherLink XL "Corkscrew" 3c515 Fast Ethernet
	  network card, say Y and read the Ethernet-HOWTO, available from
	  <http://www.tldp.org/docs.html#howto>.

	  To compile this driver as a module, choose M here and read
	  <file:Documentation/networking/net-modules.txt>. The module
	  will be called 3c515.

config ELMC
	tristate "3c523 \"EtherLink/MC\" support"
	depends on NET_VENDOR_3COM && MCA_LEGACY
	help
	  If you have a network (Ethernet) card of this type, say Y and read
	  the Ethernet-HOWTO, available from
	  <http://www.tldp.org/docs.html#howto>.

	  To compile this driver as a module, choose M here and read
	  <file:Documentation/networking/net-modules.txt>. The module
	  will be called 3c523.

config ELMC_II
	tristate "3c527 \"EtherLink/MC 32\" support (EXPERIMENTAL)"
	depends on NET_VENDOR_3COM && MCA && MCA_LEGACY
	help
	  If you have a network (Ethernet) card of this type, say Y and read
	  the Ethernet-HOWTO, available from
	  <http://www.tldp.org/docs.html#howto>.

	  To compile this driver as a module, choose M here and read
	  <file:Documentation/networking/net-modules.txt>. The module
	  will be called 3c527.

config VORTEX
	tristate "3c590/3c900 series (592/595/597) \"Vortex/Boomerang\" support"
	depends on NET_VENDOR_3COM && (PCI || EISA)
	select MII
	---help---
	  This option enables driver support for a large number of 10Mbps and
	  10/100Mbps EISA, PCI and PCMCIA 3Com network cards:

	  "Vortex"    (Fast EtherLink 3c590/3c592/3c595/3c597) EISA and PCI
	  "Boomerang" (EtherLink XL 3c900 or 3c905)            PCI
	  "Cyclone"   (3c540/3c900/3c905/3c980/3c575/3c656)    PCI and Cardbus
	  "Tornado"   (3c905)                                  PCI
	  "Hurricane" (3c555/3cSOHO)                           PCI

	  If you have such a card, say Y and read the Ethernet-HOWTO,
	  available from <http://www.tldp.org/docs.html#howto>. More
	  specific information is in
	  <file:Documentation/networking/vortex.txt> and in the comments at
	  the beginning of <file:drivers/net/3c59x.c>.

	  To compile this support as a module, choose M here and read
	  <file:Documentation/networking/net-modules.txt>.

config TYPHOON
	tristate "3cr990 series \"Typhoon\" support"
	depends on NET_VENDOR_3COM && PCI
	select CRC32
	---help---
	  This option enables driver support for the 3cr990 series of cards:

	  3C990-TX, 3CR990-TX-95, 3CR990-TX-97, 3CR990-FX-95, 3CR990-FX-97,
	  3CR990SVR, 3CR990SVR95, 3CR990SVR97, 3CR990-FX-95 Server,
	  3CR990-FX-97 Server, 3C990B-TX-M, 3C990BSVR

	  If you have a network (Ethernet) card of this type, say Y and read
	  the Ethernet-HOWTO, available from
	  <http://www.tldp.org/docs.html#howto>.

	  To compile this driver as a module, choose M here and read
	  <file:Documentation/networking/net-modules.txt>. The module
	  will be called typhoon.

config LANCE
	tristate "AMD LANCE and PCnet (AT1500 and NE2100) support"
	depends on ISA && ISA_DMA_API
	help
	  If you have a network (Ethernet) card of this type, say Y and read
	  the Ethernet-HOWTO, available from
	  <http://www.tldp.org/docs.html#howto>. Some LinkSys cards are
	  of this type.

	  To compile this driver as a module, choose M here: the module
	  will be called lance.  This is recommended.

config NET_VENDOR_SMC
	bool "Western Digital/SMC cards"
	depends on ISA || MCA || EISA || MAC
	help
	  If you have a network (Ethernet) card belonging to this class, say Y
	  and read the Ethernet-HOWTO, available from
	  <http://www.tldp.org/docs.html#howto>.

	  Note that the answer to this question doesn't directly affect the
	  kernel: saying N will just cause the configurator to skip all
	  the questions about Western Digital cards. If you say Y, you will be
	  asked for your specific card in the following questions.

config WD80x3
	tristate "WD80*3 support"
	depends on NET_VENDOR_SMC && ISA
	select CRC32
	help
	  If you have a network (Ethernet) card of this type, say Y and read
	  the Ethernet-HOWTO, available from
	  <http://www.tldp.org/docs.html#howto>.

	  To compile this driver as a module, choose M here and read
	  <file:Documentation/networking/net-modules.txt>. The module
	  will be called wd.

config ULTRAMCA
	tristate "SMC Ultra MCA support"
	depends on NET_VENDOR_SMC && MCA
	select CRC32
	help
	  If you have a network (Ethernet) card of this type and are running
	  an MCA based system (PS/2), say Y and read the Ethernet-HOWTO,
	  available from <http://www.tldp.org/docs.html#howto>.

	  To compile this driver as a module, choose M here and read
	  <file:Documentation/networking/net-modules.txt>. The module
	  will be called smc-mca.

config ULTRA
	tristate "SMC Ultra support"
	depends on NET_VENDOR_SMC && ISA
	select CRC32
	---help---
	  If you have a network (Ethernet) card of this type, say Y and read
	  the Ethernet-HOWTO, available from
	  <http://www.tldp.org/docs.html#howto>.

	  Important: There have been many reports that, with some motherboards
	  mixing an SMC Ultra and an Adaptec AHA154x SCSI card (or compatible,
	  such as some BusLogic models) causes corruption problems with many
	  operating systems. The Linux smc-ultra driver has a work-around for
	  this but keep it in mind if you have such a SCSI card and have
	  problems.

	  To compile this driver as a module, choose M here and read
	  <file:Documentation/networking/net-modules.txt>. The module
	  will be called smc-ultra.

config ULTRA32
	tristate "SMC Ultra32 EISA support"
	depends on NET_VENDOR_SMC && EISA
	select CRC32
	help
	  If you have a network (Ethernet) card of this type, say Y and read
	  the Ethernet-HOWTO, available from
	  <http://www.tldp.org/docs.html#howto>.

	  To compile this driver as a module, choose M here and read
	  <file:Documentation/networking/net-modules.txt>. The module
	  will be called smc-ultra32.

config BFIN_MAC
	tristate "Blackfin 536/537 on-chip mac support"
	depends on NET_ETHERNET && (BF537 || BF536) && (!BF537_PORT_H)
	select CRC32
	select MII
	select PHYLIB
	select BFIN_MAC_USE_L1 if DMA_UNCACHED_NONE
	help
	  This is the driver for blackfin on-chip mac device. Say Y if you want it
	  compiled into the kernel. This driver is also available as a module
	  ( = code which can be inserted in and removed from the running kernel
	  whenever you want). The module will be called bfin_mac.

config BFIN_MAC_USE_L1
	bool "Use L1 memory for rx/tx packets"
	depends on BFIN_MAC && BF537
	default y
	help
	  To get maximum network performance, you should use L1 memory as rx/tx buffers.
	  Say N here if you want to reserve L1 memory for other uses.

config BFIN_TX_DESC_NUM
	int "Number of transmit buffer packets"
	depends on BFIN_MAC
	range 6 10 if BFIN_MAC_USE_L1
	range 10 100
	default "10"
	help
	  Set the number of buffer packets used in driver.

config BFIN_RX_DESC_NUM
	int "Number of receive buffer packets"
	depends on BFIN_MAC
	range 20 100 if BFIN_MAC_USE_L1
	range 20 800
	default "20"
	help
	  Set the number of buffer packets used in driver.

config BFIN_MAC_RMII
	bool "RMII PHY Interface (EXPERIMENTAL)"
	depends on BFIN_MAC && EXPERIMENTAL
	default n
	help
	  Use Reduced PHY MII Interface

config SMC9194
	tristate "SMC 9194 support"
	depends on NET_VENDOR_SMC && (ISA || MAC && BROKEN)
	select CRC32
	---help---
	  This is support for the SMC9xxx based Ethernet cards. Choose this
	  option if you have a DELL laptop with the docking station, or
	  another SMC9192/9194 based chipset.  Say Y if you want it compiled
	  into the kernel, and read the file
	  <file:Documentation/networking/smc9.txt> and the Ethernet-HOWTO,
	  available from <http://www.tldp.org/docs.html#howto>.

	  To compile this driver as a module, choose M here and read
	  <file:Documentation/networking/net-modules.txt>. The module
	  will be called smc9194.

config SMC91X
	tristate "SMC 91C9x/91C1xxx support"
	select CRC32
	select MII
	depends on ARM || REDWOOD_5 || REDWOOD_6 || M32R || SUPERH || SOC_AU1X00 || BFIN
	help
	  This is a driver for SMC's 91x series of Ethernet chipsets,
	  including the SMC91C94 and the SMC91C111. Say Y if you want it
	  compiled into the kernel, and read the file
	  <file:Documentation/networking/smc9.txt>  and the Ethernet-HOWTO,
	  available from  <http://www.linuxdoc.org/docs.html#howto>.

	  This driver is also available as a module ( = code which can be
	  inserted in and removed from the running kernel whenever you want).
	  The module will be called smc91x.  If you want to compile it as a
	  module, say M here and read <file:Documentation/kbuild/modules.txt>
	  as well as <file:Documentation/networking/net-modules.txt>.

config NET_NETX
	tristate "NetX Ethernet support"
	select MII
	depends on ARCH_NETX
	help
	  This is support for the Hilscher netX builtin Ethernet ports

	  To compile this driver as a module, choose M here and read
	  <file:Documentation/networking/net-modules.txt>. The module
	  will be called netx-eth.

config DM9000
	tristate "DM9000 support"
	depends on ARM || BLACKFIN || MIPS
	select CRC32
	select MII
	---help---
	  Support for DM9000 chipset.

	  To compile this driver as a module, choose M here and read
	  <file:Documentation/networking/net-modules.txt>.  The module will be
	  called dm9000.

config SMC911X
	tristate "SMSC LAN911[5678] support"
	select CRC32
	select MII
	depends on ARCH_PXA || SUPERH
	help
	  This is a driver for SMSC's LAN911x series of Ethernet chipsets
	  including the new LAN9115, LAN9116, LAN9117, and LAN9118.
	  Say Y if you want it compiled into the kernel, 
	  and read the Ethernet-HOWTO, available from
	  <http://www.linuxdoc.org/docs.html#howto>.

	  This driver is also available as a module. The module will be 
	  called smc911x.  If you want to compile it as a module, say M 
	  here and read <file:Documentation/kbuild/modules.txt>

config NET_VENDOR_RACAL
	bool "Racal-Interlan (Micom) NI cards"
	depends on ISA
	help
	  If you have a network (Ethernet) card belonging to this class, such
	  as the NI5010, NI5210 or NI6210, say Y and read the Ethernet-HOWTO,
	  available from <http://www.tldp.org/docs.html#howto>.

	  Note that the answer to this question doesn't directly affect the
	  kernel: saying N will just cause the configurator to skip all
	  the questions about NI cards. If you say Y, you will be asked for
	  your specific card in the following questions.

config NI5010
	tristate "NI5010 support (EXPERIMENTAL)"
	depends on NET_VENDOR_RACAL && ISA && EXPERIMENTAL && BROKEN_ON_SMP
	---help---
	  If you have a network (Ethernet) card of this type, say Y and read
	  the Ethernet-HOWTO, available from
	  <http://www.tldp.org/docs.html#howto>. Note that this is still
	  experimental code.

	  To compile this driver as a module, choose M here and read
	  <file:Documentation/networking/net-modules.txt>. The module
	  will be called ni5010.

config NI52
	tristate "NI5210 support"
	depends on NET_VENDOR_RACAL && ISA
	help
	  If you have a network (Ethernet) card of this type, say Y and read
	  the Ethernet-HOWTO, available from
	  <http://www.tldp.org/docs.html#howto>.

	  To compile this driver as a module, choose M here and read
	  <file:Documentation/networking/net-modules.txt>. The module
	  will be called ni52.

config NI65
	tristate "NI6510 support"
	depends on NET_VENDOR_RACAL && ISA && ISA_DMA_API
	help
	  If you have a network (Ethernet) card of this type, say Y and read
	  the Ethernet-HOWTO, available from
	  <http://www.tldp.org/docs.html#howto>.

	  To compile this driver as a module, choose M here and read
	  <file:Documentation/networking/net-modules.txt>. The module
	  will be called ni65.

source "drivers/net/tulip/Kconfig"

config AT1700
	tristate "AT1700/1720 support (EXPERIMENTAL)"
	depends on (ISA || MCA_LEGACY) && EXPERIMENTAL
	select CRC32
	---help---
	  If you have a network (Ethernet) card of this type, say Y and read
	  the Ethernet-HOWTO, available from
	  <http://www.tldp.org/docs.html#howto>.

	  To compile this driver as a module, choose M here and read
	  <file:Documentation/networking/net-modules.txt>. The module
	  will be called at1700.

config DEPCA
	tristate "DEPCA, DE10x, DE200, DE201, DE202, DE422 support"
	depends on ISA || EISA || MCA
	select CRC32
	---help---
	  If you have a network (Ethernet) card of this type, say Y and read
	  the Ethernet-HOWTO, available from
	  <http://www.tldp.org/docs.html#howto> as well as
	  <file:drivers/net/depca.c>.

	  To compile this driver as a module, choose M here and read
	  <file:Documentation/networking/net-modules.txt>. The module
	  will be called depca.

config HP100
	tristate "HP 10/100VG PCLAN (ISA, EISA, PCI) support"
	depends on ISA || EISA || PCI
	help
	  If you have a network (Ethernet) card of this type, say Y and read
	  the Ethernet-HOWTO, available from
	  <http://www.tldp.org/docs.html#howto>.

	  To compile this driver as a module, choose M here and read
	  <file:Documentation/networking/net-modules.txt>. The module
	  will be called hp100.

config NET_ISA
	bool "Other ISA cards"
	depends on ISA
	---help---
	  If your network (Ethernet) card hasn't been mentioned yet and its
	  bus system (that's the way the cards talks to the other components
	  of your computer) is ISA (as opposed to EISA, VLB or PCI), say Y.
	  Make sure you know the name of your card. Read the Ethernet-HOWTO,
	  available from <http://www.tldp.org/docs.html#howto>.

	  If unsure, say Y.

	  Note that the answer to this question doesn't directly affect the
	  kernel: saying N will just cause the configurator to skip all
	  the remaining ISA network card questions. If you say Y, you will be
	  asked for your specific card in the following questions.

config E2100
	tristate "Cabletron E21xx support"
	depends on NET_ISA
	select CRC32
	help
	  If you have a network (Ethernet) card of this type, say Y and read
	  the Ethernet-HOWTO, available from
	  <http://www.tldp.org/docs.html#howto>.

	  To compile this driver as a module, choose M here and read
	  <file:Documentation/networking/net-modules.txt>. The module
	  will be called e2100.

config EWRK3
	tristate "EtherWORKS 3 (DE203, DE204, DE205) support"
	depends on NET_ISA
	select CRC32
	---help---
	  This driver supports the DE203, DE204 and DE205 network (Ethernet)
	  cards. If this is for you, say Y and read
	  <file:Documentation/networking/ewrk3.txt> in the kernel source as
	  well as the Ethernet-HOWTO, available from
	  <http://www.tldp.org/docs.html#howto>.

	  To compile this driver as a module, choose M here and read
	  <file:Documentation/networking/net-modules.txt>. The module
	  will be called ewrk3.

config EEXPRESS
	tristate "EtherExpress 16 support"
	depends on NET_ISA
	---help---
	  If you have an EtherExpress16 network (Ethernet) card, say Y and
	  read the Ethernet-HOWTO, available from
	  <http://www.tldp.org/docs.html#howto>.  Note that the Intel
	  EtherExpress16 card used to be regarded as a very poor choice
	  because the driver was very unreliable. We now have a new driver
	  that should do better.

	  To compile this driver as a module, choose M here and read
	  <file:Documentation/networking/net-modules.txt>. The module
	  will be called eexpress.

config EEXPRESS_PRO
	tristate "EtherExpressPro support/EtherExpress 10 (i82595) support"
	depends on NET_ISA
	---help---
	  If you have a network (Ethernet) card of this type, say Y. This
	  driver supports Intel i82595{FX,TX} based boards. Note however
	  that the EtherExpress PRO/100 Ethernet card has its own separate
	  driver.  Please read the Ethernet-HOWTO, available from
	  <http://www.tldp.org/docs.html#howto>.

	  To compile this driver as a module, choose M here and read
	  <file:Documentation/networking/net-modules.txt>. The module
	  will be called eepro.

config HPLAN_PLUS
	tristate "HP PCLAN+ (27247B and 27252A) support"
	depends on NET_ISA
	select CRC32
	help
	  If you have a network (Ethernet) card of this type, say Y and read
	  the Ethernet-HOWTO, available from
	  <http://www.tldp.org/docs.html#howto>.

	  To compile this driver as a module, choose M here and read
	  <file:Documentation/networking/net-modules.txt>. The module
	  will be called hp-plus.

config HPLAN
	tristate "HP PCLAN (27245 and other 27xxx series) support"
	depends on NET_ISA
	select CRC32
	help
	  If you have a network (Ethernet) card of this type, say Y and read
	  the Ethernet-HOWTO, available from
	  <http://www.tldp.org/docs.html#howto>.

	  To compile this driver as a module, choose M here and read
	  <file:Documentation/networking/net-modules.txt>. The module
	  will be called hp.

config LP486E
	tristate "LP486E on board Ethernet"
	depends on NET_ISA
	help
	  Say Y here to support the 82596-based on-board Ethernet controller
	  for the Panther motherboard, which is one of the two shipped in the
	  Intel Professional Workstation.

config ETH16I
	tristate "ICL EtherTeam 16i/32 support"
	depends on NET_ISA
	help
	  If you have a network (Ethernet) card of this type, say Y and read
	  the Ethernet-HOWTO, available from
	  <http://www.tldp.org/docs.html#howto>.

	  To compile this driver as a module, choose M here and read
	  <file:Documentation/networking/net-modules.txt>. The module
	  will be called eth16i.

config NE2000
	tristate "NE2000/NE1000 support"
	depends on NET_ISA || (Q40 && m) || M32R || TOSHIBA_RBTX4927 || TOSHIBA_RBTX4938
	select CRC32
	---help---
	  If you have a network (Ethernet) card of this type, say Y and read
	  the Ethernet-HOWTO, available from
	  <http://www.tldp.org/docs.html#howto>.  Many Ethernet cards
	  without a specific driver are compatible with NE2000.

	  If you have a PCI NE2000 card however, say N here and Y to "PCI
	  NE2000 and clone support" under "EISA, VLB, PCI and on board
	  controllers" below. If you have a NE2000 card and are running on
	  an MCA system (a bus system used on some IBM PS/2 computers and
	  laptops), say N here and Y to "NE/2 (ne2000 MCA version) support",
	  below.

	  To compile this driver as a module, choose M here and read
	  <file:Documentation/networking/net-modules.txt>. The module
	  will be called ne.

config ZNET
	tristate "Zenith Z-Note support (EXPERIMENTAL)"
	depends on NET_ISA && EXPERIMENTAL && ISA_DMA_API
	help
	  The Zenith Z-Note notebook computer has a built-in network
	  (Ethernet) card, and this is the Linux driver for it. Note that the
	  IBM Thinkpad 300 is compatible with the Z-Note and is also supported
	  by this driver. Read the Ethernet-HOWTO, available from
	  <http://www.tldp.org/docs.html#howto>.

config SEEQ8005
	tristate "SEEQ8005 support (EXPERIMENTAL)"
	depends on NET_ISA && EXPERIMENTAL
	help
	  This is a driver for the SEEQ 8005 network (Ethernet) card.  If this
	  is for you, read the Ethernet-HOWTO, available from
	  <http://www.tldp.org/docs.html#howto>.

	  To compile this driver as a module, choose M here and read
	  <file:Documentation/networking/net-modules.txt>. The module
	  will be called seeq8005.

config NE2_MCA
	tristate "NE/2 (ne2000 MCA version) support"
	depends on MCA_LEGACY
	select CRC32
	help
	  If you have a network (Ethernet) card of this type, say Y and read
	  the Ethernet-HOWTO, available from
	  <http://www.tldp.org/docs.html#howto>.

	  To compile this driver as a module, choose M here and read
	  <file:Documentation/networking/net-modules.txt>. The module
	  will be called ne2.

config IBMLANA
	tristate "IBM LAN Adapter/A support"
	depends on MCA && MCA_LEGACY
	---help---
	  This is a Micro Channel Ethernet adapter.  You need to set
	  CONFIG_MCA to use this driver.  It is both available as an in-kernel
	  driver and as a module.

	  To compile this driver as a module, choose M here and read
	  <file:Documentation/networking/net-modules.txt>. The only
	  currently supported card is the IBM LAN Adapter/A for Ethernet.  It
	  will both support 16K and 32K memory windows, however a 32K window
	  gives a better security against packet losses.  Usage of multiple
	  boards with this driver should be possible, but has not been tested
	  up to now due to lack of hardware.

config IBMVETH
	tristate "IBM LAN Virtual Ethernet support"
	depends on PPC_PSERIES
	---help---
	  This driver supports virtual ethernet adapters on newer IBM iSeries
	  and pSeries systems.

	  To compile this driver as a module, choose M here and read
	  <file:Documentation/networking/net-modules.txt>. The module will
	  be called ibmveth.

source "drivers/net/ibm_emac/Kconfig"
source "drivers/net/ibm_newemac/Kconfig"

config NET_PCI
	bool "EISA, VLB, PCI and on board controllers"
	depends on ISA || EISA || PCI
	help
	  This is another class of network cards which attach directly to the
	  bus. If you have one of those, say Y and read the Ethernet-HOWTO,
	  available from <http://www.tldp.org/docs.html#howto>.

	  Note that the answer to this question doesn't directly affect the
	  kernel: saying N will just cause the configurator to skip all
	  the questions about this class of network cards. If you say Y, you
	  will be asked for your specific card in the following questions. If
	  you are unsure, say Y.

config PCNET32
	tristate "AMD PCnet32 PCI support"
	depends on NET_PCI && PCI
	select CRC32
	select MII
	help
	  If you have a PCnet32 or PCnetPCI based network (Ethernet) card,
	  answer Y here and read the Ethernet-HOWTO, available from
	  <http://www.tldp.org/docs.html#howto>.

	  To compile this driver as a module, choose M here and read
	  <file:Documentation/networking/net-modules.txt>. The module
	  will be called pcnet32.

config PCNET32_NAPI
	bool "Use RX polling (NAPI)"
	depends on PCNET32
	help
	  NAPI is a new driver API designed to reduce CPU and interrupt load
	  when the driver is receiving lots of packets from the card. It is
	  still somewhat experimental and thus not yet enabled by default.

	  If your estimated Rx load is 10kpps or more, or if the card will be
	  deployed on potentially unfriendly networks (e.g. in a firewall),
	  then say Y here.

	  If in doubt, say N.

config AMD8111_ETH
	tristate "AMD 8111 (new PCI lance) support"
	depends on NET_PCI && PCI
	select CRC32
	select MII
	help
	  If you have an AMD 8111-based PCI lance ethernet card,
	  answer Y here and read the Ethernet-HOWTO, available from
	  <http://www.tldp.org/docs.html#howto>.

	  To compile this driver as a module, choose M here and read
	  <file:Documentation/networking/net-modules.txt>. The module
	  will be called amd8111e.

config AMD8111E_NAPI
	bool "Use RX polling (NAPI)"
	depends on AMD8111_ETH
	help
	  NAPI is a new driver API designed to reduce CPU and interrupt load
	  when the driver is receiving lots of packets from the card. It is
	  still somewhat experimental and thus not yet enabled by default.

	  If your estimated Rx load is 10kpps or more, or if the card will be
	  deployed on potentially unfriendly networks (e.g. in a firewall),
	  then say Y here.

	  If in doubt, say N.

config ADAPTEC_STARFIRE
	tristate "Adaptec Starfire/DuraLAN support"
	depends on NET_PCI && PCI
	select CRC32
	select MII
	help
	  Say Y here if you have an Adaptec Starfire (or DuraLAN) PCI network
	  adapter. The DuraLAN chip is used on the 64 bit PCI boards from
	  Adaptec e.g. the ANA-6922A. The older 32 bit boards use the tulip
	  driver.

	  To compile this driver as a module, choose M here: the module
	  will be called starfire.  This is recommended.

config ADAPTEC_STARFIRE_NAPI
	bool "Use Rx Polling (NAPI) (EXPERIMENTAL)"
	depends on ADAPTEC_STARFIRE && EXPERIMENTAL
	help
	  NAPI is a new driver API designed to reduce CPU and interrupt load
	  when the driver is receiving lots of packets from the card. It is
	  still somewhat experimental and thus not yet enabled by default.

	  If your estimated Rx load is 10kpps or more, or if the card will be
	  deployed on potentially unfriendly networks (e.g. in a firewall),
	  then say Y here.

	  If in doubt, say N.

config AC3200
	tristate "Ansel Communications EISA 3200 support (EXPERIMENTAL)"
	depends on NET_PCI && (ISA || EISA) && EXPERIMENTAL
	select CRC32
	help
	  If you have a network (Ethernet) card of this type, say Y and read
	  the Ethernet-HOWTO, available from
	  <http://www.tldp.org/docs.html#howto>.

	  To compile this driver as a module, choose M here and read
	  <file:Documentation/networking/net-modules.txt>. The module
	  will be called ac3200.

config APRICOT
	tristate "Apricot Xen-II on board Ethernet"
	depends on NET_PCI && ISA
	help
	  If you have a network (Ethernet) controller of this type, say Y and
	  read the Ethernet-HOWTO, available from
	  <http://www.tldp.org/docs.html#howto>.

	  To compile this driver as a module, choose M here and read
	  <file:Documentation/networking/net-modules.txt>.  The module will be
	  called apricot.

config B44
	tristate "Broadcom 440x/47xx ethernet support"
	depends on SSB_POSSIBLE
	select SSB
	select MII
	help
	  If you have a network (Ethernet) controller of this type, say Y
	  or M and read the Ethernet-HOWTO, available from
	  <http://www.tldp.org/docs.html#howto>.

	  To compile this driver as a module, choose M here and read
	  <file:Documentation/networking/net-modules.txt>.  The module will be
	  called b44.

# Auto-select SSB PCI-HOST support, if possible
config B44_PCI_AUTOSELECT
	bool
	depends on B44 && SSB_PCIHOST_POSSIBLE
	select SSB_PCIHOST
	default y

# Auto-select SSB PCICORE driver, if possible
config B44_PCICORE_AUTOSELECT
	bool
	depends on B44 && SSB_DRIVER_PCICORE_POSSIBLE
	select SSB_DRIVER_PCICORE
	default y

config B44_PCI
	bool
	depends on B44_PCI_AUTOSELECT && B44_PCICORE_AUTOSELECT
	default y

config FORCEDETH
	tristate "nForce Ethernet support"
	depends on NET_PCI && PCI
	help
	  If you have a network (Ethernet) controller of this type, say Y and
	  read the Ethernet-HOWTO, available from
	  <http://www.tldp.org/docs.html#howto>.

	  To compile this driver as a module, choose M here and read
	  <file:Documentation/networking/net-modules.txt>.  The module will be
	  called forcedeth.

config FORCEDETH_NAPI
	bool "Use Rx Polling (NAPI) (EXPERIMENTAL)"
	depends on FORCEDETH && EXPERIMENTAL
	help
	  NAPI is a new driver API designed to reduce CPU and interrupt load
	  when the driver is receiving lots of packets from the card. It is
	  still somewhat experimental and thus not yet enabled by default.

	  If your estimated Rx load is 10kpps or more, or if the card will be
	  deployed on potentially unfriendly networks (e.g. in a firewall),
	  then say Y here.

	  If in doubt, say N.

config CS89x0
	tristate "CS89x0 support"
	depends on NET_PCI && (ISA || MACH_IXDP2351 || ARCH_IXDP2X01 || ARCH_PNX010X)
	---help---
	  Support for CS89x0 chipset based Ethernet cards. If you have a
	  network (Ethernet) card of this type, say Y and read the
	  Ethernet-HOWTO, available from
	  <http://www.tldp.org/docs.html#howto> as well as
	  <file:Documentation/networking/cs89x0.txt>.

	  To compile this driver as a module, choose M here and read
	  <file:Documentation/networking/net-modules.txt>.  The module will be
	  called cs89x0.

config TC35815
	tristate "TOSHIBA TC35815 Ethernet support"
	depends on NET_PCI && PCI && MIPS
	select MII

config EEPRO100
	tristate "EtherExpressPro/100 support (eepro100, original Becker driver)"
	depends on NET_PCI && PCI
	select MII
	help
	  If you have an Intel EtherExpress PRO/100 PCI network (Ethernet)
	  card, say Y and read the Ethernet-HOWTO, available from
	  <http://www.tldp.org/docs.html#howto>.

	  To compile this driver as a module, choose M here and read
	  <file:Documentation/networking/net-modules.txt>.  The module
	  will be called eepro100.


config E100
	tristate "Intel(R) PRO/100+ support"
	depends on NET_PCI && PCI
	select MII
	---help---
	  This driver supports Intel(R) PRO/100 family of adapters.
	  To verify that your adapter is supported, find the board ID number 
	  on the adapter. Look for a label that has a barcode and a number 
	  in the format 123456-001 (six digits hyphen three digits). 

	  Use the above information and the Adapter & Driver ID Guide at:

	  <http://support.intel.com/support/network/adapter/pro100/21397.htm>

          to identify the adapter.

	  For the latest Intel PRO/100 network driver for Linux, see:

	  <http://appsr.intel.com/scripts-df/support_intel.asp>

	  More specific information on configuring the driver is in 
	  <file:Documentation/networking/e100.txt>.

	  To compile this driver as a module, choose M here and read
	  <file:Documentation/networking/net-modules.txt>.  The module
	  will be called e100.

config LNE390
	tristate "Mylex EISA LNE390A/B support (EXPERIMENTAL)"
	depends on NET_PCI && EISA && EXPERIMENTAL
	select CRC32
	help
	  If you have a network (Ethernet) card of this type, say Y and read
	  the Ethernet-HOWTO, available from
	  <http://www.tldp.org/docs.html#howto>.

	  To compile this driver as a module, choose M here and read
	  <file:Documentation/networking/net-modules.txt>.  The module
	  will be called lne390.

config FEALNX
	tristate "Myson MTD-8xx PCI Ethernet support"
	depends on NET_PCI && PCI
	select CRC32
	select MII
	help
	  Say Y here to support the Mysom MTD-800 family of PCI-based Ethernet
	  cards. Specifications and data at
	  <http://www.myson.com.hk/mtd/datasheet/>.

config NATSEMI
	tristate "National Semiconductor DP8381x series PCI Ethernet support"
	depends on NET_PCI && PCI
	select CRC32
	help
	  This driver is for the National Semiconductor DP83810 series,
	  which is used in cards from PureData, NetGear, Linksys
	  and others, including the 83815 chip.
	  More specific information and updates are available from
	  <http://www.scyld.com/network/natsemi.html>.

config NE2K_PCI
	tristate "PCI NE2000 and clones support (see help)"
	depends on NET_PCI && PCI
	select CRC32
	---help---
	  This driver is for NE2000 compatible PCI cards. It will not work
	  with ISA NE2000 cards (they have their own driver, "NE2000/NE1000
	  support" below). If you have a PCI NE2000 network (Ethernet) card,
	  say Y and read the Ethernet-HOWTO, available from
	  <http://www.tldp.org/docs.html#howto>.

	  This driver also works for the following NE2000 clone cards:
	  RealTek RTL-8029  Winbond 89C940  Compex RL2000  KTI ET32P2
	  NetVin NV5000SC   Via 86C926      SureCom NE34   Winbond
	  Holtek HT80232    Holtek HT80229

	  To compile this driver as a module, choose M here and read
	  <file:Documentation/networking/net-modules.txt>.  The module
	  will be called ne2k-pci.

config NE3210
	tristate "Novell/Eagle/Microdyne NE3210 EISA support (EXPERIMENTAL)"
	depends on NET_PCI && EISA && EXPERIMENTAL
	select CRC32
	---help---
	  If you have a network (Ethernet) card of this type, say Y and read
	  the Ethernet-HOWTO, available from
	  <http://www.tldp.org/docs.html#howto>.  Note that this driver
	  will NOT WORK for NE3200 cards as they are completely different.

	  To compile this driver as a module, choose M here and read
	  <file:Documentation/networking/net-modules.txt>.  The module
	  will be called ne3210.

config ES3210
	tristate "Racal-Interlan EISA ES3210 support (EXPERIMENTAL)"
	depends on NET_PCI && EISA && EXPERIMENTAL
	select CRC32
	help
	  If you have a network (Ethernet) card of this type, say Y and read
	  the Ethernet-HOWTO, available from
	  <http://www.tldp.org/docs.html#howto>.

	  To compile this driver as a module, choose M here and read
	  <file:Documentation/networking/net-modules.txt>.  The module
	  will be called es3210.

config 8139CP
	tristate "RealTek RTL-8139 C+ PCI Fast Ethernet Adapter support (EXPERIMENTAL)"
	depends on NET_PCI && PCI && EXPERIMENTAL
	select CRC32
	select MII
	help
	  This is a driver for the Fast Ethernet PCI network cards based on
	  the RTL8139C+ chips. If you have one of those, say Y and read
	  the Ethernet-HOWTO, available from
	  <http://www.tldp.org/docs.html#howto>.

	  To compile this driver as a module, choose M here: the module
	  will be called 8139cp.  This is recommended.

config 8139TOO
	tristate "RealTek RTL-8129/8130/8139 PCI Fast Ethernet Adapter support"
	depends on NET_PCI && PCI
	select CRC32
	select MII
	---help---
	  This is a driver for the Fast Ethernet PCI network cards based on
	  the RTL 8129/8130/8139 chips. If you have one of those, say Y and
	  read the Ethernet-HOWTO <http://www.tldp.org/docs.html#howto>.

	  To compile this driver as a module, choose M here: the module
	  will be called 8139too.  This is recommended.

config 8139TOO_PIO
	bool "Use PIO instead of MMIO"
	default y
	depends on 8139TOO
	help
	  This instructs the driver to use programmed I/O ports (PIO) instead
	  of PCI shared memory (MMIO).  This can possibly solve some problems
	  in case your mainboard has memory consistency issues.  If unsure,
	  say N.

config 8139TOO_TUNE_TWISTER
	bool "Support for uncommon RTL-8139 rev. K (automatic channel equalization)"
	depends on 8139TOO
	help
	  This implements a function which might come in handy in case you
	  are using low quality on long cabling. It is required for RealTek
	  RTL-8139 revision K boards, and totally unused otherwise.  It tries
	  to match the transceiver to the cable characteristics. This is
	  experimental since hardly documented by the manufacturer.
	  If unsure, say Y.

config 8139TOO_8129
	bool "Support for older RTL-8129/8130 boards"
	depends on 8139TOO
	help
	  This enables support for the older and uncommon RTL-8129 and
	  RTL-8130 chips, which support MII via an external transceiver,
	  instead of an internal one.  Disabling this option will save some
	  memory by making the code size smaller.  If unsure, say Y.

config 8139_OLD_RX_RESET
	bool "Use older RX-reset method"
	depends on 8139TOO
	help
	  The 8139too driver was recently updated to contain a more rapid
	  reset sequence, in the face of severe receive errors.  This "new"
	  RX-reset method should be adequate for all boards.  But if you
	  experience problems, you can enable this option to restore the
	  old RX-reset behavior.  If unsure, say N.

config SIS900
	tristate "SiS 900/7016 PCI Fast Ethernet Adapter support"
	depends on NET_PCI && PCI
	select CRC32
	select MII
	---help---
	  This is a driver for the Fast Ethernet PCI network cards based on
	  the SiS 900 and SiS 7016 chips. The SiS 900 core is also embedded in
	  SiS 630 and SiS 540 chipsets.

	  This driver also supports AMD 79C901 HomePNA so that you can use
	  your phone line as a network cable.

	  To compile this driver as a module, choose M here: the module
	  will be called sis900.  This is recommended.

config EPIC100
	tristate "SMC EtherPower II"
	depends on NET_PCI && PCI
	select CRC32
	select MII
	help
	  This driver is for the SMC EtherPower II 9432 PCI Ethernet NIC,
	  which is based on the SMC83c17x (EPIC/100).
	  More specific information and updates are available from
	  <http://www.scyld.com/network/epic100.html>.

config SUNDANCE
	tristate "Sundance Alta support"
	depends on NET_PCI && PCI
	select CRC32
	select MII
	help
	  This driver is for the Sundance "Alta" chip.
	  More specific information and updates are available from
	  <http://www.scyld.com/network/sundance.html>.

config SUNDANCE_MMIO
	bool "Use MMIO instead of PIO"
	depends on SUNDANCE
	help
	  Enable memory-mapped I/O for interaction with Sundance NIC registers.
	  Do NOT enable this by default, PIO (enabled when MMIO is disabled)
	  is known to solve bugs on certain chips.

	  If unsure, say N.

config TLAN
	tristate "TI ThunderLAN support"
	depends on NET_PCI && (PCI || EISA) && !64BIT
	---help---
	  If you have a PCI Ethernet network card based on the ThunderLAN chip
	  which is supported by this driver, say Y and read the
	  Ethernet-HOWTO, available from
	  <http://www.tldp.org/docs.html#howto>.

	  Devices currently supported by this driver are Compaq Netelligent,
	  Compaq NetFlex and Olicom cards.  Please read the file
	  <file:Documentation/networking/tlan.txt> for more details.

	  To compile this driver as a module, choose M here and read
	  <file:Documentation/networking/net-modules.txt>. The module
	  will be called tlan.

	  Please email feedback to <torben.mathiasen@compaq.com>.

config VIA_RHINE
	tristate "VIA Rhine support"
	depends on NET_PCI && PCI
	select CRC32
	select MII
	help
	  If you have a VIA "Rhine" based network card (Rhine-I (VT86C100A),
	  Rhine-II (VT6102), or Rhine-III (VT6105)), say Y here. Rhine-type
	  Ethernet functions can also be found integrated on South Bridges
	  (e.g. VT8235).

	  To compile this driver as a module, choose M here. The module
	  will be called via-rhine.

config VIA_RHINE_MMIO
	bool "Use MMIO instead of PIO"
	depends on VIA_RHINE
	help
	  This instructs the driver to use PCI shared memory (MMIO) instead of
	  programmed I/O ports (PIO). Enabling this gives an improvement in
	  processing time in parts of the driver.

	  If unsure, say Y.

config VIA_RHINE_NAPI
	bool "Use Rx Polling (NAPI)"
	depends on VIA_RHINE
	help
	  NAPI is a new driver API designed to reduce CPU and interrupt load
	  when the driver is receiving lots of packets from the card.

	  If your estimated Rx load is 10kpps or more, or if the card will be
	  deployed on potentially unfriendly networks (e.g. in a firewall),
	  then say Y here.

config LAN_SAA9730
	bool "Philips SAA9730 Ethernet support"
	depends on NET_PCI && PCI && MIPS_ATLAS
	help
	  The SAA9730 is a combined multimedia and peripheral controller used
	  in thin clients, Internet access terminals, and diskless
	  workstations.
	  See <http://www.semiconductors.philips.com/pip/SAA9730_flyer_1>.

config SC92031
	tristate "Silan SC92031 PCI Fast Ethernet Adapter driver (EXPERIMENTAL)"
	depends on NET_PCI && PCI && EXPERIMENTAL
	select CRC32
	---help---
	  This is a driver for the Fast Ethernet PCI network cards based on
	  the Silan SC92031 chip (sometimes also called Rsltek 8139D). If you
	  have one of these, say Y here.

	  To compile this driver as a module, choose M here: the module
	  will be called sc92031.  This is recommended.

config CPMAC
	tristate "TI AR7 CPMAC Ethernet support (EXPERIMENTAL)"
	depends on NET_ETHERNET && EXPERIMENTAL && AR7
	select PHYLIB
	select FIXED_PHY
	select FIXED_MII_100_FDX
	help
	  TI AR7 CPMAC Ethernet support

config NET_POCKET
	bool "Pocket and portable adapters"
	depends on PARPORT
	---help---
	  Cute little network (Ethernet) devices which attach to the parallel
	  port ("pocket adapters"), commonly used with laptops. If you have
	  one of those, say Y and read the Ethernet-HOWTO, available from
	  <http://www.tldp.org/docs.html#howto>.

	  If you want to plug a network (or some other) card into the PCMCIA
	  (or PC-card) slot of your laptop instead (PCMCIA is the standard for
	  credit card size extension cards used by all modern laptops), you
	  need the pcmcia-cs package (location contained in the file
	  <file:Documentation/Changes>) and you can say N here.

	  Laptop users should read the Linux Laptop home page at
	  <http://www.linux-on-laptops.com/> or
	  Tuxmobil - Linux on Mobile Computers at <http://www.tuxmobil.org/>.

	  Note that the answer to this question doesn't directly affect the
	  kernel: saying N will just cause the configurator to skip all
	  the questions about this class of network devices. If you say Y, you
	  will be asked for your specific device in the following questions.

config ATP
	tristate "AT-LAN-TEC/RealTek pocket adapter support"
	depends on NET_POCKET && PARPORT && X86
	select CRC32
	---help---
	  This is a network (Ethernet) device which attaches to your parallel
	  port. Read <file:drivers/net/atp.c> as well as the Ethernet-HOWTO,
	  available from <http://www.tldp.org/docs.html#howto>, if you
	  want to use this.  If you intend to use this driver, you should have
	  said N to the "Parallel printer support", because the two drivers
	  don't like each other.

	  To compile this driver as a module, choose M here: the module
	  will be called atp.

config DE600
	tristate "D-Link DE600 pocket adapter support"
	depends on NET_POCKET && PARPORT
	---help---
	  This is a network (Ethernet) device which attaches to your parallel
	  port. Read <file:Documentation/networking/DLINK.txt> as well as the
	  Ethernet-HOWTO, available from
	  <http://www.tldp.org/docs.html#howto>, if you want to use
	  this. It is possible to have several devices share a single parallel
	  port and it is safe to compile the corresponding drivers into the
	  kernel.

	  To compile this driver as a module, choose M here: the module
	  will be called de600.

config DE620
	tristate "D-Link DE620 pocket adapter support"
	depends on NET_POCKET && PARPORT
	---help---
	  This is a network (Ethernet) device which attaches to your parallel
	  port. Read <file:Documentation/networking/DLINK.txt> as well as the
	  Ethernet-HOWTO, available from
	  <http://www.tldp.org/docs.html#howto>, if you want to use
	  this. It is possible to have several devices share a single parallel
	  port and it is safe to compile the corresponding drivers into the
	  kernel.

	  To compile this driver as a module, choose M here: the module
	  will be called de620.

config SGISEEQ
	tristate "SGI Seeq ethernet controller support"
	depends on SGI_IP22
	help
	  Say Y here if you have an Seeq based Ethernet network card. This is
	  used in many Silicon Graphics machines.

config DECLANCE
	tristate "DEC LANCE ethernet controller support"
	depends on MACH_DECSTATION
	select CRC32
	help
	  This driver is for the series of Ethernet controllers produced by
	  DEC (now Compaq) based on the AMD Lance chipset, including the
	  DEPCA series.  (This chipset is better known via the NE2100 cards.)

config 68360_ENET
	bool "Motorola 68360 ethernet controller"
	depends on M68360
	help
	  Say Y here if you want to use the built-in ethernet controller of
	  the Motorola 68360 processor.

config FEC
	bool "FEC ethernet controller (of ColdFire CPUs)"
	depends on M523x || M527x || M5272 || M528x || M520x
	help
	  Say Y here if you want to use the built-in 10/100 Fast ethernet
	  controller on some Motorola ColdFire processors.

config FEC2
	bool "Second FEC ethernet controller (on some ColdFire CPUs)"
	depends on FEC
	help
	  Say Y here if you want to use the second built-in 10/100 Fast
	  ethernet controller on some Motorola ColdFire processors.

config NE_H8300
	tristate "NE2000 compatible support for H8/300"
	depends on H8300
	help
	  Say Y here if you want to use the NE2000 compatible
	  controller on the Renesas H8/300 processor.

source "drivers/net/fec_8xx/Kconfig"
source "drivers/net/fs_enet/Kconfig"

endif # NET_ETHERNET

#
#	Gigabit Ethernet
#

menuconfig NETDEV_1000
	bool "Ethernet (1000 Mbit)"
	depends on !UML
	default y
	---help---
	  Ethernet (also called IEEE 802.3 or ISO 8802-2) is the most common
	  type of Local Area Network (LAN) in universities and companies.

	  Say Y here to get to see options for Gigabit Ethernet drivers.
	  This option alone does not add any kernel code.
	  Note that drivers supporting both 100 and 1000 MBit may be listed
	  under "Ethernet (10 or 100MBit)" instead.

	  If you say N, all options in this submenu will be skipped and disabled.

if NETDEV_1000

config ACENIC
	tristate "Alteon AceNIC/3Com 3C985/NetGear GA620 Gigabit support"
	depends on PCI
	---help---
	  Say Y here if you have an Alteon AceNIC, 3Com 3C985(B), NetGear
	  GA620, SGI Gigabit or Farallon PN9000-SX PCI Gigabit Ethernet
	  adapter. The driver allows for using the Jumbo Frame option (9000
	  bytes/frame) however it requires that your switches can handle this
	  as well. To enable Jumbo Frames, add `mtu 9000' to your ifconfig
	  line.

	  To compile this driver as a module, choose M here: the
	  module will be called acenic.

config ACENIC_OMIT_TIGON_I
	bool "Omit support for old Tigon I based AceNICs"
	depends on ACENIC
	help
	  Say Y here if you only have Tigon II based AceNICs and want to leave
	  out support for the older Tigon I based cards which are no longer
	  being sold (ie. the original Alteon AceNIC and 3Com 3C985 (non B
	  version)).  This will reduce the size of the driver object by
	  app. 100KB.  If you are not sure whether your card is a Tigon I or a
	  Tigon II, say N here.

	  The safe and default value for this is N.

config DL2K
	tristate "DL2000/TC902x-based Gigabit Ethernet support"
	depends on PCI
	select CRC32
	help
	  This driver supports DL2000/TC902x-based Gigabit ethernet cards,
	  which includes
	  D-Link DGE-550T Gigabit Ethernet Adapter.
	  D-Link DL2000-based Gigabit Ethernet Adapter.
	  Sundance/Tamarack TC902x Gigabit Ethernet Adapter.

	  To compile this driver as a module, choose M here: the
	  module will be called dl2k.

config E1000
	tristate "Intel(R) PRO/1000 Gigabit Ethernet support"
	depends on PCI
	---help---
	  This driver supports Intel(R) PRO/1000 gigabit ethernet family of
	  adapters.  For more information on how to identify your adapter, go 
	  to the Adapter & Driver ID Guide at:

	  <http://support.intel.com/support/network/adapter/pro100/21397.htm>

	  For general information and support, go to the Intel support
	  website at:

	  <http://support.intel.com>

	  More specific information on configuring the driver is in 
	  <file:Documentation/networking/e1000.txt>.

	  To compile this driver as a module, choose M here and read
	  <file:Documentation/networking/net-modules.txt>.  The module
	  will be called e1000.

config E1000_NAPI
	bool "Use Rx Polling (NAPI)"
	depends on E1000
	help
	  NAPI is a new driver API designed to reduce CPU and interrupt load
	  when the driver is receiving lots of packets from the card. It is
	  still somewhat experimental and thus not yet enabled by default.

	  If your estimated Rx load is 10kpps or more, or if the card will be
	  deployed on potentially unfriendly networks (e.g. in a firewall),
	  then say Y here.

	  If in doubt, say N.

config E1000_DISABLE_PACKET_SPLIT
	bool "Disable Packet Split for PCI express adapters"
	depends on E1000
	help
	  Say Y here if you want to use the legacy receive path for PCI express
	  hardware.

	  If in doubt, say N.

config E1000E
	tristate "Intel(R) PRO/1000 PCI-Express Gigabit Ethernet support"
	depends on PCI
	---help---
	  This driver supports the PCI-Express Intel(R) PRO/1000 gigabit
	  ethernet family of adapters. For PCI or PCI-X e1000 adapters,
	  use the regular e1000 driver For more information on how to
	  identify your adapter, go to the Adapter & Driver ID Guide at:

	  <http://support.intel.com/support/network/adapter/pro100/21397.htm>

	  For general information and support, go to the Intel support
	  website at:

	  <http://support.intel.com>

	  More specific information on configuring the driver is in
	  <file:Documentation/networking/e1000e.txt>.

	  To compile this driver as a module, choose M here and read
	  <file:Documentation/networking/net-modules.txt>.  The module
	  will be called e1000e.

source "drivers/net/ixp2000/Kconfig"

config MYRI_SBUS
	tristate "MyriCOM Gigabit Ethernet support"
	depends on SBUS
	help
	  This driver supports MyriCOM Sbus gigabit Ethernet cards.

	  To compile this driver as a module, choose M here: the module
	  will be called myri_sbus.  This is recommended.

config NS83820
	tristate "National Semiconductor DP83820 support"
	depends on PCI
	help
	  This is a driver for the National Semiconductor DP83820 series
	  of gigabit ethernet MACs.  Cards using this chipset include
	  the D-Link DGE-500T, PureData's PDP8023Z-TG, SMC's SMC9462TX,
	  SOHO-GA2000T, SOHO-GA2500T.  The driver supports the use of
	  zero copy.

config HAMACHI
	tristate "Packet Engines Hamachi GNIC-II support"
	depends on PCI
	select MII
	help
	  If you have a Gigabit Ethernet card of this type, say Y and read
	  the Ethernet-HOWTO, available from
	  <http://www.tldp.org/docs.html#howto>.

	  To compile this driver as a module, choose M here and read
	  <file:Documentation/networking/net-modules.txt>.  The module will be
	  called hamachi.

config YELLOWFIN
	tristate "Packet Engines Yellowfin Gigabit-NIC support (EXPERIMENTAL)"
	depends on PCI && EXPERIMENTAL
	select CRC32
	---help---
	  Say Y here if you have a Packet Engines G-NIC PCI Gigabit Ethernet
	  adapter or the SYM53C885 Ethernet controller. The Gigabit adapter is
	  used by the Beowulf Linux cluster project.  See
	  <http://cesdis.gsfc.nasa.gov/linux/drivers/yellowfin.html> for more
	  information about this driver in particular and Beowulf in general.

	  To compile this driver as a module, choose M here: the module
	  will be called yellowfin.  This is recommended.

config R8169
	tristate "Realtek 8169 gigabit ethernet support"
	depends on PCI
	select CRC32
	---help---
	  Say Y here if you have a Realtek 8169 PCI Gigabit Ethernet adapter.

	  To compile this driver as a module, choose M here: the module
	  will be called r8169.  This is recommended.

config R8169_NAPI
	bool "Use Rx Polling (NAPI) (EXPERIMENTAL)"
	depends on R8169 && EXPERIMENTAL
	help
	  NAPI is a new driver API designed to reduce CPU and interrupt load
	  when the driver is receiving lots of packets from the card. It is
	  still somewhat experimental and thus not yet enabled by default.

	  If your estimated Rx load is 10kpps or more, or if the card will be
	  deployed on potentially unfriendly networks (e.g. in a firewall),
	  then say Y here.

	  If in doubt, say N.

config R8169_VLAN
	bool "VLAN support"
	depends on R8169 && VLAN_8021Q
	---help---
	  Say Y here for the r8169 driver to support the functions required
	  by the kernel 802.1Q code.
	  
	  If in doubt, say Y.

config SB1250_MAC
	tristate "SB1250 Gigabit Ethernet support"
	depends on SIBYTE_SB1xxx_SOC
	select PHYLIB
	---help---
	  This driver supports Gigabit Ethernet interfaces based on the
	  Broadcom SiByte family of System-On-a-Chip parts.  They include
	  the BCM1120, BCM1125, BCM1125H, BCM1250, BCM1255, BCM1280, BCM1455
	  and BCM1480 chips.

	  To compile this driver as a module, choose M here: the module
	  will be called sb1250-mac.

config SIS190
	tristate "SiS190/SiS191 gigabit ethernet support"
	depends on PCI
	select CRC32
	select MII
	---help---
	  Say Y here if you have a SiS 190 PCI Fast Ethernet adapter or
	  a SiS 191 PCI Gigabit Ethernet adapter. Both are expected to
	  appear in lan on motherboard designs which are based on SiS 965
	  and SiS 966 south bridge.

	  To compile this driver as a module, choose M here: the module
	  will be called sis190.  This is recommended.

config SKGE
	tristate "New SysKonnect GigaEthernet support"
	depends on PCI
	select CRC32
	---help---
	  This driver support the Marvell Yukon or SysKonnect SK-98xx/SK-95xx
	  and related Gigabit Ethernet adapters. It is a new smaller driver
	  with better performance and more complete ethtool support.

	  It does not support the link failover and network management 
	  features that "portable" vendor supplied sk98lin driver does.

	  This driver supports adapters based on the original Yukon chipset:
	  Marvell 88E8001, Belkin F5D5005, CNet GigaCard, DLink DGE-530T,
	  Linksys EG1032/EG1064, 3Com 3C940/3C940B, SysKonnect SK-9871/9872.

	  It does not support the newer Yukon2 chipset: a separate driver,
	  sky2, is provided for Yukon2-based adapters.

	  To compile this driver as a module, choose M here: the module
	  will be called skge.  This is recommended.

config SKGE_DEBUG
       bool "Debugging interface"
       depends on SKGE && DEBUG_FS
       help
	 This option adds the ability to dump driver state for debugging.
	 The file debugfs/skge/ethX displays the state of the internal
	 transmit and receive rings.

	 If unsure, say N.

config SKY2
	tristate "SysKonnect Yukon2 support"
	depends on PCI
	select CRC32
	---help---
	  This driver supports Gigabit Ethernet adapters based on the
	  Marvell Yukon 2 chipset:
	  Marvell 88E8021/88E8022/88E8035/88E8036/88E8038/88E8050/88E8052/
	  88E8053/88E8055/88E8061/88E8062, SysKonnect SK-9E21D/SK-9S21

	  There is companion driver for the older Marvell Yukon and
	  Genesis based adapters: skge.

	  To compile this driver as a module, choose M here: the module
	  will be called sky2.  This is recommended.

config SKY2_DEBUG
       bool "Debugging interface"
       depends on SKY2 && DEBUG_FS
       help
	 This option adds the ability to dump driver state for debugging.
	 The file debugfs/sky2/ethX displays the state of the internal
	 transmit and receive rings.

	 If unsure, say N.

config SK98LIN
	tristate "Marvell Yukon Chipset / SysKonnect SK-98xx Support (DEPRECATED)"
	depends on PCI
	---help---
	  Say Y here if you have a Marvell Yukon or SysKonnect SK-98xx/SK-95xx
	  compliant Gigabit Ethernet Adapter.

	  This driver supports the original Yukon chipset. This driver is
	  deprecated and will be removed from the kernel in the near future,
	  it has been replaced by the skge driver. skge is cleaner and
	  seems to work better.

	  This driver does not support the newer Yukon2 chipset. A separate
	  driver, sky2, is provided to support Yukon2-based adapters.

	  The following adapters are supported by this driver:
	    - 3Com 3C940 Gigabit LOM Ethernet Adapter
	    - 3Com 3C941 Gigabit LOM Ethernet Adapter
	    - Allied Telesyn AT-2970LX Gigabit Ethernet Adapter
	    - Allied Telesyn AT-2970LX/2SC Gigabit Ethernet Adapter
	    - Allied Telesyn AT-2970SX Gigabit Ethernet Adapter
	    - Allied Telesyn AT-2970SX/2SC Gigabit Ethernet Adapter
	    - Allied Telesyn AT-2970TX Gigabit Ethernet Adapter
	    - Allied Telesyn AT-2970TX/2TX Gigabit Ethernet Adapter
	    - Allied Telesyn AT-2971SX Gigabit Ethernet Adapter
	    - Allied Telesyn AT-2971T Gigabit Ethernet Adapter
	    - Belkin Gigabit Desktop Card 10/100/1000Base-T Adapter, Copper RJ-45
	    - EG1032 v2 Instant Gigabit Network Adapter
	    - EG1064 v2 Instant Gigabit Network Adapter
	    - Marvell 88E8001 Gigabit LOM Ethernet Adapter (Abit)
	    - Marvell 88E8001 Gigabit LOM Ethernet Adapter (Albatron)
	    - Marvell 88E8001 Gigabit LOM Ethernet Adapter (Asus)
	    - Marvell 88E8001 Gigabit LOM Ethernet Adapter (ECS)
	    - Marvell 88E8001 Gigabit LOM Ethernet Adapter (Epox)
	    - Marvell 88E8001 Gigabit LOM Ethernet Adapter (Foxconn)
	    - Marvell 88E8001 Gigabit LOM Ethernet Adapter (Gigabyte)
	    - Marvell 88E8001 Gigabit LOM Ethernet Adapter (Iwill)
	    - Marvell 88E8050 Gigabit LOM Ethernet Adapter (Intel)
	    - Marvell RDK-8001 Adapter
	    - Marvell RDK-8002 Adapter
	    - Marvell RDK-8003 Adapter
	    - Marvell RDK-8004 Adapter
	    - Marvell RDK-8006 Adapter
	    - Marvell RDK-8007 Adapter
	    - Marvell RDK-8008 Adapter
	    - Marvell RDK-8009 Adapter
	    - Marvell RDK-8010 Adapter
	    - Marvell RDK-8011 Adapter
	    - Marvell RDK-8012 Adapter
	    - Marvell RDK-8052 Adapter
	    - Marvell Yukon Gigabit Ethernet 10/100/1000Base-T Adapter (32 bit)
	    - Marvell Yukon Gigabit Ethernet 10/100/1000Base-T Adapter (64 bit)
	    - N-Way PCI-Bus Giga-Card 1000/100/10Mbps(L)
	    - SK-9521 10/100/1000Base-T Adapter
	    - SK-9521 V2.0 10/100/1000Base-T Adapter
	    - SK-9821 Gigabit Ethernet Server Adapter (SK-NET GE-T)
	    - SK-9821 V2.0 Gigabit Ethernet 10/100/1000Base-T Adapter
	    - SK-9822 Gigabit Ethernet Server Adapter (SK-NET GE-T dual link)
	    - SK-9841 Gigabit Ethernet Server Adapter (SK-NET GE-LX)
	    - SK-9841 V2.0 Gigabit Ethernet 1000Base-LX Adapter
	    - SK-9842 Gigabit Ethernet Server Adapter (SK-NET GE-LX dual link)
	    - SK-9843 Gigabit Ethernet Server Adapter (SK-NET GE-SX)
	    - SK-9843 V2.0 Gigabit Ethernet 1000Base-SX Adapter
	    - SK-9844 Gigabit Ethernet Server Adapter (SK-NET GE-SX dual link)
	    - SK-9851 V2.0 Gigabit Ethernet 1000Base-SX Adapter
	    - SK-9861 Gigabit Ethernet Server Adapter (SK-NET GE-SX Volition)
	    - SK-9861 V2.0 Gigabit Ethernet 1000Base-SX Adapter
	    - SK-9862 Gigabit Ethernet Server Adapter (SK-NET GE-SX Volition dual link)
	    - SK-9871 Gigabit Ethernet Server Adapter (SK-NET GE-ZX)
	    - SK-9871 V2.0 Gigabit Ethernet 1000Base-ZX Adapter
	    - SK-9872 Gigabit Ethernet Server Adapter (SK-NET GE-ZX dual link)
	    - SMC EZ Card 1000 (SMC9452TXV.2)
	  
	  The adapters support Jumbo Frames.
	  The dual link adapters support link-failover and dual port features.
	  Both Marvell Yukon and SysKonnect SK-98xx/SK-95xx adapters support 
	  the scatter-gather functionality with sendfile(). Please refer to 
	  <file:Documentation/networking/sk98lin.txt> for more information about
	  optional driver parameters.
	  Questions concerning this driver may be addressed to:
	      <linux@syskonnect.de>
	  
	  If you want to compile this driver as a module ( = code which can be
	  inserted in and removed from the running kernel whenever you want),
	  say M here and read <file:Documentation/kbuild/modules.txt>. The module will
	  be called sk98lin. This is recommended.

config VIA_VELOCITY
	tristate "VIA Velocity support"
	depends on PCI
	select CRC32
	select CRC_CCITT
	select MII
	help
	  If you have a VIA "Velocity" based network card say Y here.

	  To compile this driver as a module, choose M here. The module
	  will be called via-velocity.

config TIGON3
	tristate "Broadcom Tigon3 support"
	depends on PCI
	help
	  This driver supports Broadcom Tigon3 based gigabit Ethernet cards.

	  To compile this driver as a module, choose M here: the module
	  will be called tg3.  This is recommended.

config BNX2
	tristate "Broadcom NetXtremeII support"
	depends on PCI
	select CRC32
	select ZLIB_INFLATE
	help
	  This driver supports Broadcom NetXtremeII gigabit Ethernet cards.

	  To compile this driver as a module, choose M here: the module
	  will be called bnx2.  This is recommended.

config SPIDER_NET
	tristate "Spider Gigabit Ethernet driver"
	depends on PCI && (PPC_IBM_CELL_BLADE || PPC_CELLEB)
	select FW_LOADER
	help
	  This driver supports the Gigabit Ethernet chips present on the
	  Cell Processor-Based Blades from IBM.

config TSI108_ETH
	   tristate "Tundra TSI108 gigabit Ethernet support"
	   depends on TSI108_BRIDGE
	   help
	     This driver supports Tundra TSI108 gigabit Ethernet ports.
	     To compile this driver as a module, choose M here: the module
	     will be called tsi108_eth.

config GELIC_NET
	tristate "PS3 Gigabit Ethernet driver"
	depends on PPC_PS3
	help
	  This driver supports the network device on the PS3 game
	  console.  This driver has built-in support for Ethernet.

	  To compile this driver as a module, choose M here: the
	  module will be called ps3_gelic.

config GIANFAR
	tristate "Gianfar Ethernet"
	depends on 85xx || 83xx || PPC_86xx
	select PHYLIB
	select CRC32
	help
	  This driver supports the Gigabit TSEC on the MPC83xx, MPC85xx,
	  and MPC86xx family of chips, and the FEC on the 8540.

config GFAR_NAPI
	bool "Use Rx Polling (NAPI)"
	depends on GIANFAR

config UCC_GETH
	tristate "Freescale QE Gigabit Ethernet"
	depends on QUICC_ENGINE
	select PHYLIB
	help
	  This driver supports the Gigabit Ethernet mode of the QUICC Engine,
	  which is available on some Freescale SOCs.

config UGETH_NAPI
	bool "Use Rx Polling (NAPI)"
	depends on UCC_GETH

config UGETH_MAGIC_PACKET
	bool "Magic Packet detection support"
	depends on UCC_GETH

config UGETH_FILTERING
	bool "Mac address filtering support"
	depends on UCC_GETH

config UGETH_TX_ON_DEMAND
	bool "Transmit on Demand support"
	depends on UCC_GETH

config MV643XX_ETH
	tristate "Marvell Discovery (643XX) and Orion ethernet support"
	depends on MV64360 || MV64X60 || (PPC_MULTIPLATFORM && PPC32) || ARCH_ORION
	select MII
	help
<<<<<<< HEAD
	  This driver supports the gigabit Ethernet on the Marvell MV643XX
	  chipset which is used in the Momenco Ocelot C Ocelot, Jaguar ATX
	  and Pegasos II, amongst other PPC and MIPS boards.

config TITAN_GE
	bool "PMC-Sierra TITAN Gigabit Ethernet Support"
	depends on PMC_YOSEMITE
	help
	  This enables support for the the integrated ethernet of
	  PMC-Sierra's Titan SoC.
=======
	  This driver supports the gigabit ethernet MACs in the
	  Marvell Discovery PPC/MIPS chipset family (MV643XX) and
	  in the Marvell Orion ARM SoC family.

	  Some boards that use the Discovery chipset are the Momenco
	  Ocelot C and Jaguar ATX and Pegasos II.
>>>>>>> c9927c2b

config QLA3XXX
	tristate "QLogic QLA3XXX Network Driver Support"
	depends on PCI
	help
	  This driver supports QLogic ISP3XXX gigabit Ethernet cards.

	  To compile this driver as a module, choose M here: the module
	  will be called qla3xxx.

config ATL1
	tristate "Attansic L1 Gigabit Ethernet support (EXPERIMENTAL)"
	depends on PCI && EXPERIMENTAL
	select CRC32
	select MII
	help
	  This driver supports the Attansic L1 gigabit ethernet adapter.

	  To compile this driver as a module, choose M here.  The module
	  will be called atl1.

endif # NETDEV_1000

#
#	10 Gigabit Ethernet
#

menuconfig NETDEV_10000
	bool "Ethernet (10000 Mbit)"
	depends on !UML
	default y
	---help---
	  Say Y here to get to see options for 10 Gigabit Ethernet drivers.
	  This option alone does not add any kernel code.

	  If you say N, all options in this submenu will be skipped and disabled.

if NETDEV_10000

config CHELSIO_T1
        tristate "Chelsio 10Gb Ethernet support"
        depends on PCI
	select CRC32
        help
          This driver supports Chelsio gigabit and 10-gigabit
          Ethernet cards. More information about adapter features and
	  performance tuning is in <file:Documentation/networking/cxgb.txt>.

          For general information about Chelsio and our products, visit
          our website at <http://www.chelsio.com>.

          For customer support, please visit our customer support page at
          <http://www.chelsio.com/support.htm>.

          Please send feedback to <linux-bugs@chelsio.com>.

          To compile this driver as a module, choose M here: the module
          will be called cxgb.

config CHELSIO_T1_1G
        bool "Chelsio gigabit Ethernet support"
        depends on CHELSIO_T1
        help
          Enables support for Chelsio's gigabit Ethernet PCI cards.  If you
          are using only 10G cards say 'N' here.

config CHELSIO_T1_NAPI
	bool "Use Rx Polling (NAPI)"
	depends on CHELSIO_T1
	default y
	help
	  NAPI is a driver API designed to reduce CPU and interrupt load
	  when the driver is receiving lots of packets from the card.

config CHELSIO_T3
	tristate "Chelsio Communications T3 10Gb Ethernet support"
	depends on PCI
	select FW_LOADER
	help
	  This driver supports Chelsio T3-based gigabit and 10Gb Ethernet
	  adapters.

	  For general information about Chelsio and our products, visit
	  our website at <http://www.chelsio.com>.

	  For customer support, please visit our customer support page at
	  <http://www.chelsio.com/support.htm>.

	  Please send feedback to <linux-bugs@chelsio.com>.

	  To compile this driver as a module, choose M here: the module
	  will be called cxgb3.

config EHEA
	tristate "eHEA Ethernet support"
	depends on IBMEBUS && INET
	select INET_LRO
	---help---
	  This driver supports the IBM pSeries eHEA ethernet adapter.

	  To compile the driver as a module, choose M here. The module
	  will be called ehea.

config IXGBE
	tristate "Intel(R) 10GbE PCI Express adapters support"
	depends on PCI
	---help---
	  This driver supports Intel(R) 10GbE PCI Express family of
	  adapters.  For more information on how to identify your adapter, go
	  to the Adapter & Driver ID Guide at:

	  <http://support.intel.com/support/network/adapter/pro100/21397.htm>

	  For general information and support, go to the Intel support
	  website at:

	  <http://support.intel.com>

	  More specific information on configuring the driver is in
	  <file:Documentation/networking/ixgbe.txt>.

	  To compile this driver as a module, choose M here and read
	  <file:Documentation/networking/net-modules.txt>.  The module
	  will be called ixgbe.

config IXGB
	tristate "Intel(R) PRO/10GbE support"
	depends on PCI
	---help---
	  This driver supports Intel(R) PRO/10GbE family of adapters for
	  PCI-X type cards. For PCI-E type cards, use the "ixgbe" driver
	  instead. For more information on how to identify your adapter, go
	  to the Adapter & Driver ID Guide at:

	  <http://support.intel.com/support/network/adapter/pro100/21397.htm>

	  For general information and support, go to the Intel support
	  website at:

	  <http://support.intel.com>

	  More specific information on configuring the driver is in 
	  <file:Documentation/networking/ixgb.txt>.

	  To compile this driver as a module, choose M here and read
	  <file:Documentation/networking/net-modules.txt>.  The module
	  will be called ixgb.

config IXGB_NAPI
	bool "Use Rx Polling (NAPI) (EXPERIMENTAL)"
	depends on IXGB && EXPERIMENTAL
	help
	  NAPI is a new driver API designed to reduce CPU and interrupt load
	  when the driver is receiving lots of packets from the card. It is
	  still somewhat experimental and thus not yet enabled by default.

	  If your estimated Rx load is 10kpps or more, or if the card will be
	  deployed on potentially unfriendly networks (e.g. in a firewall),
	  then say Y here.

	  If in doubt, say N.

config S2IO
	tristate "S2IO 10Gbe XFrame NIC"
	depends on PCI
	---help---
	  This driver supports the 10Gbe XFrame NIC of S2IO. 
	  More specific information on configuring the driver is in 
	  <file:Documentation/networking/s2io.txt>.

config S2IO_NAPI
	bool "Use Rx Polling (NAPI) (EXPERIMENTAL)"
	depends on S2IO && EXPERIMENTAL
	help
	  NAPI is a new driver API designed to reduce CPU and interrupt load
	  when the driver is receiving lots of packets from the card. It is
	  still somewhat experimental and thus not yet enabled by default.

	  If your estimated Rx load is 10kpps or more, or if the card will be
	  deployed on potentially unfriendly networks (e.g. in a firewall),
	  then say Y here.

	  If in doubt, say N.

config MYRI10GE
	tristate "Myricom Myri-10G Ethernet support"
	depends on PCI && INET
	select FW_LOADER
	select CRC32
	select INET_LRO
	---help---
	  This driver supports Myricom Myri-10G Dual Protocol interface in
	  Ethernet mode. If the eeprom on your board is not recent enough,
	  you will need a newer firmware image.
	  You may get this image or more information, at:

	  <http://www.myri.com/scs/download-Myri10GE.html>

	  To compile this driver as a module, choose M here and read
	  <file:Documentation/networking/net-modules.txt>.  The module
	  will be called myri10ge.

config NETXEN_NIC
	tristate "NetXen Multi port (1/10) Gigabit Ethernet NIC"
	depends on PCI
	help
	  This enables the support for NetXen's Gigabit Ethernet card.

config NIU
	tristate "Sun Neptune 10Gbit Ethernet support"
	depends on PCI
	help
	  This enables support for cards based upon Sun's
	  Neptune chipset.

config PASEMI_MAC
	tristate "PA Semi 1/10Gbit MAC"
	depends on PPC64 && PCI
	select PHYLIB
	help
	  This driver supports the on-chip 1/10Gbit Ethernet controller on
	  PA Semi's PWRficient line of chips.

config MLX4_CORE
	tristate
	depends on PCI
	default n

config MLX4_DEBUG
	bool "Verbose debugging output" if (MLX4_CORE && EMBEDDED)
	depends on MLX4_CORE
	default y
	---help---
	  This option causes debugging code to be compiled into the
	  mlx4_core driver.  The output can be turned on via the
	  debug_level module parameter (which can also be set after
	  the driver is loaded through sysfs).

config TEHUTI
	tristate "Tehuti Networks 10G Ethernet"
	depends on PCI
	help
	  Tehuti Networks 10G Ethernet NIC

endif # NETDEV_10000

source "drivers/net/tokenring/Kconfig"

source "drivers/net/wireless/Kconfig"

source "drivers/net/usb/Kconfig"

source "drivers/net/pcmcia/Kconfig"

source "drivers/net/wan/Kconfig"

source "drivers/atm/Kconfig"

source "drivers/s390/net/Kconfig"

config XEN_NETDEV_FRONTEND
	tristate "Xen network device frontend driver"
	depends on XEN
	default y
	help
	  The network device frontend driver allows the kernel to
	  access network devices exported exported by a virtual
	  machine containing a physical network device driver. The
	  frontend driver is intended for unprivileged guest domains;
	  if you are compiling a kernel for a Xen guest, you almost
	  certainly want to enable this.

config ISERIES_VETH
	tristate "iSeries Virtual Ethernet driver support"
	depends on PPC_ISERIES

config RIONET
	tristate "RapidIO Ethernet over messaging driver support"
	depends on RAPIDIO

config RIONET_TX_SIZE
	int "Number of outbound queue entries"
	depends on RIONET
	default "128"

config RIONET_RX_SIZE
	int "Number of inbound queue entries"
	depends on RIONET
	default "128"

config FDDI
	bool "FDDI driver support"
	depends on (PCI || EISA || TC)
	help
	  Fiber Distributed Data Interface is a high speed local area network
	  design; essentially a replacement for high speed Ethernet. FDDI can
	  run over copper or fiber. If you are connected to such a network and
	  want a driver for the FDDI card in your computer, say Y here (and
	  then also Y to the driver for your FDDI card, below). Most people
	  will say N.

config DEFXX
	tristate "Digital DEFTA/DEFEA/DEFPA adapter support"
	depends on FDDI && (PCI || EISA || TC)
	---help---
	  This is support for the DIGITAL series of TURBOchannel (DEFTA),
	  EISA (DEFEA) and PCI (DEFPA) controllers which can connect you
	  to a local FDDI network.

	  To compile this driver as a module, choose M here: the module
	  will be called defxx.  If unsure, say N.

config DEFXX_MMIO
	bool
	prompt "Use MMIO instead of PIO" if PCI || EISA
	depends on DEFXX
	default n if PCI || EISA
	default y
	---help---
	  This instructs the driver to use EISA or PCI memory-mapped I/O
	  (MMIO) as appropriate instead of programmed I/O ports (PIO).
	  Enabling this gives an improvement in processing time in parts
	  of the driver, but it may cause problems with EISA (DEFEA)
	  adapters.  TURBOchannel does not have the concept of I/O ports,
	  so MMIO is always used for these (DEFTA) adapters.

	  If unsure, say N.

config SKFP
	tristate "SysKonnect FDDI PCI support"
	depends on FDDI && PCI
	select BITREVERSE
	---help---
	  Say Y here if you have a SysKonnect FDDI PCI adapter.
	  The following adapters are supported by this driver:
	  - SK-5521 (SK-NET FDDI-UP)
	  - SK-5522 (SK-NET FDDI-UP DAS)
	  - SK-5541 (SK-NET FDDI-FP)
	  - SK-5543 (SK-NET FDDI-LP)
	  - SK-5544 (SK-NET FDDI-LP DAS)
	  - SK-5821 (SK-NET FDDI-UP64)
	  - SK-5822 (SK-NET FDDI-UP64 DAS)
	  - SK-5841 (SK-NET FDDI-FP64)
	  - SK-5843 (SK-NET FDDI-LP64)
	  - SK-5844 (SK-NET FDDI-LP64 DAS)
	  - Netelligent 100 FDDI DAS Fibre SC
	  - Netelligent 100 FDDI SAS Fibre SC
	  - Netelligent 100 FDDI DAS UTP
	  - Netelligent 100 FDDI SAS UTP
	  - Netelligent 100 FDDI SAS Fibre MIC

	  Read <file:Documentation/networking/skfp.txt> for information about
	  the driver.

	  Questions concerning this driver can be addressed to:
	  <linux@syskonnect.de>

	  To compile this driver as a module, choose M here: the module
	  will be called skfp.  This is recommended.

config HIPPI
	bool "HIPPI driver support (EXPERIMENTAL)"
	depends on EXPERIMENTAL && INET && PCI
	help
	  HIgh Performance Parallel Interface (HIPPI) is a 800Mbit/sec and
	  1600Mbit/sec dual-simplex switched or point-to-point network. HIPPI
	  can run over copper (25m) or fiber (300m on multi-mode or 10km on
	  single-mode). HIPPI networks are commonly used for clusters and to
	  connect to super computers. If you are connected to a HIPPI network
	  and have a HIPPI network card in your computer that you want to use
	  under Linux, say Y here (you must also remember to enable the driver
	  for your HIPPI card below). Most people will say N here.

config ROADRUNNER
	tristate "Essential RoadRunner HIPPI PCI adapter support (EXPERIMENTAL)"
	depends on HIPPI && PCI
	help
	  Say Y here if this is your PCI HIPPI network card.

	  To compile this driver as a module, choose M here: the module
	  will be called rrunner.  If unsure, say N.

config ROADRUNNER_LARGE_RINGS
	bool "Use large TX/RX rings (EXPERIMENTAL)"
	depends on ROADRUNNER
	help
	  If you say Y here, the RoadRunner driver will preallocate up to 2 MB
	  of additional memory to allow for fastest operation, both for
	  transmitting and receiving. This memory cannot be used by any other
	  kernel code or by user space programs. Say Y here only if you have
	  the memory.

config PLIP
	tristate "PLIP (parallel port) support"
	depends on PARPORT
	---help---
	  PLIP (Parallel Line Internet Protocol) is used to create a
	  reasonably fast mini network consisting of two (or, rarely, more)
	  local machines.  A PLIP link from a Linux box is a popular means to
	  install a Linux distribution on a machine which doesn't have a
	  CD-ROM drive (a minimal system has to be transferred with floppies
	  first). The kernels on both machines need to have this PLIP option
	  enabled for this to work.

	  The PLIP driver has two modes, mode 0 and mode 1.  The parallel
	  ports (the connectors at the computers with 25 holes) are connected
	  with "null printer" or "Turbo Laplink" cables which can transmit 4
	  bits at a time (mode 0) or with special PLIP cables, to be used on
	  bidirectional parallel ports only, which can transmit 8 bits at a
	  time (mode 1); you can find the wiring of these cables in
	  <file:Documentation/networking/PLIP.txt>.  The cables can be up to
	  15m long.  Mode 0 works also if one of the machines runs DOS/Windows
	  and has some PLIP software installed, e.g. the Crynwr PLIP packet
	  driver (<http://oak.oakland.edu/simtel.net/msdos/pktdrvr-pre.html>)
	  and winsock or NCSA's telnet.

	  If you want to use PLIP, say Y and read the PLIP mini-HOWTO as well
	  as the NET-3-HOWTO, both available from
	  <http://www.tldp.org/docs.html#howto>.  Note that the PLIP
	  protocol has been changed and this PLIP driver won't work together
	  with the PLIP support in Linux versions 1.0.x.  This option enlarges
	  your kernel by about 8 KB.

	  To compile this driver as a module, choose M here and read
	  <file:Documentation/networking/net-modules.txt>.  The module will be
	  called plip.  If unsure, say Y or M, in case you buy a laptop
	  later.

config PPP
	tristate "PPP (point-to-point protocol) support"
	select SLHC
	---help---
	  PPP (Point to Point Protocol) is a newer and better SLIP.  It serves
	  the same purpose: sending Internet traffic over telephone (and other
	  serial) lines.  Ask your access provider if they support it, because
	  otherwise you can't use it; most Internet access providers these
	  days support PPP rather than SLIP.

	  To use PPP, you need an additional program called pppd as described
	  in the PPP-HOWTO, available at
	  <http://www.tldp.org/docs.html#howto>.  Make sure that you have
	  the version of pppd recommended in <file:Documentation/Changes>.
	  The PPP option enlarges your kernel by about 16 KB.

	  There are actually two versions of PPP: the traditional PPP for
	  asynchronous lines, such as regular analog phone lines, and
	  synchronous PPP which can be used over digital ISDN lines for
	  example.  If you want to use PPP over phone lines or other
	  asynchronous serial lines, you need to say Y (or M) here and also to
	  the next option, "PPP support for async serial ports".  For PPP over
	  synchronous lines, you should say Y (or M) here and to "Support
	  synchronous PPP", below.

	  If you said Y to "Version information on all symbols" above, then
	  you cannot compile the PPP driver into the kernel; you can then only
	  compile it as a module. To compile this driver as a module, choose M
	  here and read <file:Documentation/networking/net-modules.txt>.
	  The module will be called ppp_generic.

config PPP_MULTILINK
	bool "PPP multilink support (EXPERIMENTAL)"
	depends on PPP && EXPERIMENTAL
	help
	  PPP multilink is a protocol (defined in RFC 1990) which allows you
	  to combine several (logical or physical) lines into one logical PPP
	  connection, so that you can utilize your full bandwidth.

	  This has to be supported at the other end as well and you need a
	  version of the pppd daemon which understands the multilink protocol.

	  If unsure, say N.

config PPP_FILTER
	bool "PPP filtering"
	depends on PPP
	help
	  Say Y here if you want to be able to filter the packets passing over
	  PPP interfaces.  This allows you to control which packets count as
	  activity (i.e. which packets will reset the idle timer or bring up
	  a demand-dialed link) and which packets are to be dropped entirely.
	  You need to say Y here if you wish to use the pass-filter and
	  active-filter options to pppd.

	  If unsure, say N.

config PPP_ASYNC
	tristate "PPP support for async serial ports"
	depends on PPP
	select CRC_CCITT
	---help---
	  Say Y (or M) here if you want to be able to use PPP over standard
	  asynchronous serial ports, such as COM1 or COM2 on a PC.  If you use
	  a modem (not a synchronous or ISDN modem) to contact your ISP, you
	  need this option.

	  To compile this driver as a module, choose M here.

	  If unsure, say Y.

config PPP_SYNC_TTY
	tristate "PPP support for sync tty ports"
	depends on PPP
	help
	  Say Y (or M) here if you want to be able to use PPP over synchronous
	  (HDLC) tty devices, such as the SyncLink adapter. These devices
	  are often used for high-speed leased lines like T1/E1.

	  To compile this driver as a module, choose M here.

config PPP_DEFLATE
	tristate "PPP Deflate compression"
	depends on PPP
	select ZLIB_INFLATE
	select ZLIB_DEFLATE
	---help---
	  Support for the Deflate compression method for PPP, which uses the
	  Deflate algorithm (the same algorithm that gzip uses) to compress
	  each PPP packet before it is sent over the wire.  The machine at the
	  other end of the PPP link (usually your ISP) has to support the
	  Deflate compression method as well for this to be useful.  Even if
	  they don't support it, it is safe to say Y here.

	  To compile this driver as a module, choose M here.

config PPP_BSDCOMP
	tristate "PPP BSD-Compress compression"
	depends on PPP
	---help---
	  Support for the BSD-Compress compression method for PPP, which uses
	  the LZW compression method to compress each PPP packet before it is
	  sent over the wire. The machine at the other end of the PPP link
	  (usually your ISP) has to support the BSD-Compress compression
	  method as well for this to be useful. Even if they don't support it,
	  it is safe to say Y here.

	  The PPP Deflate compression method ("PPP Deflate compression",
	  above) is preferable to BSD-Compress, because it compresses better
	  and is patent-free.

	  Note that the BSD compression code will always be compiled as a
	  module; it is called bsd_comp and will show up in the directory
	  modules once you have said "make modules". If unsure, say N.

config PPP_MPPE
       tristate "PPP MPPE compression (encryption) (EXPERIMENTAL)"
       depends on PPP && EXPERIMENTAL
       select CRYPTO
       select CRYPTO_SHA1
       select CRYPTO_ARC4
       select CRYPTO_ECB
       ---help---
         Support for the MPPE Encryption protocol, as employed by the
	 Microsoft Point-to-Point Tunneling Protocol.

	 See http://pptpclient.sourceforge.net/ for information on
	 configuring PPTP clients and servers to utilize this method.

config PPPOE
	tristate "PPP over Ethernet (EXPERIMENTAL)"
	depends on EXPERIMENTAL && PPP
	help
	  Support for PPP over Ethernet.

	  This driver requires the latest version of pppd from the CVS
	  repository at cvs.samba.org.  Alternatively, see the 
	  RoaringPenguin package (<http://www.roaringpenguin.com/pppoe>)
	  which contains instruction on how to use this driver (under 
	  the heading "Kernel mode PPPoE").

config PPPOATM
	tristate "PPP over ATM"
	depends on ATM && PPP
	help
	  Support PPP (Point to Point Protocol) encapsulated in ATM frames.
	  This implementation does not yet comply with section 8 of RFC2364,
	  which can lead to bad results if the ATM peer loses state and
	  changes its encapsulation unilaterally.

config PPPOL2TP
	tristate "PPP over L2TP (EXPERIMENTAL)"
	depends on EXPERIMENTAL && PPP && INET
	help
	  Support for PPP-over-L2TP socket family. L2TP is a protocol
	  used by ISPs and enterprises to tunnel PPP traffic over UDP
	  tunnels. L2TP is replacing PPTP for VPN uses.

	  This kernel component handles only L2TP data packets: a
	  userland daemon handles L2TP the control protocol (tunnel
	  and session setup). One such daemon is OpenL2TP
	  (http://openl2tp.sourceforge.net/).

config SLIP
	tristate "SLIP (serial line) support"
	---help---
	  Say Y if you intend to use SLIP or CSLIP (compressed SLIP) to
	  connect to your Internet service provider or to connect to some
	  other local Unix box or if you want to configure your Linux box as a
	  Slip/CSlip server for other people to dial in. SLIP (Serial Line
	  Internet Protocol) is a protocol used to send Internet traffic over
	  serial connections such as telephone lines or null modem cables;
	  nowadays, the protocol PPP is more commonly used for this same
	  purpose.

	  Normally, your access provider has to support SLIP in order for you
	  to be able to use it, but there is now a SLIP emulator called SLiRP
	  around (available from
	  <ftp://ibiblio.org/pub/Linux/system/network/serial/>) which
	  allows you to use SLIP over a regular dial up shell connection. If
	  you plan to use SLiRP, make sure to say Y to CSLIP, below. The
	  NET-3-HOWTO, available from
	  <http://www.tldp.org/docs.html#howto>, explains how to
	  configure SLIP. Note that you don't need this option if you just
	  want to run term (term is a program which gives you almost full
	  Internet connectivity if you have a regular dial up shell account on
	  some Internet connected Unix computer. Read
	  <http://www.bart.nl/~patrickr/term-howto/Term-HOWTO.html>). SLIP
	  support will enlarge your kernel by about 4 KB. If unsure, say N.

	  To compile this driver as a module, choose M here and read
	  <file:Documentation/networking/net-modules.txt>. The module will be
	  called slip.

config SLIP_COMPRESSED
	bool "CSLIP compressed headers"
	depends on SLIP
	select SLHC
	---help---
	  This protocol is faster than SLIP because it uses compression on the
	  TCP/IP headers (not on the data itself), but it has to be supported
	  on both ends. Ask your access provider if you are not sure and
	  answer Y, just in case. You will still be able to use plain SLIP. If
	  you plan to use SLiRP, the SLIP emulator (available from
	  <ftp://ibiblio.org/pub/Linux/system/network/serial/>) which
	  allows you to use SLIP over a regular dial up shell connection, you
	  definitely want to say Y here. The NET-3-HOWTO, available from
	  <http://www.tldp.org/docs.html#howto>, explains how to configure
	  CSLIP. This won't enlarge your kernel.

config SLHC
	tristate
	help
	  This option enables Van Jacobsen serial line header compression
	  routines.

config SLIP_SMART
	bool "Keepalive and linefill"
	depends on SLIP
	help
	  Adds additional capabilities to the SLIP driver to support the
	  RELCOM line fill and keepalive monitoring. Ideal on poor quality
	  analogue lines.

config SLIP_MODE_SLIP6
	bool "Six bit SLIP encapsulation"
	depends on SLIP
	help
	  Just occasionally you may need to run IP over hostile serial
	  networks that don't pass all control characters or are only seven
	  bit. Saying Y here adds an extra mode you can use with SLIP:
	  "slip6". In this mode, SLIP will only send normal ASCII symbols over
	  the serial device. Naturally, this has to be supported at the other
	  end of the link as well. It's good enough, for example, to run IP
	  over the async ports of a Camtec JNT Pad. If unsure, say N.

config NET_FC
	bool "Fibre Channel driver support"
	depends on SCSI && PCI
	help
	  Fibre Channel is a high speed serial protocol mainly used to connect
	  large storage devices to the computer; it is compatible with and
	  intended to replace SCSI.

	  If you intend to use Fibre Channel, you need to have a Fibre channel
	  adaptor card in your computer; say Y here and to the driver for your
	  adaptor below. You also should have said Y to "SCSI support" and
	  "SCSI generic support".

config SHAPER
	tristate "Traffic Shaper (OBSOLETE)"
	depends on EXPERIMENTAL
	---help---
	  The traffic shaper is a virtual network device that allows you to
	  limit the rate of outgoing data flow over some other network device.
	  The traffic that you want to slow down can then be routed through
	  these virtual devices. See
	  <file:Documentation/networking/shaper.txt> for more information.

	  An alternative to this traffic shaper are traffic schedulers which
	  you'll get if you say Y to "QoS and/or fair queuing" in
	  "Networking options".

	  To compile this driver as a module, choose M here: the module
	  will be called shaper.  If unsure, say N.

config NETCONSOLE
	tristate "Network console logging support (EXPERIMENTAL)"
	depends on EXPERIMENTAL
	---help---
	If you want to log kernel messages over the network, enable this.
	See <file:Documentation/networking/netconsole.txt> for details.

config NETCONSOLE_DYNAMIC
	bool "Dynamic reconfiguration of logging targets (EXPERIMENTAL)"
	depends on NETCONSOLE && SYSFS && EXPERIMENTAL
	select CONFIGFS_FS
	help
	  This option enables the ability to dynamically reconfigure target
	  parameters (interface, IP addresses, port numbers, MAC addresses)
	  at runtime through a userspace interface exported using configfs.
	  See <file:Documentation/networking/netconsole.txt> for details.

config NETPOLL
	def_bool NETCONSOLE

config NETPOLL_TRAP
	bool "Netpoll traffic trapping"
	default n
	depends on NETPOLL

config NET_POLL_CONTROLLER
	def_bool NETPOLL

config VIRTIO_NET
	tristate "Virtio network driver (EXPERIMENTAL)"
	depends on EXPERIMENTAL && VIRTIO
	---help---
	  This is the virtual network driver for lguest.  Say Y or M.

endif # NETDEVICES<|MERGE_RESOLUTION|>--- conflicted
+++ resolved
@@ -2375,10 +2375,12 @@
 	depends on MV64360 || MV64X60 || (PPC_MULTIPLATFORM && PPC32) || ARCH_ORION
 	select MII
 	help
-<<<<<<< HEAD
-	  This driver supports the gigabit Ethernet on the Marvell MV643XX
-	  chipset which is used in the Momenco Ocelot C Ocelot, Jaguar ATX
-	  and Pegasos II, amongst other PPC and MIPS boards.
+	  This driver supports the gigabit ethernet MACs in the
+	  Marvell Discovery PPC/MIPS chipset family (MV643XX) and
+	  in the Marvell Orion ARM SoC family.
+
+	  Some boards that use the Discovery chipset are the Momenco
+	  Ocelot C and Jaguar ATX and Pegasos II.
 
 config TITAN_GE
 	bool "PMC-Sierra TITAN Gigabit Ethernet Support"
@@ -2386,14 +2388,6 @@
 	help
 	  This enables support for the the integrated ethernet of
 	  PMC-Sierra's Titan SoC.
-=======
-	  This driver supports the gigabit ethernet MACs in the
-	  Marvell Discovery PPC/MIPS chipset family (MV643XX) and
-	  in the Marvell Orion ARM SoC family.
-
-	  Some boards that use the Discovery chipset are the Momenco
-	  Ocelot C and Jaguar ATX and Pegasos II.
->>>>>>> c9927c2b
 
 config QLA3XXX
 	tristate "QLogic QLA3XXX Network Driver Support"
