--- conflicted
+++ resolved
@@ -522,7 +522,6 @@
 	}
 }
 
-<<<<<<< HEAD
 static void ingenic_drm_update_palette(struct ingenic_drm *priv,
 				       const struct drm_color_lut *lut)
 {
@@ -535,14 +534,14 @@
 
 		priv->dma_hwdescs->palette[i] = color;
 	}
-=======
+}
+
 void ingenic_drm_sync_data(struct device *dev,
 			   struct drm_plane_state *old_state,
 			   struct drm_plane_state *state)
 {
 	if (ingenic_drm_cached_gem_buf)
 		drm_gem_cma_sync_data(dev, old_state, state);
->>>>>>> 17141af5
 }
 
 static void ingenic_drm_plane_atomic_update(struct drm_plane *plane,
@@ -557,11 +556,9 @@
 	u32 fourcc;
 
 	if (state && state->fb) {
-<<<<<<< HEAD
+		ingenic_drm_sync_data(priv->dev, oldstate, state);
+
 		crtc_state = state->crtc->state;
-=======
-		ingenic_drm_sync_data(priv->dev, oldstate, state);
->>>>>>> 17141af5
 
 		addr = drm_fb_cma_get_gem_addr(state->fb, state, 0);
 		width = state->src_w >> 16;
