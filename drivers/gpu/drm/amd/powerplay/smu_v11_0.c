/*
 * Copyright 2019 Advanced Micro Devices, Inc.
 *
 * Permission is hereby granted, free of charge, to any person obtaining a
 * copy of this software and associated documentation files (the "Software"),
 * to deal in the Software without restriction, including without limitation
 * the rights to use, copy, modify, merge, publish, distribute, sublicense,
 * and/or sell copies of the Software, and to permit persons to whom the
 * Software is furnished to do so, subject to the following conditions:
 *
 * The above copyright notice and this permission notice shall be included in
 * all copies or substantial portions of the Software.
 *
 * THE SOFTWARE IS PROVIDED "AS IS", WITHOUT WARRANTY OF ANY KIND, EXPRESS OR
 * IMPLIED, INCLUDING BUT NOT LIMITED TO THE WARRANTIES OF MERCHANTABILITY,
 * FITNESS FOR A PARTICULAR PURPOSE AND NONINFRINGEMENT.  IN NO EVENT SHALL
 * THE COPYRIGHT HOLDER(S) OR AUTHOR(S) BE LIABLE FOR ANY CLAIM, DAMAGES OR
 * OTHER LIABILITY, WHETHER IN AN ACTION OF CONTRACT, TORT OR OTHERWISE,
 * ARISING FROM, OUT OF OR IN CONNECTION WITH THE SOFTWARE OR THE USE OR
 * OTHER DEALINGS IN THE SOFTWARE.
 */

#include <linux/firmware.h>
#include <linux/module.h>
#include <linux/pci.h>

#define SMU_11_0_PARTIAL_PPTABLE

#include "pp_debug.h"
#include "amdgpu.h"
#include "amdgpu_smu.h"
#include "smu_internal.h"
#include "atomfirmware.h"
#include "amdgpu_atomfirmware.h"
#include "smu_v11_0.h"
#include "smu_v11_0_pptable.h"
#include "soc15_common.h"
#include "atom.h"
#include "amd_pcie.h"
#include "amdgpu_ras.h"

#include "asic_reg/thm/thm_11_0_2_offset.h"
#include "asic_reg/thm/thm_11_0_2_sh_mask.h"
#include "asic_reg/mp/mp_11_0_offset.h"
#include "asic_reg/mp/mp_11_0_sh_mask.h"
#include "asic_reg/nbio/nbio_7_4_offset.h"
#include "asic_reg/nbio/nbio_7_4_sh_mask.h"
#include "asic_reg/smuio/smuio_11_0_0_offset.h"
#include "asic_reg/smuio/smuio_11_0_0_sh_mask.h"

MODULE_FIRMWARE("amdgpu/vega20_smc.bin");
MODULE_FIRMWARE("amdgpu/arcturus_smc.bin");
MODULE_FIRMWARE("amdgpu/navi10_smc.bin");
MODULE_FIRMWARE("amdgpu/navi14_smc.bin");
MODULE_FIRMWARE("amdgpu/navi12_smc.bin");

#define SMU11_VOLTAGE_SCALE 4

static int smu_v11_0_send_msg_without_waiting(struct smu_context *smu,
					      uint16_t msg)
{
	struct amdgpu_device *adev = smu->adev;
	WREG32_SOC15(MP1, 0, mmMP1_SMN_C2PMSG_66, msg);
	return 0;
}

int smu_v11_0_read_arg(struct smu_context *smu, uint32_t *arg)
{
	struct amdgpu_device *adev = smu->adev;

	*arg = RREG32_SOC15(MP1, 0, mmMP1_SMN_C2PMSG_82);
	return 0;
}

static int smu_v11_0_wait_for_response(struct smu_context *smu)
{
	struct amdgpu_device *adev = smu->adev;
	uint32_t cur_value, i, timeout = adev->usec_timeout * 10;

	for (i = 0; i < timeout; i++) {
		cur_value = RREG32_SOC15(MP1, 0, mmMP1_SMN_C2PMSG_90);
		if ((cur_value & MP1_C2PMSG_90__CONTENT_MASK) != 0)
			return cur_value == 0x1 ? 0 : -EIO;

		udelay(1);
	}

	/* timeout means wrong logic */
<<<<<<< HEAD
	if (i == timeout)
		return -ETIME;

	return RREG32_SOC15(MP1, 0, mmMP1_SMN_C2PMSG_90) == 0x1 ? 0 : -EIO;
=======
	return -ETIME;
>>>>>>> ad808910
}

int
smu_v11_0_send_msg_with_param(struct smu_context *smu,
			      enum smu_message_type msg,
			      uint32_t param)
{
	struct amdgpu_device *adev = smu->adev;
	int ret = 0, index = 0;

	index = smu_msg_get_index(smu, msg);
	if (index < 0)
		return index;

	ret = smu_v11_0_wait_for_response(smu);
	if (ret) {
		pr_err("Msg issuing pre-check failed and "
		       "SMU may be not in the right state!\n");
		return ret;
	}

	WREG32_SOC15(MP1, 0, mmMP1_SMN_C2PMSG_90, 0);

	WREG32_SOC15(MP1, 0, mmMP1_SMN_C2PMSG_82, param);

	smu_v11_0_send_msg_without_waiting(smu, (uint16_t)index);

	ret = smu_v11_0_wait_for_response(smu);
	if (ret)
		pr_err("failed send message: %10s (%d) \tparam: 0x%08x response %#x\n",
		       smu_get_message_name(smu, msg), index, param, ret);

	return ret;
}

int smu_v11_0_init_microcode(struct smu_context *smu)
{
	struct amdgpu_device *adev = smu->adev;
	const char *chip_name;
	char fw_name[30];
	int err = 0;
	const struct smc_firmware_header_v1_0 *hdr;
	const struct common_firmware_header *header;
	struct amdgpu_firmware_info *ucode = NULL;

	switch (adev->asic_type) {
	case CHIP_VEGA20:
		chip_name = "vega20";
		break;
	case CHIP_ARCTURUS:
		chip_name = "arcturus";
		break;
	case CHIP_NAVI10:
		chip_name = "navi10";
		break;
	case CHIP_NAVI14:
		chip_name = "navi14";
		break;
	case CHIP_NAVI12:
		chip_name = "navi12";
		break;
	default:
		BUG();
	}

	snprintf(fw_name, sizeof(fw_name), "amdgpu/%s_smc.bin", chip_name);

	err = request_firmware(&adev->pm.fw, fw_name, adev->dev);
	if (err)
		goto out;
	err = amdgpu_ucode_validate(adev->pm.fw);
	if (err)
		goto out;

	hdr = (const struct smc_firmware_header_v1_0 *) adev->pm.fw->data;
	amdgpu_ucode_print_smc_hdr(&hdr->header);
	adev->pm.fw_version = le32_to_cpu(hdr->header.ucode_version);

	if (adev->firmware.load_type == AMDGPU_FW_LOAD_PSP) {
		ucode = &adev->firmware.ucode[AMDGPU_UCODE_ID_SMC];
		ucode->ucode_id = AMDGPU_UCODE_ID_SMC;
		ucode->fw = adev->pm.fw;
		header = (const struct common_firmware_header *)ucode->fw->data;
		adev->firmware.fw_size +=
			ALIGN(le32_to_cpu(header->ucode_size_bytes), PAGE_SIZE);
	}

out:
	if (err) {
		DRM_ERROR("smu_v11_0: Failed to load firmware \"%s\"\n",
			  fw_name);
		release_firmware(adev->pm.fw);
		adev->pm.fw = NULL;
	}
	return err;
}

int smu_v11_0_load_microcode(struct smu_context *smu)
{
	struct amdgpu_device *adev = smu->adev;
	const uint32_t *src;
	const struct smc_firmware_header_v1_0 *hdr;
	uint32_t addr_start = MP1_SRAM;
	uint32_t i;
	uint32_t mp1_fw_flags;

	hdr = (const struct smc_firmware_header_v1_0 *) adev->pm.fw->data;
	src = (const uint32_t *)(adev->pm.fw->data +
		le32_to_cpu(hdr->header.ucode_array_offset_bytes));

	for (i = 1; i < MP1_SMC_SIZE/4 - 1; i++) {
		WREG32_PCIE(addr_start, src[i]);
		addr_start += 4;
	}

	WREG32_PCIE(MP1_Public | (smnMP1_PUB_CTRL & 0xffffffff),
		1 & MP1_SMN_PUB_CTRL__RESET_MASK);
	WREG32_PCIE(MP1_Public | (smnMP1_PUB_CTRL & 0xffffffff),
		1 & ~MP1_SMN_PUB_CTRL__RESET_MASK);

	for (i = 0; i < adev->usec_timeout; i++) {
		mp1_fw_flags = RREG32_PCIE(MP1_Public |
			(smnMP1_FIRMWARE_FLAGS & 0xffffffff));
		if ((mp1_fw_flags & MP1_FIRMWARE_FLAGS__INTERRUPTS_ENABLED_MASK) >>
			MP1_FIRMWARE_FLAGS__INTERRUPTS_ENABLED__SHIFT)
			break;
		udelay(1);
	}

	if (i == adev->usec_timeout)
		return -ETIME;

	return 0;
}

int smu_v11_0_check_fw_status(struct smu_context *smu)
{
	struct amdgpu_device *adev = smu->adev;
	uint32_t mp1_fw_flags;

	mp1_fw_flags = RREG32_PCIE(MP1_Public |
				   (smnMP1_FIRMWARE_FLAGS & 0xffffffff));

	if ((mp1_fw_flags & MP1_FIRMWARE_FLAGS__INTERRUPTS_ENABLED_MASK) >>
	    MP1_FIRMWARE_FLAGS__INTERRUPTS_ENABLED__SHIFT)
		return 0;

	return -EIO;
}

int smu_v11_0_check_fw_version(struct smu_context *smu)
{
	uint32_t if_version = 0xff, smu_version = 0xff;
	uint16_t smu_major;
	uint8_t smu_minor, smu_debug;
	int ret = 0;

	ret = smu_get_smc_version(smu, &if_version, &smu_version);
	if (ret)
		return ret;

	smu_major = (smu_version >> 16) & 0xffff;
	smu_minor = (smu_version >> 8) & 0xff;
	smu_debug = (smu_version >> 0) & 0xff;

	switch (smu->adev->asic_type) {
	case CHIP_VEGA20:
		smu->smc_if_version = SMU11_DRIVER_IF_VERSION_VG20;
		break;
	case CHIP_ARCTURUS:
		smu->smc_if_version = SMU11_DRIVER_IF_VERSION_ARCT;
		break;
	case CHIP_NAVI10:
		smu->smc_if_version = SMU11_DRIVER_IF_VERSION_NV10;
		break;
	case CHIP_NAVI14:
		smu->smc_if_version = SMU11_DRIVER_IF_VERSION_NV14;
		break;
	default:
		pr_err("smu unsupported asic type:%d.\n", smu->adev->asic_type);
		smu->smc_if_version = SMU11_DRIVER_IF_VERSION_INV;
		break;
	}

	/*
	 * 1. if_version mismatch is not critical as our fw is designed
	 * to be backward compatible.
	 * 2. New fw usually brings some optimizations. But that's visible
	 * only on the paired driver.
	 * Considering above, we just leave user a warning message instead
	 * of halt driver loading.
	 */
	if (if_version != smu->smc_if_version) {
		pr_info("smu driver if version = 0x%08x, smu fw if version = 0x%08x, "
			"smu fw version = 0x%08x (%d.%d.%d)\n",
			smu->smc_if_version, if_version,
			smu_version, smu_major, smu_minor, smu_debug);
		pr_warn("SMU driver if version not matched\n");
	}

	return ret;
}

static int smu_v11_0_set_pptable_v2_0(struct smu_context *smu, void **table, uint32_t *size)
{
	struct amdgpu_device *adev = smu->adev;
	uint32_t ppt_offset_bytes;
	const struct smc_firmware_header_v2_0 *v2;

	v2 = (const struct smc_firmware_header_v2_0 *) adev->pm.fw->data;

	ppt_offset_bytes = le32_to_cpu(v2->ppt_offset_bytes);
	*size = le32_to_cpu(v2->ppt_size_bytes);
	*table = (uint8_t *)v2 + ppt_offset_bytes;

	return 0;
}

static int smu_v11_0_set_pptable_v2_1(struct smu_context *smu, void **table,
				      uint32_t *size, uint32_t pptable_id)
{
	struct amdgpu_device *adev = smu->adev;
	const struct smc_firmware_header_v2_1 *v2_1;
	struct smc_soft_pptable_entry *entries;
	uint32_t pptable_count = 0;
	int i = 0;

	v2_1 = (const struct smc_firmware_header_v2_1 *) adev->pm.fw->data;
	entries = (struct smc_soft_pptable_entry *)
		((uint8_t *)v2_1 + le32_to_cpu(v2_1->pptable_entry_offset));
	pptable_count = le32_to_cpu(v2_1->pptable_count);
	for (i = 0; i < pptable_count; i++) {
		if (le32_to_cpu(entries[i].id) == pptable_id) {
			*table = ((uint8_t *)v2_1 + le32_to_cpu(entries[i].ppt_offset_bytes));
			*size = le32_to_cpu(entries[i].ppt_size_bytes);
			break;
		}
	}

	if (i == pptable_count)
		return -EINVAL;

	return 0;
}

int smu_v11_0_setup_pptable(struct smu_context *smu)
{
	struct amdgpu_device *adev = smu->adev;
	const struct smc_firmware_header_v1_0 *hdr;
	int ret, index;
	uint32_t size = 0;
	uint16_t atom_table_size;
	uint8_t frev, crev;
	void *table;
	uint16_t version_major, version_minor;

	hdr = (const struct smc_firmware_header_v1_0 *) adev->pm.fw->data;
	version_major = le16_to_cpu(hdr->header.header_version_major);
	version_minor = le16_to_cpu(hdr->header.header_version_minor);
	if (version_major == 2 && smu->smu_table.boot_values.pp_table_id > 0) {
		pr_info("use driver provided pptable %d\n", smu->smu_table.boot_values.pp_table_id);
		switch (version_minor) {
		case 0:
			ret = smu_v11_0_set_pptable_v2_0(smu, &table, &size);
			break;
		case 1:
			ret = smu_v11_0_set_pptable_v2_1(smu, &table, &size,
							 smu->smu_table.boot_values.pp_table_id);
			break;
		default:
			ret = -EINVAL;
			break;
		}
		if (ret)
			return ret;

	} else {
		pr_info("use vbios provided pptable\n");
		index = get_index_into_master_table(atom_master_list_of_data_tables_v2_1,
						    powerplayinfo);

		ret = smu_get_atom_data_table(smu, index, &atom_table_size, &frev, &crev,
					      (uint8_t **)&table);
		if (ret)
			return ret;
		size = atom_table_size;
	}

	if (!smu->smu_table.power_play_table)
		smu->smu_table.power_play_table = table;
	if (!smu->smu_table.power_play_table_size)
		smu->smu_table.power_play_table_size = size;

	return 0;
}

static int smu_v11_0_init_dpm_context(struct smu_context *smu)
{
	struct smu_dpm_context *smu_dpm = &smu->smu_dpm;

	if (smu_dpm->dpm_context || smu_dpm->dpm_context_size != 0)
		return -EINVAL;

	return smu_alloc_dpm_context(smu);
}

static int smu_v11_0_fini_dpm_context(struct smu_context *smu)
{
	struct smu_dpm_context *smu_dpm = &smu->smu_dpm;

	if (!smu_dpm->dpm_context || smu_dpm->dpm_context_size == 0)
		return -EINVAL;

	kfree(smu_dpm->dpm_context);
	kfree(smu_dpm->golden_dpm_context);
	kfree(smu_dpm->dpm_current_power_state);
	kfree(smu_dpm->dpm_request_power_state);
	smu_dpm->dpm_context = NULL;
	smu_dpm->golden_dpm_context = NULL;
	smu_dpm->dpm_context_size = 0;
	smu_dpm->dpm_current_power_state = NULL;
	smu_dpm->dpm_request_power_state = NULL;

	return 0;
}

int smu_v11_0_init_smc_tables(struct smu_context *smu)
{
	struct smu_table_context *smu_table = &smu->smu_table;
	struct smu_table *tables = NULL;
	int ret = 0;

	if (smu_table->tables)
		return -EINVAL;

	tables = kcalloc(SMU_TABLE_COUNT, sizeof(struct smu_table),
			 GFP_KERNEL);
	if (!tables)
		return -ENOMEM;

	smu_table->tables = tables;

	ret = smu_tables_init(smu, tables);
	if (ret)
		return ret;

	ret = smu_v11_0_init_dpm_context(smu);
	if (ret)
		return ret;

	return 0;
}

int smu_v11_0_fini_smc_tables(struct smu_context *smu)
{
	struct smu_table_context *smu_table = &smu->smu_table;
	int ret = 0;

	if (!smu_table->tables)
		return -EINVAL;

	kfree(smu_table->tables);
	kfree(smu_table->metrics_table);
	smu_table->tables = NULL;
	smu_table->metrics_table = NULL;
	smu_table->metrics_time = 0;

	ret = smu_v11_0_fini_dpm_context(smu);
	if (ret)
		return ret;
	return 0;
}

int smu_v11_0_init_power(struct smu_context *smu)
{
	struct smu_power_context *smu_power = &smu->smu_power;

	if (!smu->pm_enabled)
		return 0;
	if (smu_power->power_context || smu_power->power_context_size != 0)
		return -EINVAL;

	smu_power->power_context = kzalloc(sizeof(struct smu_11_0_dpm_context),
					   GFP_KERNEL);
	if (!smu_power->power_context)
		return -ENOMEM;
	smu_power->power_context_size = sizeof(struct smu_11_0_dpm_context);

	return 0;
}

int smu_v11_0_fini_power(struct smu_context *smu)
{
	struct smu_power_context *smu_power = &smu->smu_power;

	if (!smu->pm_enabled)
		return 0;
	if (!smu_power->power_context || smu_power->power_context_size == 0)
		return -EINVAL;

	kfree(smu_power->power_context);
	smu_power->power_context = NULL;
	smu_power->power_context_size = 0;

	return 0;
}

int smu_v11_0_get_vbios_bootup_values(struct smu_context *smu)
{
	int ret, index;
	uint16_t size;
	uint8_t frev, crev;
	struct atom_common_table_header *header;
	struct atom_firmware_info_v3_3 *v_3_3;
	struct atom_firmware_info_v3_1 *v_3_1;

	index = get_index_into_master_table(atom_master_list_of_data_tables_v2_1,
					    firmwareinfo);

	ret = smu_get_atom_data_table(smu, index, &size, &frev, &crev,
				      (uint8_t **)&header);
	if (ret)
		return ret;

	if (header->format_revision != 3) {
		pr_err("unknown atom_firmware_info version! for smu11\n");
		return -EINVAL;
	}

	switch (header->content_revision) {
	case 0:
	case 1:
	case 2:
		v_3_1 = (struct atom_firmware_info_v3_1 *)header;
		smu->smu_table.boot_values.revision = v_3_1->firmware_revision;
		smu->smu_table.boot_values.gfxclk = v_3_1->bootup_sclk_in10khz;
		smu->smu_table.boot_values.uclk = v_3_1->bootup_mclk_in10khz;
		smu->smu_table.boot_values.socclk = 0;
		smu->smu_table.boot_values.dcefclk = 0;
		smu->smu_table.boot_values.vddc = v_3_1->bootup_vddc_mv;
		smu->smu_table.boot_values.vddci = v_3_1->bootup_vddci_mv;
		smu->smu_table.boot_values.mvddc = v_3_1->bootup_mvddc_mv;
		smu->smu_table.boot_values.vdd_gfx = v_3_1->bootup_vddgfx_mv;
		smu->smu_table.boot_values.cooling_id = v_3_1->coolingsolution_id;
		smu->smu_table.boot_values.pp_table_id = 0;
		break;
	case 3:
	default:
		v_3_3 = (struct atom_firmware_info_v3_3 *)header;
		smu->smu_table.boot_values.revision = v_3_3->firmware_revision;
		smu->smu_table.boot_values.gfxclk = v_3_3->bootup_sclk_in10khz;
		smu->smu_table.boot_values.uclk = v_3_3->bootup_mclk_in10khz;
		smu->smu_table.boot_values.socclk = 0;
		smu->smu_table.boot_values.dcefclk = 0;
		smu->smu_table.boot_values.vddc = v_3_3->bootup_vddc_mv;
		smu->smu_table.boot_values.vddci = v_3_3->bootup_vddci_mv;
		smu->smu_table.boot_values.mvddc = v_3_3->bootup_mvddc_mv;
		smu->smu_table.boot_values.vdd_gfx = v_3_3->bootup_vddgfx_mv;
		smu->smu_table.boot_values.cooling_id = v_3_3->coolingsolution_id;
		smu->smu_table.boot_values.pp_table_id = v_3_3->pplib_pptable_id;
	}

	smu->smu_table.boot_values.format_revision = header->format_revision;
	smu->smu_table.boot_values.content_revision = header->content_revision;

	return 0;
}

int smu_v11_0_get_clk_info_from_vbios(struct smu_context *smu)
{
	int ret, index;
	struct amdgpu_device *adev = smu->adev;
	struct atom_get_smu_clock_info_parameters_v3_1 input = {0};
	struct atom_get_smu_clock_info_output_parameters_v3_1 *output;

	input.clk_id = SMU11_SYSPLL0_SOCCLK_ID;
	input.command = GET_SMU_CLOCK_INFO_V3_1_GET_CLOCK_FREQ;
	index = get_index_into_master_table(atom_master_list_of_command_functions_v2_1,
					    getsmuclockinfo);

	ret = amdgpu_atom_execute_table(adev->mode_info.atom_context, index,
					(uint32_t *)&input);
	if (ret)
		return -EINVAL;

	output = (struct atom_get_smu_clock_info_output_parameters_v3_1 *)&input;
	smu->smu_table.boot_values.socclk = le32_to_cpu(output->atom_smu_outputclkfreq.smu_clock_freq_hz) / 10000;

	memset(&input, 0, sizeof(input));
	input.clk_id = SMU11_SYSPLL0_DCEFCLK_ID;
	input.command = GET_SMU_CLOCK_INFO_V3_1_GET_CLOCK_FREQ;
	index = get_index_into_master_table(atom_master_list_of_command_functions_v2_1,
					    getsmuclockinfo);

	ret = amdgpu_atom_execute_table(adev->mode_info.atom_context, index,
					(uint32_t *)&input);
	if (ret)
		return -EINVAL;

	output = (struct atom_get_smu_clock_info_output_parameters_v3_1 *)&input;
	smu->smu_table.boot_values.dcefclk = le32_to_cpu(output->atom_smu_outputclkfreq.smu_clock_freq_hz) / 10000;

	memset(&input, 0, sizeof(input));
	input.clk_id = SMU11_SYSPLL0_ECLK_ID;
	input.command = GET_SMU_CLOCK_INFO_V3_1_GET_CLOCK_FREQ;
	index = get_index_into_master_table(atom_master_list_of_command_functions_v2_1,
					    getsmuclockinfo);

	ret = amdgpu_atom_execute_table(adev->mode_info.atom_context, index,
					(uint32_t *)&input);
	if (ret)
		return -EINVAL;

	output = (struct atom_get_smu_clock_info_output_parameters_v3_1 *)&input;
	smu->smu_table.boot_values.eclk = le32_to_cpu(output->atom_smu_outputclkfreq.smu_clock_freq_hz) / 10000;

	memset(&input, 0, sizeof(input));
	input.clk_id = SMU11_SYSPLL0_VCLK_ID;
	input.command = GET_SMU_CLOCK_INFO_V3_1_GET_CLOCK_FREQ;
	index = get_index_into_master_table(atom_master_list_of_command_functions_v2_1,
					    getsmuclockinfo);

	ret = amdgpu_atom_execute_table(adev->mode_info.atom_context, index,
					(uint32_t *)&input);
	if (ret)
		return -EINVAL;

	output = (struct atom_get_smu_clock_info_output_parameters_v3_1 *)&input;
	smu->smu_table.boot_values.vclk = le32_to_cpu(output->atom_smu_outputclkfreq.smu_clock_freq_hz) / 10000;

	memset(&input, 0, sizeof(input));
	input.clk_id = SMU11_SYSPLL0_DCLK_ID;
	input.command = GET_SMU_CLOCK_INFO_V3_1_GET_CLOCK_FREQ;
	index = get_index_into_master_table(atom_master_list_of_command_functions_v2_1,
					    getsmuclockinfo);

	ret = amdgpu_atom_execute_table(adev->mode_info.atom_context, index,
					(uint32_t *)&input);
	if (ret)
		return -EINVAL;

	output = (struct atom_get_smu_clock_info_output_parameters_v3_1 *)&input;
	smu->smu_table.boot_values.dclk = le32_to_cpu(output->atom_smu_outputclkfreq.smu_clock_freq_hz) / 10000;

	if ((smu->smu_table.boot_values.format_revision == 3) &&
	    (smu->smu_table.boot_values.content_revision >= 2)) {
		memset(&input, 0, sizeof(input));
		input.clk_id = SMU11_SYSPLL1_0_FCLK_ID;
		input.syspll_id = SMU11_SYSPLL1_2_ID;
		input.command = GET_SMU_CLOCK_INFO_V3_1_GET_CLOCK_FREQ;
		index = get_index_into_master_table(atom_master_list_of_command_functions_v2_1,
						    getsmuclockinfo);

		ret = amdgpu_atom_execute_table(adev->mode_info.atom_context, index,
						(uint32_t *)&input);
		if (ret)
			return -EINVAL;

		output = (struct atom_get_smu_clock_info_output_parameters_v3_1 *)&input;
		smu->smu_table.boot_values.fclk = le32_to_cpu(output->atom_smu_outputclkfreq.smu_clock_freq_hz) / 10000;
	}

	return 0;
}

int smu_v11_0_notify_memory_pool_location(struct smu_context *smu)
{
	struct smu_table_context *smu_table = &smu->smu_table;
	struct smu_table *memory_pool = &smu_table->memory_pool;
	int ret = 0;
	uint64_t address;
	uint32_t address_low, address_high;

	if (memory_pool->size == 0 || memory_pool->cpu_addr == NULL)
		return ret;

	address = (uintptr_t)memory_pool->cpu_addr;
	address_high = (uint32_t)upper_32_bits(address);
	address_low  = (uint32_t)lower_32_bits(address);

	ret = smu_send_smc_msg_with_param(smu,
					  SMU_MSG_SetSystemVirtualDramAddrHigh,
					  address_high);
	if (ret)
		return ret;
	ret = smu_send_smc_msg_with_param(smu,
					  SMU_MSG_SetSystemVirtualDramAddrLow,
					  address_low);
	if (ret)
		return ret;

	address = memory_pool->mc_address;
	address_high = (uint32_t)upper_32_bits(address);
	address_low  = (uint32_t)lower_32_bits(address);

	ret = smu_send_smc_msg_with_param(smu, SMU_MSG_DramLogSetDramAddrHigh,
					  address_high);
	if (ret)
		return ret;
	ret = smu_send_smc_msg_with_param(smu, SMU_MSG_DramLogSetDramAddrLow,
					  address_low);
	if (ret)
		return ret;
	ret = smu_send_smc_msg_with_param(smu, SMU_MSG_DramLogSetDramSize,
					  (uint32_t)memory_pool->size);
	if (ret)
		return ret;

	return ret;
}

int smu_v11_0_check_pptable(struct smu_context *smu)
{
	int ret;

	ret = smu_check_powerplay_table(smu);
	return ret;
}

int smu_v11_0_parse_pptable(struct smu_context *smu)
{
	int ret;

	struct smu_table_context *table_context = &smu->smu_table;
	struct smu_table *table = &table_context->tables[SMU_TABLE_PPTABLE];

	if (table_context->driver_pptable)
		return -EINVAL;

	table_context->driver_pptable = kzalloc(table->size, GFP_KERNEL);

	if (!table_context->driver_pptable)
		return -ENOMEM;

	ret = smu_store_powerplay_table(smu);
	if (ret)
		return -EINVAL;

	ret = smu_append_powerplay_table(smu);

	return ret;
}

int smu_v11_0_populate_smc_pptable(struct smu_context *smu)
{
	int ret;

	ret = smu_set_default_dpm_table(smu);

	return ret;
}

int smu_v11_0_write_pptable(struct smu_context *smu)
{
	struct smu_table_context *table_context = &smu->smu_table;
	int ret = 0;

	ret = smu_update_table(smu, SMU_TABLE_PPTABLE, 0,
			       table_context->driver_pptable, true);

	return ret;
}

int smu_v11_0_set_deep_sleep_dcefclk(struct smu_context *smu, uint32_t clk)
{
	int ret;

	ret = smu_send_smc_msg_with_param(smu,
					  SMU_MSG_SetMinDeepSleepDcefclk, clk);
	if (ret)
		pr_err("SMU11 attempt to set divider for DCEFCLK Failed!");

	return ret;
}

int smu_v11_0_set_min_dcef_deep_sleep(struct smu_context *smu)
{
	struct smu_table_context *table_context = &smu->smu_table;

	if (!smu->pm_enabled)
		return 0;
	if (!table_context)
		return -EINVAL;

	return smu_v11_0_set_deep_sleep_dcefclk(smu, table_context->boot_values.dcefclk / 100);
}

int smu_v11_0_set_tool_table_location(struct smu_context *smu)
{
	int ret = 0;
	struct smu_table *tool_table = &smu->smu_table.tables[SMU_TABLE_PMSTATUSLOG];

	if (tool_table->mc_address) {
		ret = smu_send_smc_msg_with_param(smu,
				SMU_MSG_SetToolsDramAddrHigh,
				upper_32_bits(tool_table->mc_address));
		if (!ret)
			ret = smu_send_smc_msg_with_param(smu,
				SMU_MSG_SetToolsDramAddrLow,
				lower_32_bits(tool_table->mc_address));
	}

	return ret;
}

int smu_v11_0_init_display_count(struct smu_context *smu, uint32_t count)
{
	int ret = 0;

	if (!smu->pm_enabled)
		return ret;

	ret = smu_send_smc_msg_with_param(smu, SMU_MSG_NumOfDisplays, count);
	return ret;
}


int smu_v11_0_set_allowed_mask(struct smu_context *smu)
{
	struct smu_feature *feature = &smu->smu_feature;
	int ret = 0;
	uint32_t feature_mask[2];

	mutex_lock(&feature->mutex);
	if (bitmap_empty(feature->allowed, SMU_FEATURE_MAX) || feature->feature_num < 64)
		goto failed;

	bitmap_copy((unsigned long *)feature_mask, feature->allowed, 64);

	ret = smu_send_smc_msg_with_param(smu, SMU_MSG_SetAllowedFeaturesMaskHigh,
					  feature_mask[1]);
	if (ret)
		goto failed;

	ret = smu_send_smc_msg_with_param(smu, SMU_MSG_SetAllowedFeaturesMaskLow,
					  feature_mask[0]);
	if (ret)
		goto failed;

failed:
	mutex_unlock(&feature->mutex);
	return ret;
}

int smu_v11_0_get_enabled_mask(struct smu_context *smu,
				      uint32_t *feature_mask, uint32_t num)
{
	uint32_t feature_mask_high = 0, feature_mask_low = 0;
	int ret = 0;

	if (!feature_mask || num < 2)
		return -EINVAL;

	ret = smu_send_smc_msg(smu, SMU_MSG_GetEnabledSmuFeaturesHigh);
	if (ret)
		return ret;
	ret = smu_read_smc_arg(smu, &feature_mask_high);
	if (ret)
		return ret;

	ret = smu_send_smc_msg(smu, SMU_MSG_GetEnabledSmuFeaturesLow);
	if (ret)
		return ret;
	ret = smu_read_smc_arg(smu, &feature_mask_low);
	if (ret)
		return ret;

	feature_mask[0] = feature_mask_low;
	feature_mask[1] = feature_mask_high;

	return ret;
}

int smu_v11_0_system_features_control(struct smu_context *smu,
					     bool en)
{
	struct smu_feature *feature = &smu->smu_feature;
	uint32_t feature_mask[2];
	int ret = 0;

	if (smu->pm_enabled) {
		ret = smu_send_smc_msg(smu, (en ? SMU_MSG_EnableAllSmuFeatures :
					     SMU_MSG_DisableAllSmuFeatures));
		if (ret)
			return ret;
	}

	ret = smu_feature_get_enabled_mask(smu, feature_mask, 2);
	if (ret)
		return ret;

	bitmap_copy(feature->enabled, (unsigned long *)&feature_mask,
		    feature->feature_num);
	bitmap_copy(feature->supported, (unsigned long *)&feature_mask,
		    feature->feature_num);

	return ret;
}

int smu_v11_0_notify_display_change(struct smu_context *smu)
{
	int ret = 0;

	if (!smu->pm_enabled)
		return ret;
	if (smu_feature_is_enabled(smu, SMU_FEATURE_DPM_UCLK_BIT) &&
	    smu->adev->gmc.vram_type == AMDGPU_VRAM_TYPE_HBM)
		ret = smu_send_smc_msg_with_param(smu, SMU_MSG_SetUclkFastSwitch, 1);

	return ret;
}

static int
smu_v11_0_get_max_sustainable_clock(struct smu_context *smu, uint32_t *clock,
				    enum smu_clk_type clock_select)
{
	int ret = 0;
	int clk_id;

	if (!smu->pm_enabled)
		return ret;

	if ((smu_msg_get_index(smu, SMU_MSG_GetDcModeMaxDpmFreq) < 0) ||
	    (smu_msg_get_index(smu, SMU_MSG_GetMaxDpmFreq) < 0))
		return 0;

	clk_id = smu_clk_get_index(smu, clock_select);
	if (clk_id < 0)
		return -EINVAL;

	ret = smu_send_smc_msg_with_param(smu, SMU_MSG_GetDcModeMaxDpmFreq,
					  clk_id << 16);
	if (ret) {
		pr_err("[GetMaxSustainableClock] Failed to get max DC clock from SMC!");
		return ret;
	}

	ret = smu_read_smc_arg(smu, clock);
	if (ret)
		return ret;

	if (*clock != 0)
		return 0;

	/* if DC limit is zero, return AC limit */
	ret = smu_send_smc_msg_with_param(smu, SMU_MSG_GetMaxDpmFreq,
					  clk_id << 16);
	if (ret) {
		pr_err("[GetMaxSustainableClock] failed to get max AC clock from SMC!");
		return ret;
	}

	ret = smu_read_smc_arg(smu, clock);

	return ret;
}

int smu_v11_0_init_max_sustainable_clocks(struct smu_context *smu)
{
	struct smu_11_0_max_sustainable_clocks *max_sustainable_clocks;
	int ret = 0;

	max_sustainable_clocks = kzalloc(sizeof(struct smu_11_0_max_sustainable_clocks),
					 GFP_KERNEL);
	smu->smu_table.max_sustainable_clocks = (void *)max_sustainable_clocks;

	max_sustainable_clocks->uclock = smu->smu_table.boot_values.uclk / 100;
	max_sustainable_clocks->soc_clock = smu->smu_table.boot_values.socclk / 100;
	max_sustainable_clocks->dcef_clock = smu->smu_table.boot_values.dcefclk / 100;
	max_sustainable_clocks->display_clock = 0xFFFFFFFF;
	max_sustainable_clocks->phy_clock = 0xFFFFFFFF;
	max_sustainable_clocks->pixel_clock = 0xFFFFFFFF;

	if (smu_feature_is_enabled(smu, SMU_FEATURE_DPM_UCLK_BIT)) {
		ret = smu_v11_0_get_max_sustainable_clock(smu,
							  &(max_sustainable_clocks->uclock),
							  SMU_UCLK);
		if (ret) {
			pr_err("[%s] failed to get max UCLK from SMC!",
			       __func__);
			return ret;
		}
	}

	if (smu_feature_is_enabled(smu, SMU_FEATURE_DPM_SOCCLK_BIT)) {
		ret = smu_v11_0_get_max_sustainable_clock(smu,
							  &(max_sustainable_clocks->soc_clock),
							  SMU_SOCCLK);
		if (ret) {
			pr_err("[%s] failed to get max SOCCLK from SMC!",
			       __func__);
			return ret;
		}
	}

	if (smu_feature_is_enabled(smu, SMU_FEATURE_DPM_DCEFCLK_BIT)) {
		ret = smu_v11_0_get_max_sustainable_clock(smu,
							  &(max_sustainable_clocks->dcef_clock),
							  SMU_DCEFCLK);
		if (ret) {
			pr_err("[%s] failed to get max DCEFCLK from SMC!",
			       __func__);
			return ret;
		}

		ret = smu_v11_0_get_max_sustainable_clock(smu,
							  &(max_sustainable_clocks->display_clock),
							  SMU_DISPCLK);
		if (ret) {
			pr_err("[%s] failed to get max DISPCLK from SMC!",
			       __func__);
			return ret;
		}
		ret = smu_v11_0_get_max_sustainable_clock(smu,
							  &(max_sustainable_clocks->phy_clock),
							  SMU_PHYCLK);
		if (ret) {
			pr_err("[%s] failed to get max PHYCLK from SMC!",
			       __func__);
			return ret;
		}
		ret = smu_v11_0_get_max_sustainable_clock(smu,
							  &(max_sustainable_clocks->pixel_clock),
							  SMU_PIXCLK);
		if (ret) {
			pr_err("[%s] failed to get max PIXCLK from SMC!",
			       __func__);
			return ret;
		}
	}

	if (max_sustainable_clocks->soc_clock < max_sustainable_clocks->uclock)
		max_sustainable_clocks->uclock = max_sustainable_clocks->soc_clock;

	return 0;
}

uint32_t smu_v11_0_get_max_power_limit(struct smu_context *smu) {
	uint32_t od_limit, max_power_limit;
	struct smu_11_0_powerplay_table *powerplay_table = NULL;
	struct smu_table_context *table_context = &smu->smu_table;
	powerplay_table = table_context->power_play_table;

	max_power_limit = smu_get_pptable_power_limit(smu);

	if (!max_power_limit) {
		// If we couldn't get the table limit, fall back on first-read value
		if (!smu->default_power_limit)
			smu->default_power_limit = smu->power_limit;
		max_power_limit = smu->default_power_limit;
	}

	if (smu->od_enabled) {
		od_limit = le32_to_cpu(powerplay_table->overdrive_table.max[SMU_11_0_ODSETTING_POWERPERCENTAGE]);

		pr_debug("ODSETTING_POWERPERCENTAGE: %d (default: %d)\n", od_limit, smu->default_power_limit);

		max_power_limit *= (100 + od_limit);
		max_power_limit /= 100;
	}

	return max_power_limit;
}

int smu_v11_0_set_power_limit(struct smu_context *smu, uint32_t n)
{
	int ret = 0;
	uint32_t max_power_limit;

	max_power_limit = smu_v11_0_get_max_power_limit(smu);

	if (n > max_power_limit) {
		pr_err("New power limit (%d) is over the max allowed %d\n",
				n,
				max_power_limit);
		return -EINVAL;
	}

	if (n == 0)
		n = smu->default_power_limit;

	if (!smu_feature_is_enabled(smu, SMU_FEATURE_PPT_BIT)) {
		pr_err("Setting new power limit is not supported!\n");
		return -EOPNOTSUPP;
	}

	ret = smu_send_smc_msg_with_param(smu, SMU_MSG_SetPptLimit, n);
	if (ret) {
		pr_err("[%s] Set power limit Failed!\n", __func__);
		return ret;
	}
	smu->power_limit = n;

	return 0;
}

int smu_v11_0_get_current_clk_freq(struct smu_context *smu,
					  enum smu_clk_type clk_id,
					  uint32_t *value)
{
	int ret = 0;
	uint32_t freq = 0;
	int asic_clk_id;

	if (clk_id >= SMU_CLK_COUNT || !value)
		return -EINVAL;

	asic_clk_id = smu_clk_get_index(smu, clk_id);
	if (asic_clk_id < 0)
		return -EINVAL;

	/* if don't has GetDpmClockFreq Message, try get current clock by SmuMetrics_t */
	if (smu_msg_get_index(smu, SMU_MSG_GetDpmClockFreq) < 0)
		ret =  smu_get_current_clk_freq_by_table(smu, clk_id, &freq);
	else {
		ret = smu_send_smc_msg_with_param(smu, SMU_MSG_GetDpmClockFreq,
						  (asic_clk_id << 16));
		if (ret)
			return ret;

		ret = smu_read_smc_arg(smu, &freq);
		if (ret)
			return ret;
	}

	freq *= 100;
	*value = freq;

	return ret;
}

static int smu_v11_0_set_thermal_range(struct smu_context *smu,
				       struct smu_temperature_range range)
{
	struct amdgpu_device *adev = smu->adev;
	int low = SMU_THERMAL_MINIMUM_ALERT_TEMP;
	int high = SMU_THERMAL_MAXIMUM_ALERT_TEMP;
	uint32_t val;

	low = max(SMU_THERMAL_MINIMUM_ALERT_TEMP,
			range.min / SMU_TEMPERATURE_UNITS_PER_CENTIGRADES);
	high = min(SMU_THERMAL_MAXIMUM_ALERT_TEMP,
			range.max / SMU_TEMPERATURE_UNITS_PER_CENTIGRADES);

	if (low > high)
		return -EINVAL;

	val = RREG32_SOC15(THM, 0, mmTHM_THERMAL_INT_CTRL);
	val = REG_SET_FIELD(val, THM_THERMAL_INT_CTRL, MAX_IH_CREDIT, 5);
	val = REG_SET_FIELD(val, THM_THERMAL_INT_CTRL, THERM_IH_HW_ENA, 1);
	val = REG_SET_FIELD(val, THM_THERMAL_INT_CTRL, THERM_INTH_MASK, 0);
	val = REG_SET_FIELD(val, THM_THERMAL_INT_CTRL, THERM_INTL_MASK, 0);
	val = REG_SET_FIELD(val, THM_THERMAL_INT_CTRL, DIG_THERM_INTH, (high & 0xff));
	val = REG_SET_FIELD(val, THM_THERMAL_INT_CTRL, DIG_THERM_INTL, (low & 0xff));
	val = val & (~THM_THERMAL_INT_CTRL__THERM_TRIGGER_MASK_MASK);

	WREG32_SOC15(THM, 0, mmTHM_THERMAL_INT_CTRL, val);

	return 0;
}

static int smu_v11_0_enable_thermal_alert(struct smu_context *smu)
{
	struct amdgpu_device *adev = smu->adev;
	uint32_t val = 0;

	val |= (1 << THM_THERMAL_INT_ENA__THERM_INTH_CLR__SHIFT);
	val |= (1 << THM_THERMAL_INT_ENA__THERM_INTL_CLR__SHIFT);
	val |= (1 << THM_THERMAL_INT_ENA__THERM_TRIGGER_CLR__SHIFT);

	WREG32_SOC15(THM, 0, mmTHM_THERMAL_INT_ENA, val);

	return 0;
}

int smu_v11_0_start_thermal_control(struct smu_context *smu)
{
	int ret = 0;
	struct smu_temperature_range range;
	struct amdgpu_device *adev = smu->adev;

	if (!smu->pm_enabled)
		return ret;

	memcpy(&range, &smu11_thermal_policy[0], sizeof(struct smu_temperature_range));

	ret = smu_get_thermal_temperature_range(smu, &range);
	if (ret)
		return ret;

	if (smu->smu_table.thermal_controller_type) {
		ret = smu_v11_0_set_thermal_range(smu, range);
		if (ret)
			return ret;

		ret = smu_v11_0_enable_thermal_alert(smu);
		if (ret)
			return ret;

		ret = smu_set_thermal_fan_table(smu);
		if (ret)
			return ret;
	}

	adev->pm.dpm.thermal.min_temp = range.min;
	adev->pm.dpm.thermal.max_temp = range.max;
	adev->pm.dpm.thermal.max_edge_emergency_temp = range.edge_emergency_max;
	adev->pm.dpm.thermal.min_hotspot_temp = range.hotspot_min;
	adev->pm.dpm.thermal.max_hotspot_crit_temp = range.hotspot_crit_max;
	adev->pm.dpm.thermal.max_hotspot_emergency_temp = range.hotspot_emergency_max;
	adev->pm.dpm.thermal.min_mem_temp = range.mem_min;
	adev->pm.dpm.thermal.max_mem_crit_temp = range.mem_crit_max;
	adev->pm.dpm.thermal.max_mem_emergency_temp = range.mem_emergency_max;

	return ret;
}

int smu_v11_0_stop_thermal_control(struct smu_context *smu)
{
	struct amdgpu_device *adev = smu->adev;

	WREG32_SOC15(THM, 0, mmTHM_THERMAL_INT_ENA, 0);

	return 0;
}

static uint16_t convert_to_vddc(uint8_t vid)
{
	return (uint16_t) ((6200 - (vid * 25)) / SMU11_VOLTAGE_SCALE);
}

static int smu_v11_0_get_gfx_vdd(struct smu_context *smu, uint32_t *value)
{
	struct amdgpu_device *adev = smu->adev;
	uint32_t vdd = 0, val_vid = 0;

	if (!value)
		return -EINVAL;
	val_vid = (RREG32_SOC15(SMUIO, 0, mmSMUSVI0_TEL_PLANE0) &
		SMUSVI0_TEL_PLANE0__SVI0_PLANE0_VDDCOR_MASK) >>
		SMUSVI0_TEL_PLANE0__SVI0_PLANE0_VDDCOR__SHIFT;

	vdd = (uint32_t)convert_to_vddc((uint8_t)val_vid);

	*value = vdd;

	return 0;

}

int smu_v11_0_read_sensor(struct smu_context *smu,
				 enum amd_pp_sensors sensor,
				 void *data, uint32_t *size)
{
	int ret = 0;

	if(!data || !size)
		return -EINVAL;

	switch (sensor) {
	case AMDGPU_PP_SENSOR_GFX_MCLK:
		ret = smu_get_current_clk_freq(smu, SMU_UCLK, (uint32_t *)data);
		*size = 4;
		break;
	case AMDGPU_PP_SENSOR_GFX_SCLK:
		ret = smu_get_current_clk_freq(smu, SMU_GFXCLK, (uint32_t *)data);
		*size = 4;
		break;
	case AMDGPU_PP_SENSOR_VDDGFX:
		ret = smu_v11_0_get_gfx_vdd(smu, (uint32_t *)data);
		*size = 4;
		break;
	case AMDGPU_PP_SENSOR_MIN_FAN_RPM:
		*(uint32_t *)data = 0;
		*size = 4;
		break;
	default:
		ret = smu_common_read_sensor(smu, sensor, data, size);
		break;
	}

	if (ret)
		*size = 0;

	return ret;
}

int
smu_v11_0_display_clock_voltage_request(struct smu_context *smu,
					struct pp_display_clock_request
					*clock_req)
{
	enum amd_pp_clock_type clk_type = clock_req->clock_type;
	int ret = 0;
	enum smu_clk_type clk_select = 0;
	uint32_t clk_freq = clock_req->clock_freq_in_khz / 1000;

	if (!smu->pm_enabled)
		return -EINVAL;

	if (smu_feature_is_enabled(smu, SMU_FEATURE_DPM_DCEFCLK_BIT) ||
		smu_feature_is_enabled(smu, SMU_FEATURE_DPM_UCLK_BIT)) {
		switch (clk_type) {
		case amd_pp_dcef_clock:
			clk_select = SMU_DCEFCLK;
			break;
		case amd_pp_disp_clock:
			clk_select = SMU_DISPCLK;
			break;
		case amd_pp_pixel_clock:
			clk_select = SMU_PIXCLK;
			break;
		case amd_pp_phy_clock:
			clk_select = SMU_PHYCLK;
			break;
		case amd_pp_mem_clock:
			clk_select = SMU_UCLK;
			break;
		default:
			pr_info("[%s] Invalid Clock Type!", __func__);
			ret = -EINVAL;
			break;
		}

		if (ret)
			goto failed;

		if (clk_select == SMU_UCLK && smu->disable_uclk_switch)
			return 0;

		ret = smu_set_hard_freq_range(smu, clk_select, clk_freq, 0);

		if(clk_select == SMU_UCLK)
			smu->hard_min_uclk_req_from_dal = clk_freq;
	}

failed:
	return ret;
}

int smu_v11_0_gfx_off_control(struct smu_context *smu, bool enable)
{
	int ret = 0;
	struct amdgpu_device *adev = smu->adev;

	switch (adev->asic_type) {
	case CHIP_VEGA20:
		break;
	case CHIP_NAVI10:
	case CHIP_NAVI14:
	case CHIP_NAVI12:
		if (!(adev->pm.pp_feature & PP_GFXOFF_MASK))
			return 0;
		if (enable)
			ret = smu_send_smc_msg(smu, SMU_MSG_AllowGfxOff);
		else
			ret = smu_send_smc_msg(smu, SMU_MSG_DisallowGfxOff);
		break;
	default:
		break;
	}

	return ret;
}

uint32_t
smu_v11_0_get_fan_control_mode(struct smu_context *smu)
{
	if (!smu_feature_is_enabled(smu, SMU_FEATURE_FAN_CONTROL_BIT))
		return AMD_FAN_CTRL_MANUAL;
	else
		return AMD_FAN_CTRL_AUTO;
}

static int
smu_v11_0_auto_fan_control(struct smu_context *smu, bool auto_fan_control)
{
	int ret = 0;

	if (!smu_feature_is_supported(smu, SMU_FEATURE_FAN_CONTROL_BIT))
		return 0;

	ret = smu_feature_set_enabled(smu, SMU_FEATURE_FAN_CONTROL_BIT, auto_fan_control);
	if (ret)
		pr_err("[%s]%s smc FAN CONTROL feature failed!",
		       __func__, (auto_fan_control ? "Start" : "Stop"));

	return ret;
}

static int
smu_v11_0_set_fan_static_mode(struct smu_context *smu, uint32_t mode)
{
	struct amdgpu_device *adev = smu->adev;

	WREG32_SOC15(THM, 0, mmCG_FDO_CTRL2,
		     REG_SET_FIELD(RREG32_SOC15(THM, 0, mmCG_FDO_CTRL2),
				   CG_FDO_CTRL2, TMIN, 0));
	WREG32_SOC15(THM, 0, mmCG_FDO_CTRL2,
		     REG_SET_FIELD(RREG32_SOC15(THM, 0, mmCG_FDO_CTRL2),
				   CG_FDO_CTRL2, FDO_PWM_MODE, mode));

	return 0;
}

int
smu_v11_0_set_fan_speed_percent(struct smu_context *smu, uint32_t speed)
{
	struct amdgpu_device *adev = smu->adev;
	uint32_t duty100, duty;
	uint64_t tmp64;

	if (speed > 100)
		speed = 100;

	if (smu_v11_0_auto_fan_control(smu, 0))
		return -EINVAL;

	duty100 = REG_GET_FIELD(RREG32_SOC15(THM, 0, mmCG_FDO_CTRL1),
				CG_FDO_CTRL1, FMAX_DUTY100);
	if (!duty100)
		return -EINVAL;

	tmp64 = (uint64_t)speed * duty100;
	do_div(tmp64, 100);
	duty = (uint32_t)tmp64;

	WREG32_SOC15(THM, 0, mmCG_FDO_CTRL0,
		     REG_SET_FIELD(RREG32_SOC15(THM, 0, mmCG_FDO_CTRL0),
				   CG_FDO_CTRL0, FDO_STATIC_DUTY, duty));

	return smu_v11_0_set_fan_static_mode(smu, FDO_PWM_MODE_STATIC);
}

int
smu_v11_0_set_fan_control_mode(struct smu_context *smu,
			       uint32_t mode)
{
	int ret = 0;

	switch (mode) {
	case AMD_FAN_CTRL_NONE:
		ret = smu_v11_0_set_fan_speed_percent(smu, 100);
		break;
	case AMD_FAN_CTRL_MANUAL:
		ret = smu_v11_0_auto_fan_control(smu, 0);
		break;
	case AMD_FAN_CTRL_AUTO:
		ret = smu_v11_0_auto_fan_control(smu, 1);
		break;
	default:
		break;
	}

	if (ret) {
		pr_err("[%s]Set fan control mode failed!", __func__);
		return -EINVAL;
	}

	return ret;
}

int smu_v11_0_set_fan_speed_rpm(struct smu_context *smu,
				       uint32_t speed)
{
	struct amdgpu_device *adev = smu->adev;
	int ret;
	uint32_t tach_period, crystal_clock_freq;

	if (!speed)
		return -EINVAL;

	ret = smu_v11_0_auto_fan_control(smu, 0);
	if (ret)
		return ret;

	crystal_clock_freq = amdgpu_asic_get_xclk(adev);
	tach_period = 60 * crystal_clock_freq * 10000 / (8 * speed);
	WREG32_SOC15(THM, 0, mmCG_TACH_CTRL,
		     REG_SET_FIELD(RREG32_SOC15(THM, 0, mmCG_TACH_CTRL),
				   CG_TACH_CTRL, TARGET_PERIOD,
				   tach_period));

	ret = smu_v11_0_set_fan_static_mode(smu, FDO_PWM_MODE_STATIC_RPM);

	return ret;
}

int smu_v11_0_set_xgmi_pstate(struct smu_context *smu,
				     uint32_t pstate)
{
	int ret = 0;
	ret = smu_send_smc_msg_with_param(smu,
					  SMU_MSG_SetXgmiMode,
					  pstate ? XGMI_MODE_PSTATE_D0 : XGMI_MODE_PSTATE_D3);
	return ret;
}

#define THM_11_0__SRCID__THM_DIG_THERM_L2H		0		/* ASIC_TEMP > CG_THERMAL_INT.DIG_THERM_INTH  */
#define THM_11_0__SRCID__THM_DIG_THERM_H2L		1		/* ASIC_TEMP < CG_THERMAL_INT.DIG_THERM_INTL  */

static int smu_v11_0_irq_process(struct amdgpu_device *adev,
				 struct amdgpu_irq_src *source,
				 struct amdgpu_iv_entry *entry)
{
	uint32_t client_id = entry->client_id;
	uint32_t src_id = entry->src_id;

	if (client_id == SOC15_IH_CLIENTID_THM) {
		switch (src_id) {
		case THM_11_0__SRCID__THM_DIG_THERM_L2H:
			pr_warn("GPU over temperature range detected on PCIe %d:%d.%d!\n",
				PCI_BUS_NUM(adev->pdev->devfn),
				PCI_SLOT(adev->pdev->devfn),
				PCI_FUNC(adev->pdev->devfn));
		break;
		case THM_11_0__SRCID__THM_DIG_THERM_H2L:
			pr_warn("GPU under temperature range detected on PCIe %d:%d.%d!\n",
				PCI_BUS_NUM(adev->pdev->devfn),
				PCI_SLOT(adev->pdev->devfn),
				PCI_FUNC(adev->pdev->devfn));
		break;
		default:
			pr_warn("GPU under temperature range unknown src id (%d), detected on PCIe %d:%d.%d!\n",
				src_id,
				PCI_BUS_NUM(adev->pdev->devfn),
				PCI_SLOT(adev->pdev->devfn),
				PCI_FUNC(adev->pdev->devfn));
		break;

		}
	}

	return 0;
}

static const struct amdgpu_irq_src_funcs smu_v11_0_irq_funcs =
{
	.process = smu_v11_0_irq_process,
};

int smu_v11_0_register_irq_handler(struct smu_context *smu)
{
	struct amdgpu_device *adev = smu->adev;
	struct amdgpu_irq_src *irq_src = smu->irq_source;
	int ret = 0;

	/* already register */
	if (irq_src)
		return 0;

	irq_src = kzalloc(sizeof(struct amdgpu_irq_src), GFP_KERNEL);
	if (!irq_src)
		return -ENOMEM;
	smu->irq_source = irq_src;

	irq_src->funcs = &smu_v11_0_irq_funcs;

	ret = amdgpu_irq_add_id(adev, SOC15_IH_CLIENTID_THM,
				THM_11_0__SRCID__THM_DIG_THERM_L2H,
				irq_src);
	if (ret)
		return ret;

	ret = amdgpu_irq_add_id(adev, SOC15_IH_CLIENTID_THM,
				THM_11_0__SRCID__THM_DIG_THERM_H2L,
				irq_src);
	if (ret)
		return ret;

	return ret;
}

int smu_v11_0_get_max_sustainable_clocks_by_dc(struct smu_context *smu,
		struct pp_smu_nv_clock_table *max_clocks)
{
	struct smu_table_context *table_context = &smu->smu_table;
	struct smu_11_0_max_sustainable_clocks *sustainable_clocks = NULL;

	if (!max_clocks || !table_context->max_sustainable_clocks)
		return -EINVAL;

	sustainable_clocks = table_context->max_sustainable_clocks;

	max_clocks->dcfClockInKhz =
			(unsigned int) sustainable_clocks->dcef_clock * 1000;
	max_clocks->displayClockInKhz =
			(unsigned int) sustainable_clocks->display_clock * 1000;
	max_clocks->phyClockInKhz =
			(unsigned int) sustainable_clocks->phy_clock * 1000;
	max_clocks->pixelClockInKhz =
			(unsigned int) sustainable_clocks->pixel_clock * 1000;
	max_clocks->uClockInKhz =
			(unsigned int) sustainable_clocks->uclock * 1000;
	max_clocks->socClockInKhz =
			(unsigned int) sustainable_clocks->soc_clock * 1000;
	max_clocks->dscClockInKhz = 0;
	max_clocks->dppClockInKhz = 0;
	max_clocks->fabricClockInKhz = 0;

	return 0;
}

int smu_v11_0_set_azalia_d3_pme(struct smu_context *smu)
{
	int ret = 0;

	ret = smu_send_smc_msg(smu, SMU_MSG_BacoAudioD3PME);

	return ret;
}

static int smu_v11_0_baco_set_armd3_sequence(struct smu_context *smu, enum smu_v11_0_baco_seq baco_seq)
{
	return smu_send_smc_msg_with_param(smu, SMU_MSG_ArmD3, baco_seq);
}

bool smu_v11_0_baco_is_support(struct smu_context *smu)
{
	struct amdgpu_device *adev = smu->adev;
	struct smu_baco_context *smu_baco = &smu->smu_baco;
	uint32_t val;
	bool baco_support;

	mutex_lock(&smu_baco->mutex);
	baco_support = smu_baco->platform_support;
	mutex_unlock(&smu_baco->mutex);

	if (!baco_support)
		return false;

	/* Arcturus does not support this bit mask */
	if (smu_feature_is_supported(smu, SMU_FEATURE_BACO_BIT) &&
	   !smu_feature_is_enabled(smu, SMU_FEATURE_BACO_BIT))
		return false;

	val = RREG32_SOC15(NBIO, 0, mmRCC_BIF_STRAP0);
	if (val & RCC_BIF_STRAP0__STRAP_PX_CAPABLE_MASK)
		return true;

	return false;
}

enum smu_baco_state smu_v11_0_baco_get_state(struct smu_context *smu)
{
	struct smu_baco_context *smu_baco = &smu->smu_baco;
	enum smu_baco_state baco_state;

	mutex_lock(&smu_baco->mutex);
	baco_state = smu_baco->state;
	mutex_unlock(&smu_baco->mutex);

	return baco_state;
}

int smu_v11_0_baco_set_state(struct smu_context *smu, enum smu_baco_state state)
{

	struct smu_baco_context *smu_baco = &smu->smu_baco;
	struct amdgpu_device *adev = smu->adev;
	struct amdgpu_ras *ras = amdgpu_ras_get_context(adev);
	uint32_t bif_doorbell_intr_cntl;
	uint32_t data;
	int ret = 0;

	if (smu_v11_0_baco_get_state(smu) == state)
		return 0;

	mutex_lock(&smu_baco->mutex);

	bif_doorbell_intr_cntl = RREG32_SOC15(NBIO, 0, mmBIF_DOORBELL_INT_CNTL);

	if (state == SMU_BACO_STATE_ENTER) {
		bif_doorbell_intr_cntl = REG_SET_FIELD(bif_doorbell_intr_cntl,
						BIF_DOORBELL_INT_CNTL,
						DOORBELL_INTERRUPT_DISABLE, 1);
		WREG32_SOC15(NBIO, 0, mmBIF_DOORBELL_INT_CNTL, bif_doorbell_intr_cntl);

		if (!ras || !ras->supported) {
			data = RREG32_SOC15(THM, 0, mmTHM_BACO_CNTL);
			data |= 0x80000000;
			WREG32_SOC15(THM, 0, mmTHM_BACO_CNTL, data);

			ret = smu_send_smc_msg_with_param(smu, SMU_MSG_EnterBaco, 0);
		} else {
			ret = smu_send_smc_msg_with_param(smu, SMU_MSG_EnterBaco, 1);
		}
	} else {
		ret = smu_send_smc_msg(smu, SMU_MSG_ExitBaco);
		if (ret)
			goto out;

		bif_doorbell_intr_cntl = REG_SET_FIELD(bif_doorbell_intr_cntl,
						BIF_DOORBELL_INT_CNTL,
						DOORBELL_INTERRUPT_DISABLE, 0);
		WREG32_SOC15(NBIO, 0, mmBIF_DOORBELL_INT_CNTL, bif_doorbell_intr_cntl);

		/* clear vbios scratch 6 and 7 for coming asic reinit */
		WREG32(adev->bios_scratch_reg_offset + 6, 0);
		WREG32(adev->bios_scratch_reg_offset + 7, 0);
	}
	if (ret)
		goto out;

	smu_baco->state = state;
out:
	mutex_unlock(&smu_baco->mutex);
	return ret;
}

int smu_v11_0_baco_enter(struct smu_context *smu)
{
	struct amdgpu_device *adev = smu->adev;
	int ret = 0;

	/* Arcturus does not need this audio workaround */
	if (adev->asic_type != CHIP_ARCTURUS) {
		ret = smu_v11_0_baco_set_armd3_sequence(smu, BACO_SEQ_BACO);
		if (ret)
			return ret;
	}

	ret = smu_v11_0_baco_set_state(smu, SMU_BACO_STATE_ENTER);
	if (ret)
		return ret;

	msleep(10);

	return ret;
}

int smu_v11_0_baco_exit(struct smu_context *smu)
{
	int ret = 0;

	ret = smu_v11_0_baco_set_state(smu, SMU_BACO_STATE_EXIT);
	if (ret)
		return ret;

	return ret;
}

int smu_v11_0_get_dpm_ultimate_freq(struct smu_context *smu, enum smu_clk_type clk_type,
						 uint32_t *min, uint32_t *max)
{
	int ret = 0, clk_id = 0;
	uint32_t param = 0;

	clk_id = smu_clk_get_index(smu, clk_type);
	if (clk_id < 0) {
		ret = -EINVAL;
		goto failed;
	}
	param = (clk_id & 0xffff) << 16;

	if (max) {
		ret = smu_send_smc_msg_with_param(smu, SMU_MSG_GetMaxDpmFreq, param);
		if (ret)
			goto failed;
		ret = smu_read_smc_arg(smu, max);
		if (ret)
			goto failed;
	}

	if (min) {
		ret = smu_send_smc_msg_with_param(smu, SMU_MSG_GetMinDpmFreq, param);
		if (ret)
			goto failed;
		ret = smu_read_smc_arg(smu, min);
		if (ret)
			goto failed;
	}

failed:
	return ret;
}

int smu_v11_0_set_soft_freq_limited_range(struct smu_context *smu, enum smu_clk_type clk_type,
			    uint32_t min, uint32_t max)
{
	int ret = 0, clk_id = 0;
	uint32_t param;

	clk_id = smu_clk_get_index(smu, clk_type);
	if (clk_id < 0)
		return clk_id;

	if (max > 0) {
		param = (uint32_t)((clk_id << 16) | (max & 0xffff));
		ret = smu_send_smc_msg_with_param(smu, SMU_MSG_SetSoftMaxByFreq,
						  param);
		if (ret)
			return ret;
	}

	if (min > 0) {
		param = (uint32_t)((clk_id << 16) | (min & 0xffff));
		ret = smu_send_smc_msg_with_param(smu, SMU_MSG_SetSoftMinByFreq,
						  param);
		if (ret)
			return ret;
	}

	return ret;
}

int smu_v11_0_override_pcie_parameters(struct smu_context *smu)
{
	struct amdgpu_device *adev = smu->adev;
	uint32_t pcie_gen = 0, pcie_width = 0;
	int ret;

	if (adev->pm.pcie_gen_mask & CAIL_PCIE_LINK_SPEED_SUPPORT_GEN4)
		pcie_gen = 3;
	else if (adev->pm.pcie_gen_mask & CAIL_PCIE_LINK_SPEED_SUPPORT_GEN3)
		pcie_gen = 2;
	else if (adev->pm.pcie_gen_mask & CAIL_PCIE_LINK_SPEED_SUPPORT_GEN2)
		pcie_gen = 1;
	else if (adev->pm.pcie_gen_mask & CAIL_PCIE_LINK_SPEED_SUPPORT_GEN1)
		pcie_gen = 0;

	/* Bit 31:16: LCLK DPM level. 0 is DPM0, and 1 is DPM1
	 * Bit 15:8:  PCIE GEN, 0 to 3 corresponds to GEN1 to GEN4
	 * Bit 7:0:   PCIE lane width, 1 to 7 corresponds is x1 to x32
	 */
	if (adev->pm.pcie_mlw_mask & CAIL_PCIE_LINK_WIDTH_SUPPORT_X16)
		pcie_width = 6;
	else if (adev->pm.pcie_mlw_mask & CAIL_PCIE_LINK_WIDTH_SUPPORT_X12)
		pcie_width = 5;
	else if (adev->pm.pcie_mlw_mask & CAIL_PCIE_LINK_WIDTH_SUPPORT_X8)
		pcie_width = 4;
	else if (adev->pm.pcie_mlw_mask & CAIL_PCIE_LINK_WIDTH_SUPPORT_X4)
		pcie_width = 3;
	else if (adev->pm.pcie_mlw_mask & CAIL_PCIE_LINK_WIDTH_SUPPORT_X2)
		pcie_width = 2;
	else if (adev->pm.pcie_mlw_mask & CAIL_PCIE_LINK_WIDTH_SUPPORT_X1)
		pcie_width = 1;

	ret = smu_update_pcie_parameters(smu, pcie_gen, pcie_width);

	if (ret)
		pr_err("[%s] Attempt to override pcie params failed!\n", __func__);

	return ret;

}

int smu_v11_0_set_default_od_settings(struct smu_context *smu, bool initialize, size_t overdrive_table_size)
{
	struct smu_table_context *table_context = &smu->smu_table;
	int ret = 0;

	if (initialize) {
		if (table_context->overdrive_table) {
			return -EINVAL;
		}
		table_context->overdrive_table = kzalloc(overdrive_table_size, GFP_KERNEL);
		if (!table_context->overdrive_table) {
			return -ENOMEM;
		}
		ret = smu_update_table(smu, SMU_TABLE_OVERDRIVE, 0, table_context->overdrive_table, false);
		if (ret) {
			pr_err("Failed to export overdrive table!\n");
			return ret;
		}
	}
	ret = smu_update_table(smu, SMU_TABLE_OVERDRIVE, 0, table_context->overdrive_table, true);
	if (ret) {
		pr_err("Failed to import overdrive table!\n");
		return ret;
	}
	return ret;
}<|MERGE_RESOLUTION|>--- conflicted
+++ resolved
@@ -86,14 +86,7 @@
 	}
 
 	/* timeout means wrong logic */
-<<<<<<< HEAD
-	if (i == timeout)
-		return -ETIME;
-
-	return RREG32_SOC15(MP1, 0, mmMP1_SMN_C2PMSG_90) == 0x1 ? 0 : -EIO;
-=======
 	return -ETIME;
->>>>>>> ad808910
 }
 
 int
