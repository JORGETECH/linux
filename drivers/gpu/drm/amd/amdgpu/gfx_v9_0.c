/*
 * Copyright 2016 Advanced Micro Devices, Inc.
 *
 * Permission is hereby granted, free of charge, to any person obtaining a
 * copy of this software and associated documentation files (the "Software"),
 * to deal in the Software without restriction, including without limitation
 * the rights to use, copy, modify, merge, publish, distribute, sublicense,
 * and/or sell copies of the Software, and to permit persons to whom the
 * Software is furnished to do so, subject to the following conditions:
 *
 * The above copyright notice and this permission notice shall be included in
 * all copies or substantial portions of the Software.
 *
 * THE SOFTWARE IS PROVIDED "AS IS", WITHOUT WARRANTY OF ANY KIND, EXPRESS OR
 * IMPLIED, INCLUDING BUT NOT LIMITED TO THE WARRANTIES OF MERCHANTABILITY,
 * FITNESS FOR A PARTICULAR PURPOSE AND NONINFRINGEMENT.  IN NO EVENT SHALL
 * THE COPYRIGHT HOLDER(S) OR AUTHOR(S) BE LIABLE FOR ANY CLAIM, DAMAGES OR
 * OTHER LIABILITY, WHETHER IN AN ACTION OF CONTRACT, TORT OR OTHERWISE,
 * ARISING FROM, OUT OF OR IN CONNECTION WITH THE SOFTWARE OR THE USE OR
 * OTHER DEALINGS IN THE SOFTWARE.
 *
 */
#include <linux/kernel.h>
#include <linux/firmware.h>
#include <drm/drmP.h>
#include "amdgpu.h"
#include "amdgpu_gfx.h"
#include "soc15.h"
#include "soc15d.h"

#include "gc/gc_9_0_offset.h"
#include "gc/gc_9_0_sh_mask.h"
#include "vega10_enum.h"
#include "hdp/hdp_4_0_offset.h"

#include "soc15_common.h"
#include "clearstate_gfx9.h"
#include "v9_structs.h"

#define GFX9_NUM_GFX_RINGS     1
#define GFX9_MEC_HPD_SIZE 2048
#define RLCG_UCODE_LOADING_START_ADDRESS 0x00002000L
#define RLC_SAVE_RESTORE_ADDR_STARTING_OFFSET 0x00000000L
#define GFX9_RLC_FORMAT_DIRECT_REG_LIST_LENGTH 34

#define mmPWR_MISC_CNTL_STATUS					0x0183
#define mmPWR_MISC_CNTL_STATUS_BASE_IDX				0
#define PWR_MISC_CNTL_STATUS__PWR_GFX_RLC_CGPG_EN__SHIFT	0x0
#define PWR_MISC_CNTL_STATUS__PWR_GFXOFF_STATUS__SHIFT		0x1
#define PWR_MISC_CNTL_STATUS__PWR_GFX_RLC_CGPG_EN_MASK		0x00000001L
#define PWR_MISC_CNTL_STATUS__PWR_GFXOFF_STATUS_MASK		0x00000006L

MODULE_FIRMWARE("amdgpu/vega10_ce.bin");
MODULE_FIRMWARE("amdgpu/vega10_pfp.bin");
MODULE_FIRMWARE("amdgpu/vega10_me.bin");
MODULE_FIRMWARE("amdgpu/vega10_mec.bin");
MODULE_FIRMWARE("amdgpu/vega10_mec2.bin");
MODULE_FIRMWARE("amdgpu/vega10_rlc.bin");

MODULE_FIRMWARE("amdgpu/raven_ce.bin");
MODULE_FIRMWARE("amdgpu/raven_pfp.bin");
MODULE_FIRMWARE("amdgpu/raven_me.bin");
MODULE_FIRMWARE("amdgpu/raven_mec.bin");
MODULE_FIRMWARE("amdgpu/raven_mec2.bin");
MODULE_FIRMWARE("amdgpu/raven_rlc.bin");

<<<<<<< HEAD
static const struct amdgpu_gds_reg_offset amdgpu_gds_reg_offset[] =
{
	{ SOC15_REG_OFFSET(GC, 0, mmGDS_VMID0_BASE),
	  SOC15_REG_OFFSET(GC, 0, mmGDS_VMID0_SIZE),
	  SOC15_REG_OFFSET(GC, 0, mmGDS_GWS_VMID0),
	  SOC15_REG_OFFSET(GC, 0, mmGDS_OA_VMID0) },
	{ SOC15_REG_OFFSET(GC, 0, mmGDS_VMID1_BASE),
	  SOC15_REG_OFFSET(GC, 0, mmGDS_VMID1_SIZE),
	  SOC15_REG_OFFSET(GC, 0, mmGDS_GWS_VMID1),
	  SOC15_REG_OFFSET(GC, 0, mmGDS_OA_VMID1) },
	{ SOC15_REG_OFFSET(GC, 0, mmGDS_VMID2_BASE),
	  SOC15_REG_OFFSET(GC, 0, mmGDS_VMID2_SIZE),
	  SOC15_REG_OFFSET(GC, 0, mmGDS_GWS_VMID2),
	  SOC15_REG_OFFSET(GC, 0, mmGDS_OA_VMID2) },
	{ SOC15_REG_OFFSET(GC, 0, mmGDS_VMID3_BASE),
	  SOC15_REG_OFFSET(GC, 0, mmGDS_VMID3_SIZE),
	  SOC15_REG_OFFSET(GC, 0, mmGDS_GWS_VMID3),
	  SOC15_REG_OFFSET(GC, 0, mmGDS_OA_VMID3) },
	{ SOC15_REG_OFFSET(GC, 0, mmGDS_VMID4_BASE),
	  SOC15_REG_OFFSET(GC, 0, mmGDS_VMID4_SIZE),
	  SOC15_REG_OFFSET(GC, 0, mmGDS_GWS_VMID4),
	  SOC15_REG_OFFSET(GC, 0, mmGDS_OA_VMID4) },
	{ SOC15_REG_OFFSET(GC, 0, mmGDS_VMID5_BASE),
	  SOC15_REG_OFFSET(GC, 0, mmGDS_VMID5_SIZE),
	  SOC15_REG_OFFSET(GC, 0, mmGDS_GWS_VMID5),
	  SOC15_REG_OFFSET(GC, 0, mmGDS_OA_VMID5) },
	{ SOC15_REG_OFFSET(GC, 0, mmGDS_VMID6_BASE),
	  SOC15_REG_OFFSET(GC, 0, mmGDS_VMID6_SIZE),
	  SOC15_REG_OFFSET(GC, 0, mmGDS_GWS_VMID6),
	  SOC15_REG_OFFSET(GC, 0, mmGDS_OA_VMID6) },
	{ SOC15_REG_OFFSET(GC, 0, mmGDS_VMID7_BASE),
	  SOC15_REG_OFFSET(GC, 0, mmGDS_VMID7_SIZE),
	  SOC15_REG_OFFSET(GC, 0, mmGDS_GWS_VMID7),
	  SOC15_REG_OFFSET(GC, 0, mmGDS_OA_VMID7) },
	{ SOC15_REG_OFFSET(GC, 0, mmGDS_VMID8_BASE),
	  SOC15_REG_OFFSET(GC, 0, mmGDS_VMID8_SIZE),
	  SOC15_REG_OFFSET(GC, 0, mmGDS_GWS_VMID8),
	  SOC15_REG_OFFSET(GC, 0, mmGDS_OA_VMID8) },
	{ SOC15_REG_OFFSET(GC, 0, mmGDS_VMID9_BASE),
	  SOC15_REG_OFFSET(GC, 0, mmGDS_VMID9_SIZE),
	  SOC15_REG_OFFSET(GC, 0, mmGDS_GWS_VMID9),
	  SOC15_REG_OFFSET(GC, 0, mmGDS_OA_VMID9) },
	{ SOC15_REG_OFFSET(GC, 0, mmGDS_VMID10_BASE),
	  SOC15_REG_OFFSET(GC, 0, mmGDS_VMID10_SIZE),
	  SOC15_REG_OFFSET(GC, 0, mmGDS_GWS_VMID10),
	  SOC15_REG_OFFSET(GC, 0, mmGDS_OA_VMID10) },
	{ SOC15_REG_OFFSET(GC, 0, mmGDS_VMID11_BASE),
	  SOC15_REG_OFFSET(GC, 0, mmGDS_VMID11_SIZE),
	  SOC15_REG_OFFSET(GC, 0, mmGDS_GWS_VMID11),
	  SOC15_REG_OFFSET(GC, 0, mmGDS_OA_VMID11) },
	{ SOC15_REG_OFFSET(GC, 0, mmGDS_VMID12_BASE),
	  SOC15_REG_OFFSET(GC, 0, mmGDS_VMID12_SIZE),
	  SOC15_REG_OFFSET(GC, 0, mmGDS_GWS_VMID12),
	  SOC15_REG_OFFSET(GC, 0, mmGDS_OA_VMID12)},
	{ SOC15_REG_OFFSET(GC, 0, mmGDS_VMID13_BASE),
	  SOC15_REG_OFFSET(GC, 0, mmGDS_VMID13_SIZE),
	  SOC15_REG_OFFSET(GC, 0, mmGDS_GWS_VMID13),
	  SOC15_REG_OFFSET(GC, 0, mmGDS_OA_VMID13) },
	{ SOC15_REG_OFFSET(GC, 0, mmGDS_VMID14_BASE),
	  SOC15_REG_OFFSET(GC, 0, mmGDS_VMID14_SIZE),
	  SOC15_REG_OFFSET(GC, 0, mmGDS_GWS_VMID14),
	  SOC15_REG_OFFSET(GC, 0, mmGDS_OA_VMID14) },
	{ SOC15_REG_OFFSET(GC, 0, mmGDS_VMID15_BASE),
	  SOC15_REG_OFFSET(GC, 0, mmGDS_VMID15_SIZE),
	  SOC15_REG_OFFSET(GC, 0, mmGDS_GWS_VMID15),
	  SOC15_REG_OFFSET(GC, 0, mmGDS_OA_VMID15) }
=======
static const struct soc15_reg_golden golden_settings_gc_9_0[] =
{
	SOC15_REG_GOLDEN_VALUE(GC, 0, mmCPC_UTCL1_CNTL, 0x08000000, 0x08000080),
	SOC15_REG_GOLDEN_VALUE(GC, 0, mmCPF_UTCL1_CNTL, 0x08000000, 0x08000080),
	SOC15_REG_GOLDEN_VALUE(GC, 0, mmCPG_UTCL1_CNTL, 0x08000000, 0x08000080),
	SOC15_REG_GOLDEN_VALUE(GC, 0, mmDB_DEBUG2, 0xf00fffff, 0x00000420),
	SOC15_REG_GOLDEN_VALUE(GC, 0, mmGB_GPU_ID, 0x0000000f, 0x00000000),
	SOC15_REG_GOLDEN_VALUE(GC, 0, mmIA_UTCL1_CNTL, 0x08000000, 0x08000080),
	SOC15_REG_GOLDEN_VALUE(GC, 0, mmPA_SC_BINNER_EVENT_CNTL_3, 0x00000003, 0x82400024),
	SOC15_REG_GOLDEN_VALUE(GC, 0, mmPA_SC_ENHANCE, 0x3fffffff, 0x00000001),
	SOC15_REG_GOLDEN_VALUE(GC, 0, mmPA_SC_LINE_STIPPLE_STATE, 0x0000ff0f, 0x00000000),
	SOC15_REG_GOLDEN_VALUE(GC, 0, mmRLC_GPM_UTCL1_CNTL_0, 0x08000000, 0x08000080),
	SOC15_REG_GOLDEN_VALUE(GC, 0, mmRLC_GPM_UTCL1_CNTL_1, 0x08000000, 0x08000080),
	SOC15_REG_GOLDEN_VALUE(GC, 0, mmRLC_GPM_UTCL1_CNTL_2, 0x08000000, 0x08000080),
	SOC15_REG_GOLDEN_VALUE(GC, 0, mmRLC_PREWALKER_UTCL1_CNTL, 0x08000000, 0x08000080),
	SOC15_REG_GOLDEN_VALUE(GC, 0, mmRLC_SPM_UTCL1_CNTL, 0x08000000, 0x08000080),
	SOC15_REG_GOLDEN_VALUE(GC, 0, mmSH_MEM_CONFIG, 0x00001000, 0x00001000),
	SOC15_REG_GOLDEN_VALUE(GC, 0, mmSPI_CONFIG_CNTL_1, 0x0000000f, 0x01000107),
	SOC15_REG_GOLDEN_VALUE(GC, 0, mmSQC_CONFIG, 0x03000000, 0x020a2000),
	SOC15_REG_GOLDEN_VALUE(GC, 0, mmTA_CNTL_AUX, 0xfffffeef, 0x010b0000),
	SOC15_REG_GOLDEN_VALUE(GC, 0, mmTCP_CHAN_STEER_HI, 0xffffffff, 0x4a2c0e68),
	SOC15_REG_GOLDEN_VALUE(GC, 0, mmTCP_CHAN_STEER_LO, 0xffffffff, 0xb5d3f197),
	SOC15_REG_GOLDEN_VALUE(GC, 0, mmVGT_CACHE_INVALIDATION, 0x3fff3af3, 0x19200000),
	SOC15_REG_GOLDEN_VALUE(GC, 0, mmVGT_GS_MAX_WAVE_ID, 0x00000fff, 0x000003ff),
	SOC15_REG_GOLDEN_VALUE(GC, 0, mmWD_UTCL1_CNTL, 0x08000000, 0x08000080)
>>>>>>> 661e50bc
};

static const struct soc15_reg_golden golden_settings_gc_9_0_vg10[] =
{
	SOC15_REG_GOLDEN_VALUE(GC, 0, mmCB_HW_CONTROL, 0x0000f000, 0x00012107),
	SOC15_REG_GOLDEN_VALUE(GC, 0, mmCB_HW_CONTROL_3, 0x30000000, 0x10000000),
	SOC15_REG_GOLDEN_VALUE(GC, 0, mmGB_ADDR_CONFIG, 0xffff77ff, 0x2a114042),
	SOC15_REG_GOLDEN_VALUE(GC, 0, mmGB_ADDR_CONFIG_READ, 0xffff77ff, 0x2a114042),
	SOC15_REG_GOLDEN_VALUE(GC, 0, mmPA_SC_ENHANCE_1, 0x00008000, 0x00048000),
	SOC15_REG_GOLDEN_VALUE(GC, 0, mmRMI_UTCL1_CNTL2, 0x00030000, 0x00020000),
	SOC15_REG_GOLDEN_VALUE(GC, 0, mmTD_CNTL, 0x00001800, 0x00000800)
};

static const struct soc15_reg_golden golden_settings_gc_9_1[] =
{
	SOC15_REG_GOLDEN_VALUE(GC, 0, mmCB_HW_CONTROL, 0xfffdf3cf, 0x00014104),
	SOC15_REG_GOLDEN_VALUE(GC, 0, mmCPC_UTCL1_CNTL, 0x08000000, 0x08000080),
	SOC15_REG_GOLDEN_VALUE(GC, 0, mmCPF_UTCL1_CNTL, 0x08000000, 0x08000080),
	SOC15_REG_GOLDEN_VALUE(GC, 0, mmCPG_UTCL1_CNTL, 0x08000000, 0x08000080),
	SOC15_REG_GOLDEN_VALUE(GC, 0, mmDB_DEBUG2, 0xf00fffff, 0x00000420),
	SOC15_REG_GOLDEN_VALUE(GC, 0, mmGB_GPU_ID, 0x0000000f, 0x00000000),
	SOC15_REG_GOLDEN_VALUE(GC, 0, mmIA_UTCL1_CNTL, 0x08000000, 0x08000080),
	SOC15_REG_GOLDEN_VALUE(GC, 0, mmPA_SC_BINNER_EVENT_CNTL_3, 0x00000003, 0x82400024),
	SOC15_REG_GOLDEN_VALUE(GC, 0, mmPA_SC_ENHANCE, 0x3fffffff, 0x00000001),
	SOC15_REG_GOLDEN_VALUE(GC, 0, mmPA_SC_LINE_STIPPLE_STATE, 0x0000ff0f, 0x00000000),
	SOC15_REG_GOLDEN_VALUE(GC, 0, mmRLC_GPM_UTCL1_CNTL_0, 0x08000000, 0x08000080),
	SOC15_REG_GOLDEN_VALUE(GC, 0, mmRLC_GPM_UTCL1_CNTL_1, 0x08000000, 0x08000080),
	SOC15_REG_GOLDEN_VALUE(GC, 0, mmRLC_GPM_UTCL1_CNTL_2, 0x08000000, 0x08000080),
	SOC15_REG_GOLDEN_VALUE(GC, 0, mmRLC_PREWALKER_UTCL1_CNTL, 0x08000000, 0x08000080),
	SOC15_REG_GOLDEN_VALUE(GC, 0, mmRLC_SPM_UTCL1_CNTL, 0x08000000, 0x08000080),
	SOC15_REG_GOLDEN_VALUE(GC, 0, mmTA_CNTL_AUX, 0xfffffeef, 0x010b0000),
	SOC15_REG_GOLDEN_VALUE(GC, 0, mmTCP_CHAN_STEER_HI, 0xffffffff, 0x00000000),
	SOC15_REG_GOLDEN_VALUE(GC, 0, mmTCP_CHAN_STEER_LO, 0xffffffff, 0x00003120),
	SOC15_REG_GOLDEN_VALUE(GC, 0, mmVGT_CACHE_INVALIDATION, 0x3fff3af3, 0x19200000),
	SOC15_REG_GOLDEN_VALUE(GC, 0, mmVGT_GS_MAX_WAVE_ID, 0x00000fff, 0x000000ff),
	SOC15_REG_GOLDEN_VALUE(GC, 0, mmWD_UTCL1_CNTL, 0x08000000, 0x08000080)
};

static const struct soc15_reg_golden golden_settings_gc_9_1_rv1[] =
{
	SOC15_REG_GOLDEN_VALUE(GC, 0, mmCB_HW_CONTROL_3, 0x30000000, 0x10000000),
	SOC15_REG_GOLDEN_VALUE(GC, 0, mmGB_ADDR_CONFIG, 0xffff77ff, 0x24000042),
	SOC15_REG_GOLDEN_VALUE(GC, 0, mmGB_ADDR_CONFIG_READ, 0xffff77ff, 0x24000042),
	SOC15_REG_GOLDEN_VALUE(GC, 0, mmPA_SC_ENHANCE_1, 0xffffffff, 0x04048000),
	SOC15_REG_GOLDEN_VALUE(GC, 0, mmPA_SC_MODE_CNTL_1, 0x06000000, 0x06000000),
	SOC15_REG_GOLDEN_VALUE(GC, 0, mmRMI_UTCL1_CNTL2, 0x00030000, 0x00020000),
	SOC15_REG_GOLDEN_VALUE(GC, 0, mmTD_CNTL, 0x01bd9f33, 0x00000800)
};

static const struct soc15_reg_golden golden_settings_gc_9_x_common[] =
{
	SOC15_REG_GOLDEN_VALUE(GC, 0, mmGRBM_CAM_INDEX, 0xffffffff, 0x00000000),
	SOC15_REG_GOLDEN_VALUE(GC, 0, mmGRBM_CAM_DATA, 0xffffffff, 0x2544c382)
};

static const u32 golden_settings_gc_9_x_common[] =
{
	SOC15_REG_OFFSET(GC, 0, mmGRBM_CAM_INDEX), 0xffffffff, 0x00000000,
	SOC15_REG_OFFSET(GC, 0, mmGRBM_CAM_DATA), 0xffffffff, 0x2544c382
};

#define VEGA10_GB_ADDR_CONFIG_GOLDEN 0x2a114042
#define RAVEN_GB_ADDR_CONFIG_GOLDEN 0x24000042

static void gfx_v9_0_set_ring_funcs(struct amdgpu_device *adev);
static void gfx_v9_0_set_irq_funcs(struct amdgpu_device *adev);
static void gfx_v9_0_set_gds_init(struct amdgpu_device *adev);
static void gfx_v9_0_set_rlc_funcs(struct amdgpu_device *adev);
static int gfx_v9_0_get_cu_info(struct amdgpu_device *adev,
                                 struct amdgpu_cu_info *cu_info);
static uint64_t gfx_v9_0_get_gpu_clock_counter(struct amdgpu_device *adev);
static void gfx_v9_0_select_se_sh(struct amdgpu_device *adev, u32 se_num, u32 sh_num, u32 instance);
static void gfx_v9_0_ring_emit_de_meta(struct amdgpu_ring *ring);

static void gfx_v9_0_init_golden_registers(struct amdgpu_device *adev)
{
	switch (adev->asic_type) {
	case CHIP_VEGA10:
		soc15_program_register_sequence(adev,
						 golden_settings_gc_9_0,
						 ARRAY_SIZE(golden_settings_gc_9_0));
		soc15_program_register_sequence(adev,
						 golden_settings_gc_9_0_vg10,
						 ARRAY_SIZE(golden_settings_gc_9_0_vg10));
		break;
	case CHIP_RAVEN:
		soc15_program_register_sequence(adev,
						 golden_settings_gc_9_1,
						 ARRAY_SIZE(golden_settings_gc_9_1));
		soc15_program_register_sequence(adev,
						 golden_settings_gc_9_1_rv1,
						 ARRAY_SIZE(golden_settings_gc_9_1_rv1));
		break;
	default:
		break;
	}

<<<<<<< HEAD
	amdgpu_program_register_sequence(adev, golden_settings_gc_9_x_common,
=======
	soc15_program_register_sequence(adev, golden_settings_gc_9_x_common,
>>>>>>> 661e50bc
					(const u32)ARRAY_SIZE(golden_settings_gc_9_x_common));
}

static void gfx_v9_0_scratch_init(struct amdgpu_device *adev)
{
	adev->gfx.scratch.num_reg = 8;
	adev->gfx.scratch.reg_base = SOC15_REG_OFFSET(GC, 0, mmSCRATCH_REG0);
	adev->gfx.scratch.free_mask = (1u << adev->gfx.scratch.num_reg) - 1;
}

static void gfx_v9_0_write_data_to_reg(struct amdgpu_ring *ring, int eng_sel,
				       bool wc, uint32_t reg, uint32_t val)
{
	amdgpu_ring_write(ring, PACKET3(PACKET3_WRITE_DATA, 3));
	amdgpu_ring_write(ring, WRITE_DATA_ENGINE_SEL(eng_sel) |
				WRITE_DATA_DST_SEL(0) |
				(wc ? WR_CONFIRM : 0));
	amdgpu_ring_write(ring, reg);
	amdgpu_ring_write(ring, 0);
	amdgpu_ring_write(ring, val);
}

static void gfx_v9_0_wait_reg_mem(struct amdgpu_ring *ring, int eng_sel,
				  int mem_space, int opt, uint32_t addr0,
				  uint32_t addr1, uint32_t ref, uint32_t mask,
				  uint32_t inv)
{
	amdgpu_ring_write(ring, PACKET3(PACKET3_WAIT_REG_MEM, 5));
	amdgpu_ring_write(ring,
				 /* memory (1) or register (0) */
				 (WAIT_REG_MEM_MEM_SPACE(mem_space) |
				 WAIT_REG_MEM_OPERATION(opt) | /* wait */
				 WAIT_REG_MEM_FUNCTION(3) |  /* equal */
				 WAIT_REG_MEM_ENGINE(eng_sel)));

	if (mem_space)
		BUG_ON(addr0 & 0x3); /* Dword align */
	amdgpu_ring_write(ring, addr0);
	amdgpu_ring_write(ring, addr1);
	amdgpu_ring_write(ring, ref);
	amdgpu_ring_write(ring, mask);
	amdgpu_ring_write(ring, inv); /* poll interval */
}

static int gfx_v9_0_ring_test_ring(struct amdgpu_ring *ring)
{
	struct amdgpu_device *adev = ring->adev;
	uint32_t scratch;
	uint32_t tmp = 0;
	unsigned i;
	int r;

	r = amdgpu_gfx_scratch_get(adev, &scratch);
	if (r) {
		DRM_ERROR("amdgpu: cp failed to get scratch reg (%d).\n", r);
		return r;
	}
	WREG32(scratch, 0xCAFEDEAD);
	r = amdgpu_ring_alloc(ring, 3);
	if (r) {
		DRM_ERROR("amdgpu: cp failed to lock ring %d (%d).\n",
			  ring->idx, r);
		amdgpu_gfx_scratch_free(adev, scratch);
		return r;
	}
	amdgpu_ring_write(ring, PACKET3(PACKET3_SET_UCONFIG_REG, 1));
	amdgpu_ring_write(ring, (scratch - PACKET3_SET_UCONFIG_REG_START));
	amdgpu_ring_write(ring, 0xDEADBEEF);
	amdgpu_ring_commit(ring);

	for (i = 0; i < adev->usec_timeout; i++) {
		tmp = RREG32(scratch);
		if (tmp == 0xDEADBEEF)
			break;
		DRM_UDELAY(1);
	}
	if (i < adev->usec_timeout) {
		DRM_DEBUG("ring test on %d succeeded in %d usecs\n",
			 ring->idx, i);
	} else {
		DRM_ERROR("amdgpu: ring %d test failed (scratch(0x%04X)=0x%08X)\n",
			  ring->idx, scratch, tmp);
		r = -EINVAL;
	}
	amdgpu_gfx_scratch_free(adev, scratch);
	return r;
}

static int gfx_v9_0_ring_test_ib(struct amdgpu_ring *ring, long timeout)
{
        struct amdgpu_device *adev = ring->adev;
        struct amdgpu_ib ib;
        struct dma_fence *f = NULL;
        uint32_t scratch;
        uint32_t tmp = 0;
        long r;

        r = amdgpu_gfx_scratch_get(adev, &scratch);
        if (r) {
                DRM_ERROR("amdgpu: failed to get scratch reg (%ld).\n", r);
                return r;
        }
        WREG32(scratch, 0xCAFEDEAD);
        memset(&ib, 0, sizeof(ib));
        r = amdgpu_ib_get(adev, NULL, 256, &ib);
        if (r) {
                DRM_ERROR("amdgpu: failed to get ib (%ld).\n", r);
                goto err1;
        }
        ib.ptr[0] = PACKET3(PACKET3_SET_UCONFIG_REG, 1);
        ib.ptr[1] = ((scratch - PACKET3_SET_UCONFIG_REG_START));
        ib.ptr[2] = 0xDEADBEEF;
        ib.length_dw = 3;

        r = amdgpu_ib_schedule(ring, 1, &ib, NULL, &f);
        if (r)
                goto err2;

        r = dma_fence_wait_timeout(f, false, timeout);
        if (r == 0) {
                DRM_ERROR("amdgpu: IB test timed out.\n");
                r = -ETIMEDOUT;
                goto err2;
        } else if (r < 0) {
                DRM_ERROR("amdgpu: fence wait failed (%ld).\n", r);
                goto err2;
        }
        tmp = RREG32(scratch);
        if (tmp == 0xDEADBEEF) {
                DRM_DEBUG("ib test on ring %d succeeded\n", ring->idx);
                r = 0;
        } else {
                DRM_ERROR("amdgpu: ib test failed (scratch(0x%04X)=0x%08X)\n",
                          scratch, tmp);
                r = -EINVAL;
        }
err2:
        amdgpu_ib_free(adev, &ib, NULL);
        dma_fence_put(f);
err1:
        amdgpu_gfx_scratch_free(adev, scratch);
        return r;
}


static void gfx_v9_0_free_microcode(struct amdgpu_device *adev)
{
	release_firmware(adev->gfx.pfp_fw);
	adev->gfx.pfp_fw = NULL;
	release_firmware(adev->gfx.me_fw);
	adev->gfx.me_fw = NULL;
	release_firmware(adev->gfx.ce_fw);
	adev->gfx.ce_fw = NULL;
	release_firmware(adev->gfx.rlc_fw);
	adev->gfx.rlc_fw = NULL;
	release_firmware(adev->gfx.mec_fw);
	adev->gfx.mec_fw = NULL;
	release_firmware(adev->gfx.mec2_fw);
	adev->gfx.mec2_fw = NULL;

	kfree(adev->gfx.rlc.register_list_format);
}

static int gfx_v9_0_init_microcode(struct amdgpu_device *adev)
{
	const char *chip_name;
	char fw_name[30];
	int err;
	struct amdgpu_firmware_info *info = NULL;
	const struct common_firmware_header *header = NULL;
	const struct gfx_firmware_header_v1_0 *cp_hdr;
	const struct rlc_firmware_header_v2_0 *rlc_hdr;
	unsigned int *tmp = NULL;
	unsigned int i = 0;

	DRM_DEBUG("\n");

	switch (adev->asic_type) {
	case CHIP_VEGA10:
		chip_name = "vega10";
		break;
	case CHIP_RAVEN:
		chip_name = "raven";
		break;
	default:
		BUG();
	}

	snprintf(fw_name, sizeof(fw_name), "amdgpu/%s_pfp.bin", chip_name);
	err = request_firmware(&adev->gfx.pfp_fw, fw_name, adev->dev);
	if (err)
		goto out;
	err = amdgpu_ucode_validate(adev->gfx.pfp_fw);
	if (err)
		goto out;
	cp_hdr = (const struct gfx_firmware_header_v1_0 *)adev->gfx.pfp_fw->data;
	adev->gfx.pfp_fw_version = le32_to_cpu(cp_hdr->header.ucode_version);
	adev->gfx.pfp_feature_version = le32_to_cpu(cp_hdr->ucode_feature_version);

	snprintf(fw_name, sizeof(fw_name), "amdgpu/%s_me.bin", chip_name);
	err = request_firmware(&adev->gfx.me_fw, fw_name, adev->dev);
	if (err)
		goto out;
	err = amdgpu_ucode_validate(adev->gfx.me_fw);
	if (err)
		goto out;
	cp_hdr = (const struct gfx_firmware_header_v1_0 *)adev->gfx.me_fw->data;
	adev->gfx.me_fw_version = le32_to_cpu(cp_hdr->header.ucode_version);
	adev->gfx.me_feature_version = le32_to_cpu(cp_hdr->ucode_feature_version);

	snprintf(fw_name, sizeof(fw_name), "amdgpu/%s_ce.bin", chip_name);
	err = request_firmware(&adev->gfx.ce_fw, fw_name, adev->dev);
	if (err)
		goto out;
	err = amdgpu_ucode_validate(adev->gfx.ce_fw);
	if (err)
		goto out;
	cp_hdr = (const struct gfx_firmware_header_v1_0 *)adev->gfx.ce_fw->data;
	adev->gfx.ce_fw_version = le32_to_cpu(cp_hdr->header.ucode_version);
	adev->gfx.ce_feature_version = le32_to_cpu(cp_hdr->ucode_feature_version);

	snprintf(fw_name, sizeof(fw_name), "amdgpu/%s_rlc.bin", chip_name);
	err = request_firmware(&adev->gfx.rlc_fw, fw_name, adev->dev);
	if (err)
		goto out;
	err = amdgpu_ucode_validate(adev->gfx.rlc_fw);
	rlc_hdr = (const struct rlc_firmware_header_v2_0 *)adev->gfx.rlc_fw->data;
	adev->gfx.rlc_fw_version = le32_to_cpu(rlc_hdr->header.ucode_version);
	adev->gfx.rlc_feature_version = le32_to_cpu(rlc_hdr->ucode_feature_version);
	adev->gfx.rlc.save_and_restore_offset =
			le32_to_cpu(rlc_hdr->save_and_restore_offset);
	adev->gfx.rlc.clear_state_descriptor_offset =
			le32_to_cpu(rlc_hdr->clear_state_descriptor_offset);
	adev->gfx.rlc.avail_scratch_ram_locations =
			le32_to_cpu(rlc_hdr->avail_scratch_ram_locations);
	adev->gfx.rlc.reg_restore_list_size =
			le32_to_cpu(rlc_hdr->reg_restore_list_size);
	adev->gfx.rlc.reg_list_format_start =
			le32_to_cpu(rlc_hdr->reg_list_format_start);
	adev->gfx.rlc.reg_list_format_separate_start =
			le32_to_cpu(rlc_hdr->reg_list_format_separate_start);
	adev->gfx.rlc.starting_offsets_start =
			le32_to_cpu(rlc_hdr->starting_offsets_start);
	adev->gfx.rlc.reg_list_format_size_bytes =
			le32_to_cpu(rlc_hdr->reg_list_format_size_bytes);
	adev->gfx.rlc.reg_list_size_bytes =
			le32_to_cpu(rlc_hdr->reg_list_size_bytes);
	adev->gfx.rlc.register_list_format =
			kmalloc(adev->gfx.rlc.reg_list_format_size_bytes +
				adev->gfx.rlc.reg_list_size_bytes, GFP_KERNEL);
	if (!adev->gfx.rlc.register_list_format) {
		err = -ENOMEM;
		goto out;
	}

	tmp = (unsigned int *)((uintptr_t)rlc_hdr +
			le32_to_cpu(rlc_hdr->reg_list_format_array_offset_bytes));
	for (i = 0 ; i < (rlc_hdr->reg_list_format_size_bytes >> 2); i++)
		adev->gfx.rlc.register_list_format[i] =	le32_to_cpu(tmp[i]);

	adev->gfx.rlc.register_restore = adev->gfx.rlc.register_list_format + i;

	tmp = (unsigned int *)((uintptr_t)rlc_hdr +
			le32_to_cpu(rlc_hdr->reg_list_array_offset_bytes));
	for (i = 0 ; i < (rlc_hdr->reg_list_size_bytes >> 2); i++)
		adev->gfx.rlc.register_restore[i] = le32_to_cpu(tmp[i]);

	snprintf(fw_name, sizeof(fw_name), "amdgpu/%s_mec.bin", chip_name);
	err = request_firmware(&adev->gfx.mec_fw, fw_name, adev->dev);
	if (err)
		goto out;
	err = amdgpu_ucode_validate(adev->gfx.mec_fw);
	if (err)
		goto out;
	cp_hdr = (const struct gfx_firmware_header_v1_0 *)adev->gfx.mec_fw->data;
	adev->gfx.mec_fw_version = le32_to_cpu(cp_hdr->header.ucode_version);
	adev->gfx.mec_feature_version = le32_to_cpu(cp_hdr->ucode_feature_version);


	snprintf(fw_name, sizeof(fw_name), "amdgpu/%s_mec2.bin", chip_name);
	err = request_firmware(&adev->gfx.mec2_fw, fw_name, adev->dev);
	if (!err) {
		err = amdgpu_ucode_validate(adev->gfx.mec2_fw);
		if (err)
			goto out;
		cp_hdr = (const struct gfx_firmware_header_v1_0 *)
		adev->gfx.mec2_fw->data;
		adev->gfx.mec2_fw_version =
		le32_to_cpu(cp_hdr->header.ucode_version);
		adev->gfx.mec2_feature_version =
		le32_to_cpu(cp_hdr->ucode_feature_version);
	} else {
		err = 0;
		adev->gfx.mec2_fw = NULL;
	}

	if (adev->firmware.load_type == AMDGPU_FW_LOAD_PSP) {
		info = &adev->firmware.ucode[AMDGPU_UCODE_ID_CP_PFP];
		info->ucode_id = AMDGPU_UCODE_ID_CP_PFP;
		info->fw = adev->gfx.pfp_fw;
		header = (const struct common_firmware_header *)info->fw->data;
		adev->firmware.fw_size +=
			ALIGN(le32_to_cpu(header->ucode_size_bytes), PAGE_SIZE);

		info = &adev->firmware.ucode[AMDGPU_UCODE_ID_CP_ME];
		info->ucode_id = AMDGPU_UCODE_ID_CP_ME;
		info->fw = adev->gfx.me_fw;
		header = (const struct common_firmware_header *)info->fw->data;
		adev->firmware.fw_size +=
			ALIGN(le32_to_cpu(header->ucode_size_bytes), PAGE_SIZE);

		info = &adev->firmware.ucode[AMDGPU_UCODE_ID_CP_CE];
		info->ucode_id = AMDGPU_UCODE_ID_CP_CE;
		info->fw = adev->gfx.ce_fw;
		header = (const struct common_firmware_header *)info->fw->data;
		adev->firmware.fw_size +=
			ALIGN(le32_to_cpu(header->ucode_size_bytes), PAGE_SIZE);

		info = &adev->firmware.ucode[AMDGPU_UCODE_ID_RLC_G];
		info->ucode_id = AMDGPU_UCODE_ID_RLC_G;
		info->fw = adev->gfx.rlc_fw;
		header = (const struct common_firmware_header *)info->fw->data;
		adev->firmware.fw_size +=
			ALIGN(le32_to_cpu(header->ucode_size_bytes), PAGE_SIZE);

		info = &adev->firmware.ucode[AMDGPU_UCODE_ID_CP_MEC1];
		info->ucode_id = AMDGPU_UCODE_ID_CP_MEC1;
		info->fw = adev->gfx.mec_fw;
		header = (const struct common_firmware_header *)info->fw->data;
		cp_hdr = (const struct gfx_firmware_header_v1_0 *)info->fw->data;
		adev->firmware.fw_size +=
			ALIGN(le32_to_cpu(header->ucode_size_bytes) - le32_to_cpu(cp_hdr->jt_size) * 4, PAGE_SIZE);

		info = &adev->firmware.ucode[AMDGPU_UCODE_ID_CP_MEC1_JT];
		info->ucode_id = AMDGPU_UCODE_ID_CP_MEC1_JT;
		info->fw = adev->gfx.mec_fw;
		adev->firmware.fw_size +=
			ALIGN(le32_to_cpu(cp_hdr->jt_size) * 4, PAGE_SIZE);

		if (adev->gfx.mec2_fw) {
			info = &adev->firmware.ucode[AMDGPU_UCODE_ID_CP_MEC2];
			info->ucode_id = AMDGPU_UCODE_ID_CP_MEC2;
			info->fw = adev->gfx.mec2_fw;
			header = (const struct common_firmware_header *)info->fw->data;
			cp_hdr = (const struct gfx_firmware_header_v1_0 *)info->fw->data;
			adev->firmware.fw_size +=
				ALIGN(le32_to_cpu(header->ucode_size_bytes) - le32_to_cpu(cp_hdr->jt_size) * 4, PAGE_SIZE);
			info = &adev->firmware.ucode[AMDGPU_UCODE_ID_CP_MEC2_JT];
			info->ucode_id = AMDGPU_UCODE_ID_CP_MEC2_JT;
			info->fw = adev->gfx.mec2_fw;
			adev->firmware.fw_size +=
				ALIGN(le32_to_cpu(cp_hdr->jt_size) * 4, PAGE_SIZE);
		}

	}

out:
	if (err) {
		dev_err(adev->dev,
			"gfx9: Failed to load firmware \"%s\"\n",
			fw_name);
		release_firmware(adev->gfx.pfp_fw);
		adev->gfx.pfp_fw = NULL;
		release_firmware(adev->gfx.me_fw);
		adev->gfx.me_fw = NULL;
		release_firmware(adev->gfx.ce_fw);
		adev->gfx.ce_fw = NULL;
		release_firmware(adev->gfx.rlc_fw);
		adev->gfx.rlc_fw = NULL;
		release_firmware(adev->gfx.mec_fw);
		adev->gfx.mec_fw = NULL;
		release_firmware(adev->gfx.mec2_fw);
		adev->gfx.mec2_fw = NULL;
	}
	return err;
}

static u32 gfx_v9_0_get_csb_size(struct amdgpu_device *adev)
{
	u32 count = 0;
	const struct cs_section_def *sect = NULL;
	const struct cs_extent_def *ext = NULL;

	/* begin clear state */
	count += 2;
	/* context control state */
	count += 3;

	for (sect = gfx9_cs_data; sect->section != NULL; ++sect) {
		for (ext = sect->section; ext->extent != NULL; ++ext) {
			if (sect->id == SECT_CONTEXT)
				count += 2 + ext->reg_count;
			else
				return 0;
		}
	}

	/* end clear state */
	count += 2;
	/* clear state */
	count += 2;

	return count;
}

static void gfx_v9_0_get_csb_buffer(struct amdgpu_device *adev,
				    volatile u32 *buffer)
{
	u32 count = 0, i;
	const struct cs_section_def *sect = NULL;
	const struct cs_extent_def *ext = NULL;

	if (adev->gfx.rlc.cs_data == NULL)
		return;
	if (buffer == NULL)
		return;

	buffer[count++] = cpu_to_le32(PACKET3(PACKET3_PREAMBLE_CNTL, 0));
	buffer[count++] = cpu_to_le32(PACKET3_PREAMBLE_BEGIN_CLEAR_STATE);

	buffer[count++] = cpu_to_le32(PACKET3(PACKET3_CONTEXT_CONTROL, 1));
	buffer[count++] = cpu_to_le32(0x80000000);
	buffer[count++] = cpu_to_le32(0x80000000);

	for (sect = adev->gfx.rlc.cs_data; sect->section != NULL; ++sect) {
		for (ext = sect->section; ext->extent != NULL; ++ext) {
			if (sect->id == SECT_CONTEXT) {
				buffer[count++] =
					cpu_to_le32(PACKET3(PACKET3_SET_CONTEXT_REG, ext->reg_count));
				buffer[count++] = cpu_to_le32(ext->reg_index -
						PACKET3_SET_CONTEXT_REG_START);
				for (i = 0; i < ext->reg_count; i++)
					buffer[count++] = cpu_to_le32(ext->extent[i]);
			} else {
				return;
			}
		}
	}

	buffer[count++] = cpu_to_le32(PACKET3(PACKET3_PREAMBLE_CNTL, 0));
	buffer[count++] = cpu_to_le32(PACKET3_PREAMBLE_END_CLEAR_STATE);

	buffer[count++] = cpu_to_le32(PACKET3(PACKET3_CLEAR_STATE, 0));
	buffer[count++] = cpu_to_le32(0);
}

static void gfx_v9_0_init_lbpw(struct amdgpu_device *adev)
{
	uint32_t data;

	/* set mmRLC_LB_THR_CONFIG_1/2/3/4 */
	WREG32_SOC15(GC, 0, mmRLC_LB_THR_CONFIG_1, 0x0000007F);
	WREG32_SOC15(GC, 0, mmRLC_LB_THR_CONFIG_2, 0x0333A5A7);
	WREG32_SOC15(GC, 0, mmRLC_LB_THR_CONFIG_3, 0x00000077);
	WREG32_SOC15(GC, 0, mmRLC_LB_THR_CONFIG_4, (0x30 | 0x40 << 8 | 0x02FA << 16));

	/* set mmRLC_LB_CNTR_INIT = 0x0000_0000 */
	WREG32_SOC15(GC, 0, mmRLC_LB_CNTR_INIT, 0x00000000);

	/* set mmRLC_LB_CNTR_MAX = 0x0000_0500 */
	WREG32_SOC15(GC, 0, mmRLC_LB_CNTR_MAX, 0x00000500);

	mutex_lock(&adev->grbm_idx_mutex);
	/* set mmRLC_LB_INIT_CU_MASK thru broadcast mode to enable all SE/SH*/
	gfx_v9_0_select_se_sh(adev, 0xffffffff, 0xffffffff, 0xffffffff);
	WREG32_SOC15(GC, 0, mmRLC_LB_INIT_CU_MASK, 0xffffffff);

	/* set mmRLC_LB_PARAMS = 0x003F_1006 */
	data = REG_SET_FIELD(0, RLC_LB_PARAMS, FIFO_SAMPLES, 0x0003);
	data |= REG_SET_FIELD(data, RLC_LB_PARAMS, PG_IDLE_SAMPLES, 0x0010);
	data |= REG_SET_FIELD(data, RLC_LB_PARAMS, PG_IDLE_SAMPLE_INTERVAL, 0x033F);
	WREG32_SOC15(GC, 0, mmRLC_LB_PARAMS, data);

	/* set mmRLC_GPM_GENERAL_7[31-16] = 0x00C0 */
	data = RREG32_SOC15(GC, 0, mmRLC_GPM_GENERAL_7);
	data &= 0x0000FFFF;
	data |= 0x00C00000;
	WREG32_SOC15(GC, 0, mmRLC_GPM_GENERAL_7, data);

	/* set RLC_LB_ALWAYS_ACTIVE_CU_MASK = 0xFFF */
	WREG32_SOC15(GC, 0, mmRLC_LB_ALWAYS_ACTIVE_CU_MASK, 0xFFF);

	/* set RLC_LB_CNTL = 0x8000_0095, 31 bit is reserved,
	 * but used for RLC_LB_CNTL configuration */
	data = RLC_LB_CNTL__LB_CNT_SPIM_ACTIVE_MASK;
	data |= REG_SET_FIELD(data, RLC_LB_CNTL, CU_MASK_USED_OFF_HYST, 0x09);
	data |= REG_SET_FIELD(data, RLC_LB_CNTL, RESERVED, 0x80000);
	WREG32_SOC15(GC, 0, mmRLC_LB_CNTL, data);
	mutex_unlock(&adev->grbm_idx_mutex);
}

static void gfx_v9_0_enable_lbpw(struct amdgpu_device *adev, bool enable)
{
	WREG32_FIELD15(GC, 0, RLC_LB_CNTL, LOAD_BALANCE_ENABLE, enable ? 1 : 0);
}

static void rv_init_cp_jump_table(struct amdgpu_device *adev)
{
	const __le32 *fw_data;
	volatile u32 *dst_ptr;
	int me, i, max_me = 5;
	u32 bo_offset = 0;
	u32 table_offset, table_size;

	/* write the cp table buffer */
	dst_ptr = adev->gfx.rlc.cp_table_ptr;
	for (me = 0; me < max_me; me++) {
		if (me == 0) {
			const struct gfx_firmware_header_v1_0 *hdr =
				(const struct gfx_firmware_header_v1_0 *)adev->gfx.ce_fw->data;
			fw_data = (const __le32 *)
				(adev->gfx.ce_fw->data +
				 le32_to_cpu(hdr->header.ucode_array_offset_bytes));
			table_offset = le32_to_cpu(hdr->jt_offset);
			table_size = le32_to_cpu(hdr->jt_size);
		} else if (me == 1) {
			const struct gfx_firmware_header_v1_0 *hdr =
				(const struct gfx_firmware_header_v1_0 *)adev->gfx.pfp_fw->data;
			fw_data = (const __le32 *)
				(adev->gfx.pfp_fw->data +
				 le32_to_cpu(hdr->header.ucode_array_offset_bytes));
			table_offset = le32_to_cpu(hdr->jt_offset);
			table_size = le32_to_cpu(hdr->jt_size);
		} else if (me == 2) {
			const struct gfx_firmware_header_v1_0 *hdr =
				(const struct gfx_firmware_header_v1_0 *)adev->gfx.me_fw->data;
			fw_data = (const __le32 *)
				(adev->gfx.me_fw->data +
				 le32_to_cpu(hdr->header.ucode_array_offset_bytes));
			table_offset = le32_to_cpu(hdr->jt_offset);
			table_size = le32_to_cpu(hdr->jt_size);
		} else if (me == 3) {
			const struct gfx_firmware_header_v1_0 *hdr =
				(const struct gfx_firmware_header_v1_0 *)adev->gfx.mec_fw->data;
			fw_data = (const __le32 *)
				(adev->gfx.mec_fw->data +
				 le32_to_cpu(hdr->header.ucode_array_offset_bytes));
			table_offset = le32_to_cpu(hdr->jt_offset);
			table_size = le32_to_cpu(hdr->jt_size);
		} else  if (me == 4) {
			const struct gfx_firmware_header_v1_0 *hdr =
				(const struct gfx_firmware_header_v1_0 *)adev->gfx.mec2_fw->data;
			fw_data = (const __le32 *)
				(adev->gfx.mec2_fw->data +
				 le32_to_cpu(hdr->header.ucode_array_offset_bytes));
			table_offset = le32_to_cpu(hdr->jt_offset);
			table_size = le32_to_cpu(hdr->jt_size);
		}

		for (i = 0; i < table_size; i ++) {
			dst_ptr[bo_offset + i] =
				cpu_to_le32(le32_to_cpu(fw_data[table_offset + i]));
		}

		bo_offset += table_size;
	}
}

static void gfx_v9_0_rlc_fini(struct amdgpu_device *adev)
{
	/* clear state block */
	amdgpu_bo_free_kernel(&adev->gfx.rlc.clear_state_obj,
			&adev->gfx.rlc.clear_state_gpu_addr,
			(void **)&adev->gfx.rlc.cs_ptr);

	/* jump table block */
	amdgpu_bo_free_kernel(&adev->gfx.rlc.cp_table_obj,
			&adev->gfx.rlc.cp_table_gpu_addr,
			(void **)&adev->gfx.rlc.cp_table_ptr);
}

static int gfx_v9_0_rlc_init(struct amdgpu_device *adev)
{
	volatile u32 *dst_ptr;
	u32 dws;
	const struct cs_section_def *cs_data;
	int r;

	adev->gfx.rlc.cs_data = gfx9_cs_data;

	cs_data = adev->gfx.rlc.cs_data;

	if (cs_data) {
		/* clear state block */
		adev->gfx.rlc.clear_state_size = dws = gfx_v9_0_get_csb_size(adev);
		r = amdgpu_bo_create_reserved(adev, dws * 4, PAGE_SIZE,
					      AMDGPU_GEM_DOMAIN_VRAM,
					      &adev->gfx.rlc.clear_state_obj,
					      &adev->gfx.rlc.clear_state_gpu_addr,
					      (void **)&adev->gfx.rlc.cs_ptr);
		if (r) {
			dev_err(adev->dev, "(%d) failed to create rlc csb bo\n",
				r);
			gfx_v9_0_rlc_fini(adev);
			return r;
		}
		/* set up the cs buffer */
		dst_ptr = adev->gfx.rlc.cs_ptr;
		gfx_v9_0_get_csb_buffer(adev, dst_ptr);
		amdgpu_bo_kunmap(adev->gfx.rlc.clear_state_obj);
		amdgpu_bo_unreserve(adev->gfx.rlc.clear_state_obj);
	}

	if (adev->asic_type == CHIP_RAVEN) {
		/* TODO: double check the cp_table_size for RV */
		adev->gfx.rlc.cp_table_size = ALIGN(96 * 5 * 4, 2048) + (64 * 1024); /* JT + GDS */
		r = amdgpu_bo_create_reserved(adev, adev->gfx.rlc.cp_table_size,
					      PAGE_SIZE, AMDGPU_GEM_DOMAIN_VRAM,
					      &adev->gfx.rlc.cp_table_obj,
					      &adev->gfx.rlc.cp_table_gpu_addr,
					      (void **)&adev->gfx.rlc.cp_table_ptr);
		if (r) {
			dev_err(adev->dev,
				"(%d) failed to create cp table bo\n", r);
			gfx_v9_0_rlc_fini(adev);
			return r;
		}

		rv_init_cp_jump_table(adev);
		amdgpu_bo_kunmap(adev->gfx.rlc.cp_table_obj);
		amdgpu_bo_unreserve(adev->gfx.rlc.cp_table_obj);

		gfx_v9_0_init_lbpw(adev);
	}

	return 0;
}

static void gfx_v9_0_mec_fini(struct amdgpu_device *adev)
{
	amdgpu_bo_free_kernel(&adev->gfx.mec.hpd_eop_obj, NULL, NULL);
	amdgpu_bo_free_kernel(&adev->gfx.mec.mec_fw_obj, NULL, NULL);
}

static int gfx_v9_0_mec_init(struct amdgpu_device *adev)
{
	int r;
	u32 *hpd;
	const __le32 *fw_data;
	unsigned fw_size;
	u32 *fw;
	size_t mec_hpd_size;

	const struct gfx_firmware_header_v1_0 *mec_hdr;

	bitmap_zero(adev->gfx.mec.queue_bitmap, AMDGPU_MAX_COMPUTE_QUEUES);

	/* take ownership of the relevant compute queues */
	amdgpu_gfx_compute_queue_acquire(adev);
	mec_hpd_size = adev->gfx.num_compute_rings * GFX9_MEC_HPD_SIZE;

	r = amdgpu_bo_create_reserved(adev, mec_hpd_size, PAGE_SIZE,
				      AMDGPU_GEM_DOMAIN_GTT,
				      &adev->gfx.mec.hpd_eop_obj,
				      &adev->gfx.mec.hpd_eop_gpu_addr,
				      (void **)&hpd);
	if (r) {
		dev_warn(adev->dev, "(%d) create HDP EOP bo failed\n", r);
		gfx_v9_0_mec_fini(adev);
		return r;
	}

	memset(hpd, 0, adev->gfx.mec.hpd_eop_obj->tbo.mem.size);

	amdgpu_bo_kunmap(adev->gfx.mec.hpd_eop_obj);
	amdgpu_bo_unreserve(adev->gfx.mec.hpd_eop_obj);

	mec_hdr = (const struct gfx_firmware_header_v1_0 *)adev->gfx.mec_fw->data;

	fw_data = (const __le32 *)
		(adev->gfx.mec_fw->data +
		 le32_to_cpu(mec_hdr->header.ucode_array_offset_bytes));
	fw_size = le32_to_cpu(mec_hdr->header.ucode_size_bytes) / 4;

	r = amdgpu_bo_create_reserved(adev, mec_hdr->header.ucode_size_bytes,
				      PAGE_SIZE, AMDGPU_GEM_DOMAIN_GTT,
				      &adev->gfx.mec.mec_fw_obj,
				      &adev->gfx.mec.mec_fw_gpu_addr,
				      (void **)&fw);
	if (r) {
		dev_warn(adev->dev, "(%d) create mec firmware bo failed\n", r);
		gfx_v9_0_mec_fini(adev);
		return r;
	}

	memcpy(fw, fw_data, fw_size);

	amdgpu_bo_kunmap(adev->gfx.mec.mec_fw_obj);
	amdgpu_bo_unreserve(adev->gfx.mec.mec_fw_obj);

	return 0;
}

static uint32_t wave_read_ind(struct amdgpu_device *adev, uint32_t simd, uint32_t wave, uint32_t address)
{
	WREG32_SOC15(GC, 0, mmSQ_IND_INDEX,
		(wave << SQ_IND_INDEX__WAVE_ID__SHIFT) |
		(simd << SQ_IND_INDEX__SIMD_ID__SHIFT) |
		(address << SQ_IND_INDEX__INDEX__SHIFT) |
		(SQ_IND_INDEX__FORCE_READ_MASK));
	return RREG32_SOC15(GC, 0, mmSQ_IND_DATA);
}

static void wave_read_regs(struct amdgpu_device *adev, uint32_t simd,
			   uint32_t wave, uint32_t thread,
			   uint32_t regno, uint32_t num, uint32_t *out)
{
	WREG32_SOC15(GC, 0, mmSQ_IND_INDEX,
		(wave << SQ_IND_INDEX__WAVE_ID__SHIFT) |
		(simd << SQ_IND_INDEX__SIMD_ID__SHIFT) |
		(regno << SQ_IND_INDEX__INDEX__SHIFT) |
		(thread << SQ_IND_INDEX__THREAD_ID__SHIFT) |
		(SQ_IND_INDEX__FORCE_READ_MASK) |
		(SQ_IND_INDEX__AUTO_INCR_MASK));
	while (num--)
		*(out++) = RREG32_SOC15(GC, 0, mmSQ_IND_DATA);
}

static void gfx_v9_0_read_wave_data(struct amdgpu_device *adev, uint32_t simd, uint32_t wave, uint32_t *dst, int *no_fields)
{
	/* type 1 wave data */
	dst[(*no_fields)++] = 1;
	dst[(*no_fields)++] = wave_read_ind(adev, simd, wave, ixSQ_WAVE_STATUS);
	dst[(*no_fields)++] = wave_read_ind(adev, simd, wave, ixSQ_WAVE_PC_LO);
	dst[(*no_fields)++] = wave_read_ind(adev, simd, wave, ixSQ_WAVE_PC_HI);
	dst[(*no_fields)++] = wave_read_ind(adev, simd, wave, ixSQ_WAVE_EXEC_LO);
	dst[(*no_fields)++] = wave_read_ind(adev, simd, wave, ixSQ_WAVE_EXEC_HI);
	dst[(*no_fields)++] = wave_read_ind(adev, simd, wave, ixSQ_WAVE_HW_ID);
	dst[(*no_fields)++] = wave_read_ind(adev, simd, wave, ixSQ_WAVE_INST_DW0);
	dst[(*no_fields)++] = wave_read_ind(adev, simd, wave, ixSQ_WAVE_INST_DW1);
	dst[(*no_fields)++] = wave_read_ind(adev, simd, wave, ixSQ_WAVE_GPR_ALLOC);
	dst[(*no_fields)++] = wave_read_ind(adev, simd, wave, ixSQ_WAVE_LDS_ALLOC);
	dst[(*no_fields)++] = wave_read_ind(adev, simd, wave, ixSQ_WAVE_TRAPSTS);
	dst[(*no_fields)++] = wave_read_ind(adev, simd, wave, ixSQ_WAVE_IB_STS);
	dst[(*no_fields)++] = wave_read_ind(adev, simd, wave, ixSQ_WAVE_IB_DBG0);
	dst[(*no_fields)++] = wave_read_ind(adev, simd, wave, ixSQ_WAVE_M0);
}

static void gfx_v9_0_read_wave_sgprs(struct amdgpu_device *adev, uint32_t simd,
				     uint32_t wave, uint32_t start,
				     uint32_t size, uint32_t *dst)
{
	wave_read_regs(
		adev, simd, wave, 0,
		start + SQIND_WAVE_SGPRS_OFFSET, size, dst);
}

static void gfx_v9_0_read_wave_vgprs(struct amdgpu_device *adev, uint32_t simd,
				     uint32_t wave, uint32_t thread,
				     uint32_t start, uint32_t size,
				     uint32_t *dst)
{
	wave_read_regs(
		adev, simd, wave, thread,
		start + SQIND_WAVE_VGPRS_OFFSET, size, dst);
}

static const struct amdgpu_gfx_funcs gfx_v9_0_gfx_funcs = {
	.get_gpu_clock_counter = &gfx_v9_0_get_gpu_clock_counter,
	.select_se_sh = &gfx_v9_0_select_se_sh,
	.read_wave_data = &gfx_v9_0_read_wave_data,
	.read_wave_sgprs = &gfx_v9_0_read_wave_sgprs,
	.read_wave_vgprs = &gfx_v9_0_read_wave_vgprs,
};

static void gfx_v9_0_gpu_early_init(struct amdgpu_device *adev)
{
	u32 gb_addr_config;

	adev->gfx.funcs = &gfx_v9_0_gfx_funcs;

	switch (adev->asic_type) {
	case CHIP_VEGA10:
		adev->gfx.config.max_hw_contexts = 8;
		adev->gfx.config.sc_prim_fifo_size_frontend = 0x20;
		adev->gfx.config.sc_prim_fifo_size_backend = 0x100;
		adev->gfx.config.sc_hiz_tile_fifo_size = 0x30;
		adev->gfx.config.sc_earlyz_tile_fifo_size = 0x4C0;
		gb_addr_config = VEGA10_GB_ADDR_CONFIG_GOLDEN;
		break;
	case CHIP_RAVEN:
		adev->gfx.config.max_hw_contexts = 8;
		adev->gfx.config.sc_prim_fifo_size_frontend = 0x20;
		adev->gfx.config.sc_prim_fifo_size_backend = 0x100;
		adev->gfx.config.sc_hiz_tile_fifo_size = 0x30;
		adev->gfx.config.sc_earlyz_tile_fifo_size = 0x4C0;
		gb_addr_config = RAVEN_GB_ADDR_CONFIG_GOLDEN;
		break;
	default:
		BUG();
		break;
	}

	adev->gfx.config.gb_addr_config = gb_addr_config;

	adev->gfx.config.gb_addr_config_fields.num_pipes = 1 <<
			REG_GET_FIELD(
					adev->gfx.config.gb_addr_config,
					GB_ADDR_CONFIG,
					NUM_PIPES);

	adev->gfx.config.max_tile_pipes =
		adev->gfx.config.gb_addr_config_fields.num_pipes;

	adev->gfx.config.gb_addr_config_fields.num_banks = 1 <<
			REG_GET_FIELD(
					adev->gfx.config.gb_addr_config,
					GB_ADDR_CONFIG,
					NUM_BANKS);
	adev->gfx.config.gb_addr_config_fields.max_compress_frags = 1 <<
			REG_GET_FIELD(
					adev->gfx.config.gb_addr_config,
					GB_ADDR_CONFIG,
					MAX_COMPRESSED_FRAGS);
	adev->gfx.config.gb_addr_config_fields.num_rb_per_se = 1 <<
			REG_GET_FIELD(
					adev->gfx.config.gb_addr_config,
					GB_ADDR_CONFIG,
					NUM_RB_PER_SE);
	adev->gfx.config.gb_addr_config_fields.num_se = 1 <<
			REG_GET_FIELD(
					adev->gfx.config.gb_addr_config,
					GB_ADDR_CONFIG,
					NUM_SHADER_ENGINES);
	adev->gfx.config.gb_addr_config_fields.pipe_interleave_size = 1 << (8 +
			REG_GET_FIELD(
					adev->gfx.config.gb_addr_config,
					GB_ADDR_CONFIG,
					PIPE_INTERLEAVE_SIZE));
}

static int gfx_v9_0_ngg_create_buf(struct amdgpu_device *adev,
				   struct amdgpu_ngg_buf *ngg_buf,
				   int size_se,
				   int default_size_se)
{
	int r;

	if (size_se < 0) {
		dev_err(adev->dev, "Buffer size is invalid: %d\n", size_se);
		return -EINVAL;
	}
	size_se = size_se ? size_se : default_size_se;

	ngg_buf->size = size_se * adev->gfx.config.max_shader_engines;
	r = amdgpu_bo_create_kernel(adev, ngg_buf->size,
				    PAGE_SIZE, AMDGPU_GEM_DOMAIN_VRAM,
				    &ngg_buf->bo,
				    &ngg_buf->gpu_addr,
				    NULL);
	if (r) {
		dev_err(adev->dev, "(%d) failed to create NGG buffer\n", r);
		return r;
	}
	ngg_buf->bo_size = amdgpu_bo_size(ngg_buf->bo);

	return r;
}

static int gfx_v9_0_ngg_fini(struct amdgpu_device *adev)
{
	int i;

	for (i = 0; i < NGG_BUF_MAX; i++)
		amdgpu_bo_free_kernel(&adev->gfx.ngg.buf[i].bo,
				      &adev->gfx.ngg.buf[i].gpu_addr,
				      NULL);

	memset(&adev->gfx.ngg.buf[0], 0,
			sizeof(struct amdgpu_ngg_buf) * NGG_BUF_MAX);

	adev->gfx.ngg.init = false;

	return 0;
}

static int gfx_v9_0_ngg_init(struct amdgpu_device *adev)
{
	int r;

	if (!amdgpu_ngg || adev->gfx.ngg.init == true)
		return 0;

	/* GDS reserve memory: 64 bytes alignment */
	adev->gfx.ngg.gds_reserve_size = ALIGN(5 * 4, 0x40);
	adev->gds.mem.total_size -= adev->gfx.ngg.gds_reserve_size;
	adev->gds.mem.gfx_partition_size -= adev->gfx.ngg.gds_reserve_size;
	adev->gfx.ngg.gds_reserve_addr = RREG32_SOC15(GC, 0, mmGDS_VMID0_BASE);
	adev->gfx.ngg.gds_reserve_addr += RREG32_SOC15(GC, 0, mmGDS_VMID0_SIZE);

	/* Primitive Buffer */
	r = gfx_v9_0_ngg_create_buf(adev, &adev->gfx.ngg.buf[NGG_PRIM],
				    amdgpu_prim_buf_per_se,
				    64 * 1024);
	if (r) {
		dev_err(adev->dev, "Failed to create Primitive Buffer\n");
		goto err;
	}

	/* Position Buffer */
	r = gfx_v9_0_ngg_create_buf(adev, &adev->gfx.ngg.buf[NGG_POS],
				    amdgpu_pos_buf_per_se,
				    256 * 1024);
	if (r) {
		dev_err(adev->dev, "Failed to create Position Buffer\n");
		goto err;
	}

	/* Control Sideband */
	r = gfx_v9_0_ngg_create_buf(adev, &adev->gfx.ngg.buf[NGG_CNTL],
				    amdgpu_cntl_sb_buf_per_se,
				    256);
	if (r) {
		dev_err(adev->dev, "Failed to create Control Sideband Buffer\n");
		goto err;
	}

	/* Parameter Cache, not created by default */
	if (amdgpu_param_buf_per_se <= 0)
		goto out;

	r = gfx_v9_0_ngg_create_buf(adev, &adev->gfx.ngg.buf[NGG_PARAM],
				    amdgpu_param_buf_per_se,
				    512 * 1024);
	if (r) {
		dev_err(adev->dev, "Failed to create Parameter Cache\n");
		goto err;
	}

out:
	adev->gfx.ngg.init = true;
	return 0;
err:
	gfx_v9_0_ngg_fini(adev);
	return r;
}

static int gfx_v9_0_ngg_en(struct amdgpu_device *adev)
{
	struct amdgpu_ring *ring = &adev->gfx.gfx_ring[0];
	int r;
	u32 data, base;

	if (!amdgpu_ngg)
		return 0;

	/* Program buffer size */
	data = REG_SET_FIELD(0, WD_BUF_RESOURCE_1, INDEX_BUF_SIZE,
			     adev->gfx.ngg.buf[NGG_PRIM].size >> 8);
	data = REG_SET_FIELD(data, WD_BUF_RESOURCE_1, POS_BUF_SIZE,
			     adev->gfx.ngg.buf[NGG_POS].size >> 8);
	WREG32_SOC15(GC, 0, mmWD_BUF_RESOURCE_1, data);

	data = REG_SET_FIELD(0, WD_BUF_RESOURCE_2, CNTL_SB_BUF_SIZE,
			     adev->gfx.ngg.buf[NGG_CNTL].size >> 8);
	data = REG_SET_FIELD(data, WD_BUF_RESOURCE_2, PARAM_BUF_SIZE,
			     adev->gfx.ngg.buf[NGG_PARAM].size >> 10);
	WREG32_SOC15(GC, 0, mmWD_BUF_RESOURCE_2, data);

	/* Program buffer base address */
	base = lower_32_bits(adev->gfx.ngg.buf[NGG_PRIM].gpu_addr);
	data = REG_SET_FIELD(0, WD_INDEX_BUF_BASE, BASE, base);
	WREG32_SOC15(GC, 0, mmWD_INDEX_BUF_BASE, data);

	base = upper_32_bits(adev->gfx.ngg.buf[NGG_PRIM].gpu_addr);
	data = REG_SET_FIELD(0, WD_INDEX_BUF_BASE_HI, BASE_HI, base);
	WREG32_SOC15(GC, 0, mmWD_INDEX_BUF_BASE_HI, data);

	base = lower_32_bits(adev->gfx.ngg.buf[NGG_POS].gpu_addr);
	data = REG_SET_FIELD(0, WD_POS_BUF_BASE, BASE, base);
	WREG32_SOC15(GC, 0, mmWD_POS_BUF_BASE, data);

	base = upper_32_bits(adev->gfx.ngg.buf[NGG_POS].gpu_addr);
	data = REG_SET_FIELD(0, WD_POS_BUF_BASE_HI, BASE_HI, base);
	WREG32_SOC15(GC, 0, mmWD_POS_BUF_BASE_HI, data);

	base = lower_32_bits(adev->gfx.ngg.buf[NGG_CNTL].gpu_addr);
	data = REG_SET_FIELD(0, WD_CNTL_SB_BUF_BASE, BASE, base);
	WREG32_SOC15(GC, 0, mmWD_CNTL_SB_BUF_BASE, data);

	base = upper_32_bits(adev->gfx.ngg.buf[NGG_CNTL].gpu_addr);
	data = REG_SET_FIELD(0, WD_CNTL_SB_BUF_BASE_HI, BASE_HI, base);
	WREG32_SOC15(GC, 0, mmWD_CNTL_SB_BUF_BASE_HI, data);

	/* Clear GDS reserved memory */
	r = amdgpu_ring_alloc(ring, 17);
	if (r) {
		DRM_ERROR("amdgpu: NGG failed to lock ring %d (%d).\n",
			  ring->idx, r);
		return r;
	}

	gfx_v9_0_write_data_to_reg(ring, 0, false,
				   SOC15_REG_OFFSET(GC, 0, mmGDS_VMID0_SIZE),
			           (adev->gds.mem.total_size +
				    adev->gfx.ngg.gds_reserve_size) >>
				   AMDGPU_GDS_SHIFT);

	amdgpu_ring_write(ring, PACKET3(PACKET3_DMA_DATA, 5));
	amdgpu_ring_write(ring, (PACKET3_DMA_DATA_CP_SYNC |
				PACKET3_DMA_DATA_DST_SEL(1) |
				PACKET3_DMA_DATA_SRC_SEL(2)));
	amdgpu_ring_write(ring, 0);
	amdgpu_ring_write(ring, 0);
	amdgpu_ring_write(ring, adev->gfx.ngg.gds_reserve_addr);
	amdgpu_ring_write(ring, 0);
	amdgpu_ring_write(ring, PACKET3_DMA_DATA_CMD_RAW_WAIT |
				adev->gfx.ngg.gds_reserve_size);

	gfx_v9_0_write_data_to_reg(ring, 0, false,
				   SOC15_REG_OFFSET(GC, 0, mmGDS_VMID0_SIZE), 0);

	amdgpu_ring_commit(ring);

	return 0;
}

static int gfx_v9_0_compute_ring_init(struct amdgpu_device *adev, int ring_id,
				      int mec, int pipe, int queue)
{
	int r;
	unsigned irq_type;
	struct amdgpu_ring *ring = &adev->gfx.compute_ring[ring_id];

	ring = &adev->gfx.compute_ring[ring_id];

	/* mec0 is me1 */
	ring->me = mec + 1;
	ring->pipe = pipe;
	ring->queue = queue;

	ring->ring_obj = NULL;
	ring->use_doorbell = true;
	ring->doorbell_index = (AMDGPU_DOORBELL_MEC_RING0 + ring_id) << 1;
	ring->eop_gpu_addr = adev->gfx.mec.hpd_eop_gpu_addr
				+ (ring_id * GFX9_MEC_HPD_SIZE);
	sprintf(ring->name, "comp_%d.%d.%d", ring->me, ring->pipe, ring->queue);

	irq_type = AMDGPU_CP_IRQ_COMPUTE_MEC1_PIPE0_EOP
		+ ((ring->me - 1) * adev->gfx.mec.num_pipe_per_mec)
		+ ring->pipe;

	/* type-2 packets are deprecated on MEC, use type-3 instead */
	r = amdgpu_ring_init(adev, ring, 1024,
			     &adev->gfx.eop_irq, irq_type);
	if (r)
		return r;


	return 0;
}

static int gfx_v9_0_sw_init(void *handle)
{
	int i, j, k, r, ring_id;
	struct amdgpu_ring *ring;
	struct amdgpu_kiq *kiq;
	struct amdgpu_device *adev = (struct amdgpu_device *)handle;

	switch (adev->asic_type) {
	case CHIP_VEGA10:
	case CHIP_RAVEN:
		adev->gfx.mec.num_mec = 2;
		break;
	default:
		adev->gfx.mec.num_mec = 1;
		break;
	}

	adev->gfx.mec.num_pipe_per_mec = 4;
	adev->gfx.mec.num_queue_per_pipe = 8;

	/* KIQ event */
	r = amdgpu_irq_add_id(adev, AMDGPU_IH_CLIENTID_GRBM_CP, 178, &adev->gfx.kiq.irq);
	if (r)
		return r;

	/* EOP Event */
	r = amdgpu_irq_add_id(adev, AMDGPU_IH_CLIENTID_GRBM_CP, 181, &adev->gfx.eop_irq);
	if (r)
		return r;

	/* Privileged reg */
	r = amdgpu_irq_add_id(adev, AMDGPU_IH_CLIENTID_GRBM_CP, 184,
			      &adev->gfx.priv_reg_irq);
	if (r)
		return r;

	/* Privileged inst */
	r = amdgpu_irq_add_id(adev, AMDGPU_IH_CLIENTID_GRBM_CP, 185,
			      &adev->gfx.priv_inst_irq);
	if (r)
		return r;

	adev->gfx.gfx_current_status = AMDGPU_GFX_NORMAL_MODE;

	gfx_v9_0_scratch_init(adev);

	r = gfx_v9_0_init_microcode(adev);
	if (r) {
		DRM_ERROR("Failed to load gfx firmware!\n");
		return r;
	}

	r = gfx_v9_0_rlc_init(adev);
	if (r) {
		DRM_ERROR("Failed to init rlc BOs!\n");
		return r;
	}

	r = gfx_v9_0_mec_init(adev);
	if (r) {
		DRM_ERROR("Failed to init MEC BOs!\n");
		return r;
	}

	/* set up the gfx ring */
	for (i = 0; i < adev->gfx.num_gfx_rings; i++) {
		ring = &adev->gfx.gfx_ring[i];
		ring->ring_obj = NULL;
		if (!i)
			sprintf(ring->name, "gfx");
		else
			sprintf(ring->name, "gfx_%d", i);
		ring->use_doorbell = true;
		ring->doorbell_index = AMDGPU_DOORBELL64_GFX_RING0 << 1;
		r = amdgpu_ring_init(adev, ring, 1024,
				     &adev->gfx.eop_irq, AMDGPU_CP_IRQ_GFX_EOP);
		if (r)
			return r;
	}

	/* set up the compute queues - allocate horizontally across pipes */
	ring_id = 0;
	for (i = 0; i < adev->gfx.mec.num_mec; ++i) {
		for (j = 0; j < adev->gfx.mec.num_queue_per_pipe; j++) {
			for (k = 0; k < adev->gfx.mec.num_pipe_per_mec; k++) {
				if (!amdgpu_gfx_is_mec_queue_enabled(adev, i, k, j))
					continue;

				r = gfx_v9_0_compute_ring_init(adev,
							       ring_id,
							       i, k, j);
				if (r)
					return r;

				ring_id++;
			}
		}
	}

	r = amdgpu_gfx_kiq_init(adev, GFX9_MEC_HPD_SIZE);
	if (r) {
		DRM_ERROR("Failed to init KIQ BOs!\n");
		return r;
	}

	kiq = &adev->gfx.kiq;
	r = amdgpu_gfx_kiq_init_ring(adev, &kiq->ring, &kiq->irq);
	if (r)
		return r;

	/* create MQD for all compute queues as wel as KIQ for SRIOV case */
	r = amdgpu_gfx_compute_mqd_sw_init(adev, sizeof(struct v9_mqd_allocation));
	if (r)
		return r;

	/* reserve GDS, GWS and OA resource for gfx */
	r = amdgpu_bo_create_kernel(adev, adev->gds.mem.gfx_partition_size,
				    PAGE_SIZE, AMDGPU_GEM_DOMAIN_GDS,
				    &adev->gds.gds_gfx_bo, NULL, NULL);
	if (r)
		return r;

	r = amdgpu_bo_create_kernel(adev, adev->gds.gws.gfx_partition_size,
				    PAGE_SIZE, AMDGPU_GEM_DOMAIN_GWS,
				    &adev->gds.gws_gfx_bo, NULL, NULL);
	if (r)
		return r;

	r = amdgpu_bo_create_kernel(adev, adev->gds.oa.gfx_partition_size,
				    PAGE_SIZE, AMDGPU_GEM_DOMAIN_OA,
				    &adev->gds.oa_gfx_bo, NULL, NULL);
	if (r)
		return r;

	adev->gfx.ce_ram_size = 0x8000;

	gfx_v9_0_gpu_early_init(adev);

	r = gfx_v9_0_ngg_init(adev);
	if (r)
		return r;

	return 0;
}


static int gfx_v9_0_sw_fini(void *handle)
{
	int i;
	struct amdgpu_device *adev = (struct amdgpu_device *)handle;

	amdgpu_bo_free_kernel(&adev->gds.oa_gfx_bo, NULL, NULL);
	amdgpu_bo_free_kernel(&adev->gds.gws_gfx_bo, NULL, NULL);
	amdgpu_bo_free_kernel(&adev->gds.gds_gfx_bo, NULL, NULL);

	for (i = 0; i < adev->gfx.num_gfx_rings; i++)
		amdgpu_ring_fini(&adev->gfx.gfx_ring[i]);
	for (i = 0; i < adev->gfx.num_compute_rings; i++)
		amdgpu_ring_fini(&adev->gfx.compute_ring[i]);

	amdgpu_gfx_compute_mqd_sw_fini(adev);
	amdgpu_gfx_kiq_free_ring(&adev->gfx.kiq.ring, &adev->gfx.kiq.irq);
	amdgpu_gfx_kiq_fini(adev);
	amdgpu_bo_free_kernel(&adev->virt.csa_obj, &adev->virt.csa_vmid0_addr, NULL);

	gfx_v9_0_mec_fini(adev);
	gfx_v9_0_ngg_fini(adev);
	amdgpu_bo_free_kernel(&adev->gfx.rlc.clear_state_obj,
				&adev->gfx.rlc.clear_state_gpu_addr,
				(void **)&adev->gfx.rlc.cs_ptr);
	if (adev->asic_type == CHIP_RAVEN) {
		amdgpu_bo_free_kernel(&adev->gfx.rlc.cp_table_obj,
				&adev->gfx.rlc.cp_table_gpu_addr,
				(void **)&adev->gfx.rlc.cp_table_ptr);
	}
	gfx_v9_0_free_microcode(adev);

	return 0;
}


static void gfx_v9_0_tiling_mode_table_init(struct amdgpu_device *adev)
{
	/* TODO */
}

static void gfx_v9_0_select_se_sh(struct amdgpu_device *adev, u32 se_num, u32 sh_num, u32 instance)
{
	u32 data;

	if (instance == 0xffffffff)
		data = REG_SET_FIELD(0, GRBM_GFX_INDEX, INSTANCE_BROADCAST_WRITES, 1);
	else
		data = REG_SET_FIELD(0, GRBM_GFX_INDEX, INSTANCE_INDEX, instance);

	if (se_num == 0xffffffff)
		data = REG_SET_FIELD(data, GRBM_GFX_INDEX, SE_BROADCAST_WRITES, 1);
	else
		data = REG_SET_FIELD(data, GRBM_GFX_INDEX, SE_INDEX, se_num);

	if (sh_num == 0xffffffff)
		data = REG_SET_FIELD(data, GRBM_GFX_INDEX, SH_BROADCAST_WRITES, 1);
	else
		data = REG_SET_FIELD(data, GRBM_GFX_INDEX, SH_INDEX, sh_num);

	WREG32_SOC15(GC, 0, mmGRBM_GFX_INDEX, data);
}

static u32 gfx_v9_0_get_rb_active_bitmap(struct amdgpu_device *adev)
{
	u32 data, mask;

	data = RREG32_SOC15(GC, 0, mmCC_RB_BACKEND_DISABLE);
	data |= RREG32_SOC15(GC, 0, mmGC_USER_RB_BACKEND_DISABLE);

	data &= CC_RB_BACKEND_DISABLE__BACKEND_DISABLE_MASK;
	data >>= GC_USER_RB_BACKEND_DISABLE__BACKEND_DISABLE__SHIFT;

	mask = amdgpu_gfx_create_bitmask(adev->gfx.config.max_backends_per_se /
					 adev->gfx.config.max_sh_per_se);

	return (~data) & mask;
}

static void gfx_v9_0_setup_rb(struct amdgpu_device *adev)
{
	int i, j;
	u32 data;
	u32 active_rbs = 0;
	u32 rb_bitmap_width_per_sh = adev->gfx.config.max_backends_per_se /
					adev->gfx.config.max_sh_per_se;

	mutex_lock(&adev->grbm_idx_mutex);
	for (i = 0; i < adev->gfx.config.max_shader_engines; i++) {
		for (j = 0; j < adev->gfx.config.max_sh_per_se; j++) {
			gfx_v9_0_select_se_sh(adev, i, j, 0xffffffff);
			data = gfx_v9_0_get_rb_active_bitmap(adev);
			active_rbs |= data << ((i * adev->gfx.config.max_sh_per_se + j) *
					       rb_bitmap_width_per_sh);
		}
	}
	gfx_v9_0_select_se_sh(adev, 0xffffffff, 0xffffffff, 0xffffffff);
	mutex_unlock(&adev->grbm_idx_mutex);

	adev->gfx.config.backend_enable_mask = active_rbs;
	adev->gfx.config.num_rbs = hweight32(active_rbs);
}

#define DEFAULT_SH_MEM_BASES	(0x6000)
#define FIRST_COMPUTE_VMID	(8)
#define LAST_COMPUTE_VMID	(16)
static void gfx_v9_0_init_compute_vmid(struct amdgpu_device *adev)
{
	int i;
	uint32_t sh_mem_config;
	uint32_t sh_mem_bases;

	/*
	 * Configure apertures:
	 * LDS:         0x60000000'00000000 - 0x60000001'00000000 (4GB)
	 * Scratch:     0x60000001'00000000 - 0x60000002'00000000 (4GB)
	 * GPUVM:       0x60010000'00000000 - 0x60020000'00000000 (1TB)
	 */
	sh_mem_bases = DEFAULT_SH_MEM_BASES | (DEFAULT_SH_MEM_BASES << 16);

	sh_mem_config = SH_MEM_ADDRESS_MODE_64 |
			SH_MEM_ALIGNMENT_MODE_UNALIGNED <<
			SH_MEM_CONFIG__ALIGNMENT_MODE__SHIFT;

	mutex_lock(&adev->srbm_mutex);
	for (i = FIRST_COMPUTE_VMID; i < LAST_COMPUTE_VMID; i++) {
		soc15_grbm_select(adev, 0, 0, 0, i);
		/* CP and shaders */
		WREG32_SOC15(GC, 0, mmSH_MEM_CONFIG, sh_mem_config);
		WREG32_SOC15(GC, 0, mmSH_MEM_BASES, sh_mem_bases);
	}
	soc15_grbm_select(adev, 0, 0, 0, 0);
	mutex_unlock(&adev->srbm_mutex);
}

static void gfx_v9_0_gpu_init(struct amdgpu_device *adev)
{
	u32 tmp;
	int i;

	WREG32_FIELD15(GC, 0, GRBM_CNTL, READ_TIMEOUT, 0xff);

	gfx_v9_0_tiling_mode_table_init(adev);

	gfx_v9_0_setup_rb(adev);
	gfx_v9_0_get_cu_info(adev, &adev->gfx.cu_info);

	/* XXX SH_MEM regs */
	/* where to put LDS, scratch, GPUVM in FSA64 space */
	mutex_lock(&adev->srbm_mutex);
	for (i = 0; i < adev->vm_manager.id_mgr[AMDGPU_GFXHUB].num_ids; i++) {
		soc15_grbm_select(adev, 0, 0, 0, i);
		/* CP and shaders */
		if (i == 0) {
			tmp = REG_SET_FIELD(0, SH_MEM_CONFIG, ALIGNMENT_MODE,
					    SH_MEM_ALIGNMENT_MODE_UNALIGNED);
			WREG32_SOC15(GC, 0, mmSH_MEM_CONFIG, tmp);
			WREG32_SOC15(GC, 0, mmSH_MEM_BASES, 0);
		} else {
			tmp = REG_SET_FIELD(0, SH_MEM_CONFIG, ALIGNMENT_MODE,
					    SH_MEM_ALIGNMENT_MODE_UNALIGNED);
			WREG32_SOC15(GC, 0, mmSH_MEM_CONFIG, tmp);
			tmp = adev->mc.shared_aperture_start >> 48;
			WREG32_SOC15(GC, 0, mmSH_MEM_BASES, tmp);
		}
	}
	soc15_grbm_select(adev, 0, 0, 0, 0);

	mutex_unlock(&adev->srbm_mutex);

	gfx_v9_0_init_compute_vmid(adev);

	mutex_lock(&adev->grbm_idx_mutex);
	/*
	 * making sure that the following register writes will be broadcasted
	 * to all the shaders
	 */
	gfx_v9_0_select_se_sh(adev, 0xffffffff, 0xffffffff, 0xffffffff);

	WREG32_SOC15(GC, 0, mmPA_SC_FIFO_SIZE,
		   (adev->gfx.config.sc_prim_fifo_size_frontend <<
			PA_SC_FIFO_SIZE__SC_FRONTEND_PRIM_FIFO_SIZE__SHIFT) |
		   (adev->gfx.config.sc_prim_fifo_size_backend <<
			PA_SC_FIFO_SIZE__SC_BACKEND_PRIM_FIFO_SIZE__SHIFT) |
		   (adev->gfx.config.sc_hiz_tile_fifo_size <<
			PA_SC_FIFO_SIZE__SC_HIZ_TILE_FIFO_SIZE__SHIFT) |
		   (adev->gfx.config.sc_earlyz_tile_fifo_size <<
			PA_SC_FIFO_SIZE__SC_EARLYZ_TILE_FIFO_SIZE__SHIFT));
	mutex_unlock(&adev->grbm_idx_mutex);

}

static void gfx_v9_0_wait_for_rlc_serdes(struct amdgpu_device *adev)
{
	u32 i, j, k;
	u32 mask;

	mutex_lock(&adev->grbm_idx_mutex);
	for (i = 0; i < adev->gfx.config.max_shader_engines; i++) {
		for (j = 0; j < adev->gfx.config.max_sh_per_se; j++) {
			gfx_v9_0_select_se_sh(adev, i, j, 0xffffffff);
			for (k = 0; k < adev->usec_timeout; k++) {
				if (RREG32_SOC15(GC, 0, mmRLC_SERDES_CU_MASTER_BUSY) == 0)
					break;
				udelay(1);
			}
			if (k == adev->usec_timeout) {
				gfx_v9_0_select_se_sh(adev, 0xffffffff,
						      0xffffffff, 0xffffffff);
				mutex_unlock(&adev->grbm_idx_mutex);
				DRM_INFO("Timeout wait for RLC serdes %u,%u\n",
					 i, j);
				return;
			}
		}
	}
	gfx_v9_0_select_se_sh(adev, 0xffffffff, 0xffffffff, 0xffffffff);
	mutex_unlock(&adev->grbm_idx_mutex);

	mask = RLC_SERDES_NONCU_MASTER_BUSY__SE_MASTER_BUSY_MASK |
		RLC_SERDES_NONCU_MASTER_BUSY__GC_MASTER_BUSY_MASK |
		RLC_SERDES_NONCU_MASTER_BUSY__TC0_MASTER_BUSY_MASK |
		RLC_SERDES_NONCU_MASTER_BUSY__TC1_MASTER_BUSY_MASK;
	for (k = 0; k < adev->usec_timeout; k++) {
		if ((RREG32_SOC15(GC, 0, mmRLC_SERDES_NONCU_MASTER_BUSY) & mask) == 0)
			break;
		udelay(1);
	}
}

static void gfx_v9_0_enable_gui_idle_interrupt(struct amdgpu_device *adev,
					       bool enable)
{
	u32 tmp = RREG32_SOC15(GC, 0, mmCP_INT_CNTL_RING0);

	tmp = REG_SET_FIELD(tmp, CP_INT_CNTL_RING0, CNTX_BUSY_INT_ENABLE, enable ? 1 : 0);
	tmp = REG_SET_FIELD(tmp, CP_INT_CNTL_RING0, CNTX_EMPTY_INT_ENABLE, enable ? 1 : 0);
	tmp = REG_SET_FIELD(tmp, CP_INT_CNTL_RING0, CMP_BUSY_INT_ENABLE, enable ? 1 : 0);
	tmp = REG_SET_FIELD(tmp, CP_INT_CNTL_RING0, GFX_IDLE_INT_ENABLE, enable ? 1 : 0);

	WREG32_SOC15(GC, 0, mmCP_INT_CNTL_RING0, tmp);
}

static void gfx_v9_0_init_csb(struct amdgpu_device *adev)
{
	/* csib */
	WREG32(SOC15_REG_OFFSET(GC, 0, mmRLC_CSIB_ADDR_HI),
			adev->gfx.rlc.clear_state_gpu_addr >> 32);
	WREG32(SOC15_REG_OFFSET(GC, 0, mmRLC_CSIB_ADDR_LO),
			adev->gfx.rlc.clear_state_gpu_addr & 0xfffffffc);
	WREG32(SOC15_REG_OFFSET(GC, 0, mmRLC_CSIB_LENGTH),
			adev->gfx.rlc.clear_state_size);
}

static void gfx_v9_0_parse_ind_reg_list(int *register_list_format,
				int indirect_offset,
				int list_size,
				int *unique_indirect_regs,
				int *unique_indirect_reg_count,
				int max_indirect_reg_count,
				int *indirect_start_offsets,
				int *indirect_start_offsets_count,
				int max_indirect_start_offsets_count)
{
	int idx;
	bool new_entry = true;

	for (; indirect_offset < list_size; indirect_offset++) {

		if (new_entry) {
			new_entry = false;
			indirect_start_offsets[*indirect_start_offsets_count] = indirect_offset;
			*indirect_start_offsets_count = *indirect_start_offsets_count + 1;
			BUG_ON(*indirect_start_offsets_count >= max_indirect_start_offsets_count);
		}

		if (register_list_format[indirect_offset] == 0xFFFFFFFF) {
			new_entry = true;
			continue;
		}

		indirect_offset += 2;

		/* look for the matching indice */
		for (idx = 0; idx < *unique_indirect_reg_count; idx++) {
			if (unique_indirect_regs[idx] ==
				register_list_format[indirect_offset])
				break;
		}

		if (idx >= *unique_indirect_reg_count) {
			unique_indirect_regs[*unique_indirect_reg_count] =
				register_list_format[indirect_offset];
			idx = *unique_indirect_reg_count;
			*unique_indirect_reg_count = *unique_indirect_reg_count + 1;
			BUG_ON(*unique_indirect_reg_count >= max_indirect_reg_count);
		}

		register_list_format[indirect_offset] = idx;
	}
}

static int gfx_v9_0_init_rlc_save_restore_list(struct amdgpu_device *adev)
{
	int unique_indirect_regs[] = {0x0, 0x0, 0x0, 0x0, 0x0, 0x0, 0x0, 0x0};
	int unique_indirect_reg_count = 0;

	int indirect_start_offsets[] = {0x0, 0x0, 0x0, 0x0, 0x0, 0x0, 0x0, 0x0, 0x0, 0x0};
	int indirect_start_offsets_count = 0;

	int list_size = 0;
	int i = 0;
	u32 tmp = 0;

	u32 *register_list_format =
		kmalloc(adev->gfx.rlc.reg_list_format_size_bytes, GFP_KERNEL);
	if (!register_list_format)
		return -ENOMEM;
	memcpy(register_list_format, adev->gfx.rlc.register_list_format,
		adev->gfx.rlc.reg_list_format_size_bytes);

	/* setup unique_indirect_regs array and indirect_start_offsets array */
	gfx_v9_0_parse_ind_reg_list(register_list_format,
				GFX9_RLC_FORMAT_DIRECT_REG_LIST_LENGTH,
				adev->gfx.rlc.reg_list_format_size_bytes >> 2,
				unique_indirect_regs,
				&unique_indirect_reg_count,
				ARRAY_SIZE(unique_indirect_regs),
				indirect_start_offsets,
				&indirect_start_offsets_count,
				ARRAY_SIZE(indirect_start_offsets));

	/* enable auto inc in case it is disabled */
	tmp = RREG32(SOC15_REG_OFFSET(GC, 0, mmRLC_SRM_CNTL));
	tmp |= RLC_SRM_CNTL__AUTO_INCR_ADDR_MASK;
	WREG32(SOC15_REG_OFFSET(GC, 0, mmRLC_SRM_CNTL), tmp);

	/* write register_restore table to offset 0x0 using RLC_SRM_ARAM_ADDR/DATA */
	WREG32(SOC15_REG_OFFSET(GC, 0, mmRLC_SRM_ARAM_ADDR),
		RLC_SAVE_RESTORE_ADDR_STARTING_OFFSET);
	for (i = 0; i < adev->gfx.rlc.reg_list_size_bytes >> 2; i++)
		WREG32(SOC15_REG_OFFSET(GC, 0, mmRLC_SRM_ARAM_DATA),
			adev->gfx.rlc.register_restore[i]);

	/* load direct register */
	WREG32(SOC15_REG_OFFSET(GC, 0, mmRLC_SRM_ARAM_ADDR), 0);
	for (i = 0; i < adev->gfx.rlc.reg_list_size_bytes >> 2; i++)
		WREG32(SOC15_REG_OFFSET(GC, 0, mmRLC_SRM_ARAM_DATA),
			adev->gfx.rlc.register_restore[i]);

	/* load indirect register */
	WREG32(SOC15_REG_OFFSET(GC, 0, mmRLC_GPM_SCRATCH_ADDR),
		adev->gfx.rlc.reg_list_format_start);
	for (i = 0; i < adev->gfx.rlc.reg_list_format_size_bytes >> 2; i++)
		WREG32(SOC15_REG_OFFSET(GC, 0, mmRLC_GPM_SCRATCH_DATA),
			register_list_format[i]);

	/* set save/restore list size */
	list_size = adev->gfx.rlc.reg_list_size_bytes >> 2;
	list_size = list_size >> 1;
	WREG32(SOC15_REG_OFFSET(GC, 0, mmRLC_GPM_SCRATCH_ADDR),
		adev->gfx.rlc.reg_restore_list_size);
	WREG32(SOC15_REG_OFFSET(GC, 0, mmRLC_GPM_SCRATCH_DATA), list_size);

	/* write the starting offsets to RLC scratch ram */
	WREG32(SOC15_REG_OFFSET(GC, 0, mmRLC_GPM_SCRATCH_ADDR),
		adev->gfx.rlc.starting_offsets_start);
	for (i = 0; i < ARRAY_SIZE(indirect_start_offsets); i++)
		WREG32(SOC15_REG_OFFSET(GC, 0, mmRLC_GPM_SCRATCH_DATA),
			indirect_start_offsets[i]);

	/* load unique indirect regs*/
	for (i = 0; i < ARRAY_SIZE(unique_indirect_regs); i++) {
		WREG32(SOC15_REG_OFFSET(GC, 0, mmRLC_SRM_INDEX_CNTL_ADDR_0) + i,
			unique_indirect_regs[i] & 0x3FFFF);
		WREG32(SOC15_REG_OFFSET(GC, 0, mmRLC_SRM_INDEX_CNTL_DATA_0) + i,
			unique_indirect_regs[i] >> 20);
	}

	kfree(register_list_format);
	return 0;
}

static void gfx_v9_0_enable_save_restore_machine(struct amdgpu_device *adev)
{
	WREG32_FIELD15(GC, 0, RLC_SRM_CNTL, SRM_ENABLE, 1);
}

static void pwr_10_0_gfxip_control_over_cgpg(struct amdgpu_device *adev,
					     bool enable)
{
	uint32_t data = 0;
	uint32_t default_data = 0;

	default_data = data = RREG32(SOC15_REG_OFFSET(PWR, 0, mmPWR_MISC_CNTL_STATUS));
	if (enable == true) {
		/* enable GFXIP control over CGPG */
		data |= PWR_MISC_CNTL_STATUS__PWR_GFX_RLC_CGPG_EN_MASK;
		if(default_data != data)
			WREG32(SOC15_REG_OFFSET(PWR, 0, mmPWR_MISC_CNTL_STATUS), data);

		/* update status */
		data &= ~PWR_MISC_CNTL_STATUS__PWR_GFXOFF_STATUS_MASK;
		data |= (2 << PWR_MISC_CNTL_STATUS__PWR_GFXOFF_STATUS__SHIFT);
		if(default_data != data)
			WREG32(SOC15_REG_OFFSET(PWR, 0, mmPWR_MISC_CNTL_STATUS), data);
	} else {
		/* restore GFXIP control over GCPG */
		data &= ~PWR_MISC_CNTL_STATUS__PWR_GFX_RLC_CGPG_EN_MASK;
		if(default_data != data)
			WREG32(SOC15_REG_OFFSET(PWR, 0, mmPWR_MISC_CNTL_STATUS), data);
	}
}

static void gfx_v9_0_init_gfx_power_gating(struct amdgpu_device *adev)
{
	uint32_t data = 0;

	if (adev->pg_flags & (AMD_PG_SUPPORT_GFX_PG |
			      AMD_PG_SUPPORT_GFX_SMG |
			      AMD_PG_SUPPORT_GFX_DMG)) {
		/* init IDLE_POLL_COUNT = 60 */
		data = RREG32(SOC15_REG_OFFSET(GC, 0, mmCP_RB_WPTR_POLL_CNTL));
		data &= ~CP_RB_WPTR_POLL_CNTL__IDLE_POLL_COUNT_MASK;
		data |= (0x60 << CP_RB_WPTR_POLL_CNTL__IDLE_POLL_COUNT__SHIFT);
		WREG32(SOC15_REG_OFFSET(GC, 0, mmCP_RB_WPTR_POLL_CNTL), data);

		/* init RLC PG Delay */
		data = 0;
		data |= (0x10 << RLC_PG_DELAY__POWER_UP_DELAY__SHIFT);
		data |= (0x10 << RLC_PG_DELAY__POWER_DOWN_DELAY__SHIFT);
		data |= (0x10 << RLC_PG_DELAY__CMD_PROPAGATE_DELAY__SHIFT);
		data |= (0x40 << RLC_PG_DELAY__MEM_SLEEP_DELAY__SHIFT);
		WREG32(SOC15_REG_OFFSET(GC, 0, mmRLC_PG_DELAY), data);

		data = RREG32(SOC15_REG_OFFSET(GC, 0, mmRLC_PG_DELAY_2));
		data &= ~RLC_PG_DELAY_2__SERDES_CMD_DELAY_MASK;
		data |= (0x4 << RLC_PG_DELAY_2__SERDES_CMD_DELAY__SHIFT);
		WREG32(SOC15_REG_OFFSET(GC, 0, mmRLC_PG_DELAY_2), data);

		data = RREG32(SOC15_REG_OFFSET(GC, 0, mmRLC_PG_DELAY_3));
		data &= ~RLC_PG_DELAY_3__CGCG_ACTIVE_BEFORE_CGPG_MASK;
		data |= (0xff << RLC_PG_DELAY_3__CGCG_ACTIVE_BEFORE_CGPG__SHIFT);
		WREG32(SOC15_REG_OFFSET(GC, 0, mmRLC_PG_DELAY_3), data);

		data = RREG32(SOC15_REG_OFFSET(GC, 0, mmRLC_AUTO_PG_CTRL));
		data &= ~RLC_AUTO_PG_CTRL__GRBM_REG_SAVE_GFX_IDLE_THRESHOLD_MASK;

		/* program GRBM_REG_SAVE_GFX_IDLE_THRESHOLD to 0x55f0 */
		data |= (0x55f0 << RLC_AUTO_PG_CTRL__GRBM_REG_SAVE_GFX_IDLE_THRESHOLD__SHIFT);
		WREG32(SOC15_REG_OFFSET(GC, 0, mmRLC_AUTO_PG_CTRL), data);

		pwr_10_0_gfxip_control_over_cgpg(adev, true);
	}
}

static void gfx_v9_0_enable_sck_slow_down_on_power_up(struct amdgpu_device *adev,
						bool enable)
{
	uint32_t data = 0;
	uint32_t default_data = 0;

	default_data = data = RREG32(SOC15_REG_OFFSET(GC, 0, mmRLC_PG_CNTL));
	data = REG_SET_FIELD(data, RLC_PG_CNTL,
			     SMU_CLK_SLOWDOWN_ON_PU_ENABLE,
			     enable ? 1 : 0);
	if (default_data != data)
		WREG32(SOC15_REG_OFFSET(GC, 0, mmRLC_PG_CNTL), data);
}

static void gfx_v9_0_enable_sck_slow_down_on_power_down(struct amdgpu_device *adev,
						bool enable)
{
	uint32_t data = 0;
	uint32_t default_data = 0;

	default_data = data = RREG32(SOC15_REG_OFFSET(GC, 0, mmRLC_PG_CNTL));
	data = REG_SET_FIELD(data, RLC_PG_CNTL,
			     SMU_CLK_SLOWDOWN_ON_PD_ENABLE,
			     enable ? 1 : 0);
	if(default_data != data)
		WREG32(SOC15_REG_OFFSET(GC, 0, mmRLC_PG_CNTL), data);
}

static void gfx_v9_0_enable_cp_power_gating(struct amdgpu_device *adev,
					bool enable)
{
	uint32_t data = 0;
	uint32_t default_data = 0;

	default_data = data = RREG32(SOC15_REG_OFFSET(GC, 0, mmRLC_PG_CNTL));
	data = REG_SET_FIELD(data, RLC_PG_CNTL,
			     CP_PG_DISABLE,
			     enable ? 0 : 1);
	if(default_data != data)
		WREG32(SOC15_REG_OFFSET(GC, 0, mmRLC_PG_CNTL), data);
}

static void gfx_v9_0_enable_gfx_cg_power_gating(struct amdgpu_device *adev,
						bool enable)
{
	uint32_t data, default_data;

	default_data = data = RREG32(SOC15_REG_OFFSET(GC, 0, mmRLC_PG_CNTL));
	data = REG_SET_FIELD(data, RLC_PG_CNTL,
			     GFX_POWER_GATING_ENABLE,
			     enable ? 1 : 0);
	if(default_data != data)
		WREG32(SOC15_REG_OFFSET(GC, 0, mmRLC_PG_CNTL), data);
}

static void gfx_v9_0_enable_gfx_pipeline_powergating(struct amdgpu_device *adev,
						bool enable)
{
	uint32_t data, default_data;

	default_data = data = RREG32(SOC15_REG_OFFSET(GC, 0, mmRLC_PG_CNTL));
	data = REG_SET_FIELD(data, RLC_PG_CNTL,
			     GFX_PIPELINE_PG_ENABLE,
			     enable ? 1 : 0);
	if(default_data != data)
		WREG32(SOC15_REG_OFFSET(GC, 0, mmRLC_PG_CNTL), data);

	if (!enable)
		/* read any GFX register to wake up GFX */
		data = RREG32(SOC15_REG_OFFSET(GC, 0, mmDB_RENDER_CONTROL));
}

static void gfx_v9_0_enable_gfx_static_mg_power_gating(struct amdgpu_device *adev,
						       bool enable)
{
	uint32_t data, default_data;

	default_data = data = RREG32(SOC15_REG_OFFSET(GC, 0, mmRLC_PG_CNTL));
	data = REG_SET_FIELD(data, RLC_PG_CNTL,
			     STATIC_PER_CU_PG_ENABLE,
			     enable ? 1 : 0);
	if(default_data != data)
		WREG32(SOC15_REG_OFFSET(GC, 0, mmRLC_PG_CNTL), data);
}

static void gfx_v9_0_enable_gfx_dynamic_mg_power_gating(struct amdgpu_device *adev,
						bool enable)
{
	uint32_t data, default_data;

	default_data = data = RREG32(SOC15_REG_OFFSET(GC, 0, mmRLC_PG_CNTL));
	data = REG_SET_FIELD(data, RLC_PG_CNTL,
			     DYN_PER_CU_PG_ENABLE,
			     enable ? 1 : 0);
	if(default_data != data)
		WREG32(SOC15_REG_OFFSET(GC, 0, mmRLC_PG_CNTL), data);
}

static void gfx_v9_0_init_pg(struct amdgpu_device *adev)
{
	if (adev->pg_flags & (AMD_PG_SUPPORT_GFX_PG |
			      AMD_PG_SUPPORT_GFX_SMG |
			      AMD_PG_SUPPORT_GFX_DMG |
			      AMD_PG_SUPPORT_CP |
			      AMD_PG_SUPPORT_GDS |
			      AMD_PG_SUPPORT_RLC_SMU_HS)) {
		gfx_v9_0_init_csb(adev);
		gfx_v9_0_init_rlc_save_restore_list(adev);
		gfx_v9_0_enable_save_restore_machine(adev);

		if (adev->asic_type == CHIP_RAVEN) {
			WREG32(mmRLC_JUMP_TABLE_RESTORE,
				adev->gfx.rlc.cp_table_gpu_addr >> 8);
			gfx_v9_0_init_gfx_power_gating(adev);

			if (adev->pg_flags & AMD_PG_SUPPORT_RLC_SMU_HS) {
				gfx_v9_0_enable_sck_slow_down_on_power_up(adev, true);
				gfx_v9_0_enable_sck_slow_down_on_power_down(adev, true);
			} else {
				gfx_v9_0_enable_sck_slow_down_on_power_up(adev, false);
				gfx_v9_0_enable_sck_slow_down_on_power_down(adev, false);
			}

			if (adev->pg_flags & AMD_PG_SUPPORT_CP)
				gfx_v9_0_enable_cp_power_gating(adev, true);
			else
				gfx_v9_0_enable_cp_power_gating(adev, false);
		}
	}
}

void gfx_v9_0_rlc_stop(struct amdgpu_device *adev)
{
	WREG32_FIELD15(GC, 0, RLC_CNTL, RLC_ENABLE_F32, 0);
	gfx_v9_0_enable_gui_idle_interrupt(adev, false);
	gfx_v9_0_wait_for_rlc_serdes(adev);
}

static void gfx_v9_0_rlc_reset(struct amdgpu_device *adev)
{
	WREG32_FIELD15(GC, 0, GRBM_SOFT_RESET, SOFT_RESET_RLC, 1);
	udelay(50);
	WREG32_FIELD15(GC, 0, GRBM_SOFT_RESET, SOFT_RESET_RLC, 0);
	udelay(50);
}

static void gfx_v9_0_rlc_start(struct amdgpu_device *adev)
{
#ifdef AMDGPU_RLC_DEBUG_RETRY
	u32 rlc_ucode_ver;
#endif

	WREG32_FIELD15(GC, 0, RLC_CNTL, RLC_ENABLE_F32, 1);

	/* carrizo do enable cp interrupt after cp inited */
	if (!(adev->flags & AMD_IS_APU))
		gfx_v9_0_enable_gui_idle_interrupt(adev, true);

	udelay(50);

#ifdef AMDGPU_RLC_DEBUG_RETRY
	/* RLC_GPM_GENERAL_6 : RLC Ucode version */
	rlc_ucode_ver = RREG32_SOC15(GC, 0, mmRLC_GPM_GENERAL_6);
	if(rlc_ucode_ver == 0x108) {
		DRM_INFO("Using rlc debug ucode. mmRLC_GPM_GENERAL_6 ==0x08%x / fw_ver == %i \n",
				rlc_ucode_ver, adev->gfx.rlc_fw_version);
		/* RLC_GPM_TIMER_INT_3 : Timer interval in RefCLK cycles,
		 * default is 0x9C4 to create a 100us interval */
		WREG32_SOC15(GC, 0, mmRLC_GPM_TIMER_INT_3, 0x9C4);
		/* RLC_GPM_GENERAL_12 : Minimum gap between wptr and rptr
		 * to disable the page fault retry interrupts, default is
		 * 0x100 (256) */
		WREG32_SOC15(GC, 0, mmRLC_GPM_GENERAL_12, 0x100);
	}
#endif
}

static int gfx_v9_0_rlc_load_microcode(struct amdgpu_device *adev)
{
	const struct rlc_firmware_header_v2_0 *hdr;
	const __le32 *fw_data;
	unsigned i, fw_size;

	if (!adev->gfx.rlc_fw)
		return -EINVAL;

	hdr = (const struct rlc_firmware_header_v2_0 *)adev->gfx.rlc_fw->data;
	amdgpu_ucode_print_rlc_hdr(&hdr->header);

	fw_data = (const __le32 *)(adev->gfx.rlc_fw->data +
			   le32_to_cpu(hdr->header.ucode_array_offset_bytes));
	fw_size = le32_to_cpu(hdr->header.ucode_size_bytes) / 4;

	WREG32_SOC15(GC, 0, mmRLC_GPM_UCODE_ADDR,
			RLCG_UCODE_LOADING_START_ADDRESS);
	for (i = 0; i < fw_size; i++)
		WREG32_SOC15(GC, 0, mmRLC_GPM_UCODE_DATA, le32_to_cpup(fw_data++));
	WREG32_SOC15(GC, 0, mmRLC_GPM_UCODE_ADDR, adev->gfx.rlc_fw_version);

	return 0;
}

static int gfx_v9_0_rlc_resume(struct amdgpu_device *adev)
{
	int r;

	if (amdgpu_sriov_vf(adev)) {
		gfx_v9_0_init_csb(adev);
		return 0;
	}

	gfx_v9_0_rlc_stop(adev);

	/* disable CG */
	WREG32_SOC15(GC, 0, mmRLC_CGCG_CGLS_CTRL, 0);

	/* disable PG */
	WREG32_SOC15(GC, 0, mmRLC_PG_CNTL, 0);

	gfx_v9_0_rlc_reset(adev);

	gfx_v9_0_init_pg(adev);

	if (adev->firmware.load_type != AMDGPU_FW_LOAD_PSP) {
		/* legacy rlc firmware loading */
		r = gfx_v9_0_rlc_load_microcode(adev);
		if (r)
			return r;
	}

	if (adev->asic_type == CHIP_RAVEN) {
		if (amdgpu_lbpw != 0)
			gfx_v9_0_enable_lbpw(adev, true);
		else
			gfx_v9_0_enable_lbpw(adev, false);
	}

	gfx_v9_0_rlc_start(adev);

	return 0;
}

static void gfx_v9_0_cp_gfx_enable(struct amdgpu_device *adev, bool enable)
{
	int i;
	u32 tmp = RREG32_SOC15(GC, 0, mmCP_ME_CNTL);

	tmp = REG_SET_FIELD(tmp, CP_ME_CNTL, ME_HALT, enable ? 0 : 1);
	tmp = REG_SET_FIELD(tmp, CP_ME_CNTL, PFP_HALT, enable ? 0 : 1);
	tmp = REG_SET_FIELD(tmp, CP_ME_CNTL, CE_HALT, enable ? 0 : 1);
	if (!enable) {
		for (i = 0; i < adev->gfx.num_gfx_rings; i++)
			adev->gfx.gfx_ring[i].ready = false;
	}
	WREG32_SOC15(GC, 0, mmCP_ME_CNTL, tmp);
	udelay(50);
}

static int gfx_v9_0_cp_gfx_load_microcode(struct amdgpu_device *adev)
{
	const struct gfx_firmware_header_v1_0 *pfp_hdr;
	const struct gfx_firmware_header_v1_0 *ce_hdr;
	const struct gfx_firmware_header_v1_0 *me_hdr;
	const __le32 *fw_data;
	unsigned i, fw_size;

	if (!adev->gfx.me_fw || !adev->gfx.pfp_fw || !adev->gfx.ce_fw)
		return -EINVAL;

	pfp_hdr = (const struct gfx_firmware_header_v1_0 *)
		adev->gfx.pfp_fw->data;
	ce_hdr = (const struct gfx_firmware_header_v1_0 *)
		adev->gfx.ce_fw->data;
	me_hdr = (const struct gfx_firmware_header_v1_0 *)
		adev->gfx.me_fw->data;

	amdgpu_ucode_print_gfx_hdr(&pfp_hdr->header);
	amdgpu_ucode_print_gfx_hdr(&ce_hdr->header);
	amdgpu_ucode_print_gfx_hdr(&me_hdr->header);

	gfx_v9_0_cp_gfx_enable(adev, false);

	/* PFP */
	fw_data = (const __le32 *)
		(adev->gfx.pfp_fw->data +
		 le32_to_cpu(pfp_hdr->header.ucode_array_offset_bytes));
	fw_size = le32_to_cpu(pfp_hdr->header.ucode_size_bytes) / 4;
	WREG32_SOC15(GC, 0, mmCP_PFP_UCODE_ADDR, 0);
	for (i = 0; i < fw_size; i++)
		WREG32_SOC15(GC, 0, mmCP_PFP_UCODE_DATA, le32_to_cpup(fw_data++));
	WREG32_SOC15(GC, 0, mmCP_PFP_UCODE_ADDR, adev->gfx.pfp_fw_version);

	/* CE */
	fw_data = (const __le32 *)
		(adev->gfx.ce_fw->data +
		 le32_to_cpu(ce_hdr->header.ucode_array_offset_bytes));
	fw_size = le32_to_cpu(ce_hdr->header.ucode_size_bytes) / 4;
	WREG32_SOC15(GC, 0, mmCP_CE_UCODE_ADDR, 0);
	for (i = 0; i < fw_size; i++)
		WREG32_SOC15(GC, 0, mmCP_CE_UCODE_DATA, le32_to_cpup(fw_data++));
	WREG32_SOC15(GC, 0, mmCP_CE_UCODE_ADDR, adev->gfx.ce_fw_version);

	/* ME */
	fw_data = (const __le32 *)
		(adev->gfx.me_fw->data +
		 le32_to_cpu(me_hdr->header.ucode_array_offset_bytes));
	fw_size = le32_to_cpu(me_hdr->header.ucode_size_bytes) / 4;
	WREG32_SOC15(GC, 0, mmCP_ME_RAM_WADDR, 0);
	for (i = 0; i < fw_size; i++)
		WREG32_SOC15(GC, 0, mmCP_ME_RAM_DATA, le32_to_cpup(fw_data++));
	WREG32_SOC15(GC, 0, mmCP_ME_RAM_WADDR, adev->gfx.me_fw_version);

	return 0;
}

static int gfx_v9_0_cp_gfx_start(struct amdgpu_device *adev)
{
	struct amdgpu_ring *ring = &adev->gfx.gfx_ring[0];
	const struct cs_section_def *sect = NULL;
	const struct cs_extent_def *ext = NULL;
	int r, i, tmp;

	/* init the CP */
	WREG32_SOC15(GC, 0, mmCP_MAX_CONTEXT, adev->gfx.config.max_hw_contexts - 1);
	WREG32_SOC15(GC, 0, mmCP_DEVICE_ID, 1);

	gfx_v9_0_cp_gfx_enable(adev, true);

	r = amdgpu_ring_alloc(ring, gfx_v9_0_get_csb_size(adev) + 4 + 3);
	if (r) {
		DRM_ERROR("amdgpu: cp failed to lock ring (%d).\n", r);
		return r;
	}

	amdgpu_ring_write(ring, PACKET3(PACKET3_PREAMBLE_CNTL, 0));
	amdgpu_ring_write(ring, PACKET3_PREAMBLE_BEGIN_CLEAR_STATE);

	amdgpu_ring_write(ring, PACKET3(PACKET3_CONTEXT_CONTROL, 1));
	amdgpu_ring_write(ring, 0x80000000);
	amdgpu_ring_write(ring, 0x80000000);

	for (sect = gfx9_cs_data; sect->section != NULL; ++sect) {
		for (ext = sect->section; ext->extent != NULL; ++ext) {
			if (sect->id == SECT_CONTEXT) {
				amdgpu_ring_write(ring,
				       PACKET3(PACKET3_SET_CONTEXT_REG,
					       ext->reg_count));
				amdgpu_ring_write(ring,
				       ext->reg_index - PACKET3_SET_CONTEXT_REG_START);
				for (i = 0; i < ext->reg_count; i++)
					amdgpu_ring_write(ring, ext->extent[i]);
			}
		}
	}

	amdgpu_ring_write(ring, PACKET3(PACKET3_PREAMBLE_CNTL, 0));
	amdgpu_ring_write(ring, PACKET3_PREAMBLE_END_CLEAR_STATE);

	amdgpu_ring_write(ring, PACKET3(PACKET3_CLEAR_STATE, 0));
	amdgpu_ring_write(ring, 0);

	amdgpu_ring_write(ring, PACKET3(PACKET3_SET_BASE, 2));
	amdgpu_ring_write(ring, PACKET3_BASE_INDEX(CE_PARTITION_BASE));
	amdgpu_ring_write(ring, 0x8000);
	amdgpu_ring_write(ring, 0x8000);

	amdgpu_ring_write(ring, PACKET3(PACKET3_SET_UCONFIG_REG,1));
	tmp = (PACKET3_SET_UCONFIG_REG_INDEX_TYPE |
		(SOC15_REG_OFFSET(GC, 0, mmVGT_INDEX_TYPE) - PACKET3_SET_UCONFIG_REG_START));
	amdgpu_ring_write(ring, tmp);
	amdgpu_ring_write(ring, 0);

	amdgpu_ring_commit(ring);

	return 0;
}

static int gfx_v9_0_cp_gfx_resume(struct amdgpu_device *adev)
{
	struct amdgpu_ring *ring;
	u32 tmp;
	u32 rb_bufsz;
	u64 rb_addr, rptr_addr, wptr_gpu_addr;

	/* Set the write pointer delay */
	WREG32_SOC15(GC, 0, mmCP_RB_WPTR_DELAY, 0);

	/* set the RB to use vmid 0 */
	WREG32_SOC15(GC, 0, mmCP_RB_VMID, 0);

	/* Set ring buffer size */
	ring = &adev->gfx.gfx_ring[0];
	rb_bufsz = order_base_2(ring->ring_size / 8);
	tmp = REG_SET_FIELD(0, CP_RB0_CNTL, RB_BUFSZ, rb_bufsz);
	tmp = REG_SET_FIELD(tmp, CP_RB0_CNTL, RB_BLKSZ, rb_bufsz - 2);
#ifdef __BIG_ENDIAN
	tmp = REG_SET_FIELD(tmp, CP_RB0_CNTL, BUF_SWAP, 1);
#endif
	WREG32_SOC15(GC, 0, mmCP_RB0_CNTL, tmp);

	/* Initialize the ring buffer's write pointers */
	ring->wptr = 0;
	WREG32_SOC15(GC, 0, mmCP_RB0_WPTR, lower_32_bits(ring->wptr));
	WREG32_SOC15(GC, 0, mmCP_RB0_WPTR_HI, upper_32_bits(ring->wptr));

	/* set the wb address wether it's enabled or not */
	rptr_addr = adev->wb.gpu_addr + (ring->rptr_offs * 4);
	WREG32_SOC15(GC, 0, mmCP_RB0_RPTR_ADDR, lower_32_bits(rptr_addr));
	WREG32_SOC15(GC, 0, mmCP_RB0_RPTR_ADDR_HI, upper_32_bits(rptr_addr) & CP_RB_RPTR_ADDR_HI__RB_RPTR_ADDR_HI_MASK);

	wptr_gpu_addr = adev->wb.gpu_addr + (ring->wptr_offs * 4);
	WREG32_SOC15(GC, 0, mmCP_RB_WPTR_POLL_ADDR_LO, lower_32_bits(wptr_gpu_addr));
	WREG32_SOC15(GC, 0, mmCP_RB_WPTR_POLL_ADDR_HI, upper_32_bits(wptr_gpu_addr));

	mdelay(1);
	WREG32_SOC15(GC, 0, mmCP_RB0_CNTL, tmp);

	rb_addr = ring->gpu_addr >> 8;
	WREG32_SOC15(GC, 0, mmCP_RB0_BASE, rb_addr);
	WREG32_SOC15(GC, 0, mmCP_RB0_BASE_HI, upper_32_bits(rb_addr));

	tmp = RREG32_SOC15(GC, 0, mmCP_RB_DOORBELL_CONTROL);
	if (ring->use_doorbell) {
		tmp = REG_SET_FIELD(tmp, CP_RB_DOORBELL_CONTROL,
				    DOORBELL_OFFSET, ring->doorbell_index);
		tmp = REG_SET_FIELD(tmp, CP_RB_DOORBELL_CONTROL,
				    DOORBELL_EN, 1);
	} else {
		tmp = REG_SET_FIELD(tmp, CP_RB_DOORBELL_CONTROL, DOORBELL_EN, 0);
	}
	WREG32_SOC15(GC, 0, mmCP_RB_DOORBELL_CONTROL, tmp);

	tmp = REG_SET_FIELD(0, CP_RB_DOORBELL_RANGE_LOWER,
			DOORBELL_RANGE_LOWER, ring->doorbell_index);
	WREG32_SOC15(GC, 0, mmCP_RB_DOORBELL_RANGE_LOWER, tmp);

	WREG32_SOC15(GC, 0, mmCP_RB_DOORBELL_RANGE_UPPER,
		       CP_RB_DOORBELL_RANGE_UPPER__DOORBELL_RANGE_UPPER_MASK);


	/* start the ring */
	gfx_v9_0_cp_gfx_start(adev);
	ring->ready = true;

	return 0;
}

static void gfx_v9_0_cp_compute_enable(struct amdgpu_device *adev, bool enable)
{
	int i;

	if (enable) {
		WREG32_SOC15(GC, 0, mmCP_MEC_CNTL, 0);
	} else {
		WREG32_SOC15(GC, 0, mmCP_MEC_CNTL,
			(CP_MEC_CNTL__MEC_ME1_HALT_MASK | CP_MEC_CNTL__MEC_ME2_HALT_MASK));
		for (i = 0; i < adev->gfx.num_compute_rings; i++)
			adev->gfx.compute_ring[i].ready = false;
		adev->gfx.kiq.ring.ready = false;
	}
	udelay(50);
}

static int gfx_v9_0_cp_compute_load_microcode(struct amdgpu_device *adev)
{
	const struct gfx_firmware_header_v1_0 *mec_hdr;
	const __le32 *fw_data;
	unsigned i;
	u32 tmp;

	if (!adev->gfx.mec_fw)
		return -EINVAL;

	gfx_v9_0_cp_compute_enable(adev, false);

	mec_hdr = (const struct gfx_firmware_header_v1_0 *)adev->gfx.mec_fw->data;
	amdgpu_ucode_print_gfx_hdr(&mec_hdr->header);

	fw_data = (const __le32 *)
		(adev->gfx.mec_fw->data +
		 le32_to_cpu(mec_hdr->header.ucode_array_offset_bytes));
	tmp = 0;
	tmp = REG_SET_FIELD(tmp, CP_CPC_IC_BASE_CNTL, VMID, 0);
	tmp = REG_SET_FIELD(tmp, CP_CPC_IC_BASE_CNTL, CACHE_POLICY, 0);
	WREG32_SOC15(GC, 0, mmCP_CPC_IC_BASE_CNTL, tmp);

	WREG32_SOC15(GC, 0, mmCP_CPC_IC_BASE_LO,
		adev->gfx.mec.mec_fw_gpu_addr & 0xFFFFF000);
	WREG32_SOC15(GC, 0, mmCP_CPC_IC_BASE_HI,
		upper_32_bits(adev->gfx.mec.mec_fw_gpu_addr));

	/* MEC1 */
	WREG32_SOC15(GC, 0, mmCP_MEC_ME1_UCODE_ADDR,
			 mec_hdr->jt_offset);
	for (i = 0; i < mec_hdr->jt_size; i++)
		WREG32_SOC15(GC, 0, mmCP_MEC_ME1_UCODE_DATA,
			le32_to_cpup(fw_data + mec_hdr->jt_offset + i));

	WREG32_SOC15(GC, 0, mmCP_MEC_ME1_UCODE_ADDR,
			adev->gfx.mec_fw_version);
	/* Todo : Loading MEC2 firmware is only necessary if MEC2 should run different microcode than MEC1. */

	return 0;
}

/* KIQ functions */
static void gfx_v9_0_kiq_setting(struct amdgpu_ring *ring)
{
	uint32_t tmp;
	struct amdgpu_device *adev = ring->adev;

	/* tell RLC which is KIQ queue */
	tmp = RREG32_SOC15(GC, 0, mmRLC_CP_SCHEDULERS);
	tmp &= 0xffffff00;
	tmp |= (ring->me << 5) | (ring->pipe << 3) | (ring->queue);
	WREG32_SOC15(GC, 0, mmRLC_CP_SCHEDULERS, tmp);
	tmp |= 0x80;
	WREG32_SOC15(GC, 0, mmRLC_CP_SCHEDULERS, tmp);
}

static int gfx_v9_0_kiq_kcq_enable(struct amdgpu_device *adev)
{
	struct amdgpu_ring *kiq_ring = &adev->gfx.kiq.ring;
	uint32_t scratch, tmp = 0;
	uint64_t queue_mask = 0;
	int r, i;

	for (i = 0; i < AMDGPU_MAX_COMPUTE_QUEUES; ++i) {
		if (!test_bit(i, adev->gfx.mec.queue_bitmap))
			continue;

		/* This situation may be hit in the future if a new HW
		 * generation exposes more than 64 queues. If so, the
		 * definition of queue_mask needs updating */
		if (WARN_ON(i >= (sizeof(queue_mask)*8))) {
			DRM_ERROR("Invalid KCQ enabled: %d\n", i);
			break;
		}

		queue_mask |= (1ull << i);
	}

	r = amdgpu_gfx_scratch_get(adev, &scratch);
	if (r) {
		DRM_ERROR("Failed to get scratch reg (%d).\n", r);
		return r;
	}
	WREG32(scratch, 0xCAFEDEAD);

	r = amdgpu_ring_alloc(kiq_ring, (7 * adev->gfx.num_compute_rings) + 11);
	if (r) {
		DRM_ERROR("Failed to lock KIQ (%d).\n", r);
		amdgpu_gfx_scratch_free(adev, scratch);
		return r;
	}

	/* set resources */
	amdgpu_ring_write(kiq_ring, PACKET3(PACKET3_SET_RESOURCES, 6));
	amdgpu_ring_write(kiq_ring, PACKET3_SET_RESOURCES_VMID_MASK(0) |
			  PACKET3_SET_RESOURCES_QUEUE_TYPE(0));	/* vmid_mask:0 queue_type:0 (KIQ) */
	amdgpu_ring_write(kiq_ring, lower_32_bits(queue_mask));	/* queue mask lo */
	amdgpu_ring_write(kiq_ring, upper_32_bits(queue_mask));	/* queue mask hi */
	amdgpu_ring_write(kiq_ring, 0);	/* gws mask lo */
	amdgpu_ring_write(kiq_ring, 0);	/* gws mask hi */
	amdgpu_ring_write(kiq_ring, 0);	/* oac mask */
	amdgpu_ring_write(kiq_ring, 0);	/* gds heap base:0, gds heap size:0 */
	for (i = 0; i < adev->gfx.num_compute_rings; i++) {
		struct amdgpu_ring *ring = &adev->gfx.compute_ring[i];
		uint64_t mqd_addr = amdgpu_bo_gpu_offset(ring->mqd_obj);
		uint64_t wptr_addr = adev->wb.gpu_addr + (ring->wptr_offs * 4);

		amdgpu_ring_write(kiq_ring, PACKET3(PACKET3_MAP_QUEUES, 5));
		/* Q_sel:0, vmid:0, vidmem: 1, engine:0, num_Q:1*/
		amdgpu_ring_write(kiq_ring, /* Q_sel: 0, vmid: 0, engine: 0, num_Q: 1 */
				  PACKET3_MAP_QUEUES_QUEUE_SEL(0) | /* Queue_Sel */
				  PACKET3_MAP_QUEUES_VMID(0) | /* VMID */
				  PACKET3_MAP_QUEUES_QUEUE(ring->queue) |
				  PACKET3_MAP_QUEUES_PIPE(ring->pipe) |
				  PACKET3_MAP_QUEUES_ME((ring->me == 1 ? 0 : 1)) |
				  PACKET3_MAP_QUEUES_QUEUE_TYPE(0) | /*queue_type: normal compute queue */
				  PACKET3_MAP_QUEUES_ALLOC_FORMAT(0) | /* alloc format: all_on_one_pipe */
				  PACKET3_MAP_QUEUES_ENGINE_SEL(0) | /* engine_sel: compute */
				  PACKET3_MAP_QUEUES_NUM_QUEUES(1)); /* num_queues: must be 1 */
		amdgpu_ring_write(kiq_ring, PACKET3_MAP_QUEUES_DOORBELL_OFFSET(ring->doorbell_index));
		amdgpu_ring_write(kiq_ring, lower_32_bits(mqd_addr));
		amdgpu_ring_write(kiq_ring, upper_32_bits(mqd_addr));
		amdgpu_ring_write(kiq_ring, lower_32_bits(wptr_addr));
		amdgpu_ring_write(kiq_ring, upper_32_bits(wptr_addr));
	}
	/* write to scratch for completion */
	amdgpu_ring_write(kiq_ring, PACKET3(PACKET3_SET_UCONFIG_REG, 1));
	amdgpu_ring_write(kiq_ring, (scratch - PACKET3_SET_UCONFIG_REG_START));
	amdgpu_ring_write(kiq_ring, 0xDEADBEEF);
	amdgpu_ring_commit(kiq_ring);

	for (i = 0; i < adev->usec_timeout; i++) {
		tmp = RREG32(scratch);
		if (tmp == 0xDEADBEEF)
			break;
		DRM_UDELAY(1);
	}
	if (i >= adev->usec_timeout) {
		DRM_ERROR("KCQ enable failed (scratch(0x%04X)=0x%08X)\n",
			  scratch, tmp);
		r = -EINVAL;
	}
	amdgpu_gfx_scratch_free(adev, scratch);

	return r;
}

static int gfx_v9_0_mqd_init(struct amdgpu_ring *ring)
{
	struct amdgpu_device *adev = ring->adev;
	struct v9_mqd *mqd = ring->mqd_ptr;
	uint64_t hqd_gpu_addr, wb_gpu_addr, eop_base_addr;
	uint32_t tmp;

	mqd->header = 0xC0310800;
	mqd->compute_pipelinestat_enable = 0x00000001;
	mqd->compute_static_thread_mgmt_se0 = 0xffffffff;
	mqd->compute_static_thread_mgmt_se1 = 0xffffffff;
	mqd->compute_static_thread_mgmt_se2 = 0xffffffff;
	mqd->compute_static_thread_mgmt_se3 = 0xffffffff;
	mqd->compute_misc_reserved = 0x00000003;

	mqd->dynamic_cu_mask_addr_lo =
		lower_32_bits(ring->mqd_gpu_addr
			      + offsetof(struct v9_mqd_allocation, dynamic_cu_mask));
	mqd->dynamic_cu_mask_addr_hi =
		upper_32_bits(ring->mqd_gpu_addr
			      + offsetof(struct v9_mqd_allocation, dynamic_cu_mask));

	eop_base_addr = ring->eop_gpu_addr >> 8;
	mqd->cp_hqd_eop_base_addr_lo = eop_base_addr;
	mqd->cp_hqd_eop_base_addr_hi = upper_32_bits(eop_base_addr);

	/* set the EOP size, register value is 2^(EOP_SIZE+1) dwords */
	tmp = RREG32_SOC15(GC, 0, mmCP_HQD_EOP_CONTROL);
	tmp = REG_SET_FIELD(tmp, CP_HQD_EOP_CONTROL, EOP_SIZE,
			(order_base_2(GFX9_MEC_HPD_SIZE / 4) - 1));

	mqd->cp_hqd_eop_control = tmp;

	/* enable doorbell? */
	tmp = RREG32_SOC15(GC, 0, mmCP_HQD_PQ_DOORBELL_CONTROL);

	if (ring->use_doorbell) {
		tmp = REG_SET_FIELD(tmp, CP_HQD_PQ_DOORBELL_CONTROL,
				    DOORBELL_OFFSET, ring->doorbell_index);
		tmp = REG_SET_FIELD(tmp, CP_HQD_PQ_DOORBELL_CONTROL,
				    DOORBELL_EN, 1);
		tmp = REG_SET_FIELD(tmp, CP_HQD_PQ_DOORBELL_CONTROL,
				    DOORBELL_SOURCE, 0);
		tmp = REG_SET_FIELD(tmp, CP_HQD_PQ_DOORBELL_CONTROL,
				    DOORBELL_HIT, 0);
	} else {
		tmp = REG_SET_FIELD(tmp, CP_HQD_PQ_DOORBELL_CONTROL,
					 DOORBELL_EN, 0);
	}

	mqd->cp_hqd_pq_doorbell_control = tmp;

	/* disable the queue if it's active */
	ring->wptr = 0;
	mqd->cp_hqd_dequeue_request = 0;
	mqd->cp_hqd_pq_rptr = 0;
	mqd->cp_hqd_pq_wptr_lo = 0;
	mqd->cp_hqd_pq_wptr_hi = 0;

	/* set the pointer to the MQD */
	mqd->cp_mqd_base_addr_lo = ring->mqd_gpu_addr & 0xfffffffc;
	mqd->cp_mqd_base_addr_hi = upper_32_bits(ring->mqd_gpu_addr);

	/* set MQD vmid to 0 */
	tmp = RREG32_SOC15(GC, 0, mmCP_MQD_CONTROL);
	tmp = REG_SET_FIELD(tmp, CP_MQD_CONTROL, VMID, 0);
	mqd->cp_mqd_control = tmp;

	/* set the pointer to the HQD, this is similar CP_RB0_BASE/_HI */
	hqd_gpu_addr = ring->gpu_addr >> 8;
	mqd->cp_hqd_pq_base_lo = hqd_gpu_addr;
	mqd->cp_hqd_pq_base_hi = upper_32_bits(hqd_gpu_addr);

	/* set up the HQD, this is similar to CP_RB0_CNTL */
	tmp = RREG32_SOC15(GC, 0, mmCP_HQD_PQ_CONTROL);
	tmp = REG_SET_FIELD(tmp, CP_HQD_PQ_CONTROL, QUEUE_SIZE,
			    (order_base_2(ring->ring_size / 4) - 1));
	tmp = REG_SET_FIELD(tmp, CP_HQD_PQ_CONTROL, RPTR_BLOCK_SIZE,
			((order_base_2(AMDGPU_GPU_PAGE_SIZE / 4) - 1) << 8));
#ifdef __BIG_ENDIAN
	tmp = REG_SET_FIELD(tmp, CP_HQD_PQ_CONTROL, ENDIAN_SWAP, 1);
#endif
	tmp = REG_SET_FIELD(tmp, CP_HQD_PQ_CONTROL, UNORD_DISPATCH, 0);
	tmp = REG_SET_FIELD(tmp, CP_HQD_PQ_CONTROL, ROQ_PQ_IB_FLIP, 0);
	tmp = REG_SET_FIELD(tmp, CP_HQD_PQ_CONTROL, PRIV_STATE, 1);
	tmp = REG_SET_FIELD(tmp, CP_HQD_PQ_CONTROL, KMD_QUEUE, 1);
	mqd->cp_hqd_pq_control = tmp;

	/* set the wb address whether it's enabled or not */
	wb_gpu_addr = adev->wb.gpu_addr + (ring->rptr_offs * 4);
	mqd->cp_hqd_pq_rptr_report_addr_lo = wb_gpu_addr & 0xfffffffc;
	mqd->cp_hqd_pq_rptr_report_addr_hi =
		upper_32_bits(wb_gpu_addr) & 0xffff;

	/* only used if CP_PQ_WPTR_POLL_CNTL.CP_PQ_WPTR_POLL_CNTL__EN_MASK=1 */
	wb_gpu_addr = adev->wb.gpu_addr + (ring->wptr_offs * 4);
	mqd->cp_hqd_pq_wptr_poll_addr_lo = wb_gpu_addr & 0xfffffffc;
	mqd->cp_hqd_pq_wptr_poll_addr_hi = upper_32_bits(wb_gpu_addr) & 0xffff;

	tmp = 0;
	/* enable the doorbell if requested */
	if (ring->use_doorbell) {
		tmp = RREG32_SOC15(GC, 0, mmCP_HQD_PQ_DOORBELL_CONTROL);
		tmp = REG_SET_FIELD(tmp, CP_HQD_PQ_DOORBELL_CONTROL,
				DOORBELL_OFFSET, ring->doorbell_index);

		tmp = REG_SET_FIELD(tmp, CP_HQD_PQ_DOORBELL_CONTROL,
					 DOORBELL_EN, 1);
		tmp = REG_SET_FIELD(tmp, CP_HQD_PQ_DOORBELL_CONTROL,
					 DOORBELL_SOURCE, 0);
		tmp = REG_SET_FIELD(tmp, CP_HQD_PQ_DOORBELL_CONTROL,
					 DOORBELL_HIT, 0);
	}

	mqd->cp_hqd_pq_doorbell_control = tmp;

	/* reset read and write pointers, similar to CP_RB0_WPTR/_RPTR */
	ring->wptr = 0;
	mqd->cp_hqd_pq_rptr = RREG32_SOC15(GC, 0, mmCP_HQD_PQ_RPTR);

	/* set the vmid for the queue */
	mqd->cp_hqd_vmid = 0;

	tmp = RREG32_SOC15(GC, 0, mmCP_HQD_PERSISTENT_STATE);
	tmp = REG_SET_FIELD(tmp, CP_HQD_PERSISTENT_STATE, PRELOAD_SIZE, 0x53);
	mqd->cp_hqd_persistent_state = tmp;

	/* set MIN_IB_AVAIL_SIZE */
	tmp = RREG32_SOC15(GC, 0, mmCP_HQD_IB_CONTROL);
	tmp = REG_SET_FIELD(tmp, CP_HQD_IB_CONTROL, MIN_IB_AVAIL_SIZE, 3);
	mqd->cp_hqd_ib_control = tmp;

	/* activate the queue */
	mqd->cp_hqd_active = 1;

	return 0;
}

static int gfx_v9_0_kiq_init_register(struct amdgpu_ring *ring)
{
	struct amdgpu_device *adev = ring->adev;
	struct v9_mqd *mqd = ring->mqd_ptr;
	int j;

	/* disable wptr polling */
	WREG32_FIELD15(GC, 0, CP_PQ_WPTR_POLL_CNTL, EN, 0);

	WREG32_SOC15(GC, 0, mmCP_HQD_EOP_BASE_ADDR,
	       mqd->cp_hqd_eop_base_addr_lo);
	WREG32_SOC15(GC, 0, mmCP_HQD_EOP_BASE_ADDR_HI,
	       mqd->cp_hqd_eop_base_addr_hi);

	/* set the EOP size, register value is 2^(EOP_SIZE+1) dwords */
	WREG32_SOC15(GC, 0, mmCP_HQD_EOP_CONTROL,
	       mqd->cp_hqd_eop_control);

	/* enable doorbell? */
	WREG32_SOC15(GC, 0, mmCP_HQD_PQ_DOORBELL_CONTROL,
	       mqd->cp_hqd_pq_doorbell_control);

	/* disable the queue if it's active */
	if (RREG32_SOC15(GC, 0, mmCP_HQD_ACTIVE) & 1) {
		WREG32_SOC15(GC, 0, mmCP_HQD_DEQUEUE_REQUEST, 1);
		for (j = 0; j < adev->usec_timeout; j++) {
			if (!(RREG32_SOC15(GC, 0, mmCP_HQD_ACTIVE) & 1))
				break;
			udelay(1);
		}
		WREG32_SOC15(GC, 0, mmCP_HQD_DEQUEUE_REQUEST,
		       mqd->cp_hqd_dequeue_request);
		WREG32_SOC15(GC, 0, mmCP_HQD_PQ_RPTR,
		       mqd->cp_hqd_pq_rptr);
		WREG32_SOC15(GC, 0, mmCP_HQD_PQ_WPTR_LO,
		       mqd->cp_hqd_pq_wptr_lo);
		WREG32_SOC15(GC, 0, mmCP_HQD_PQ_WPTR_HI,
		       mqd->cp_hqd_pq_wptr_hi);
	}

	/* set the pointer to the MQD */
	WREG32_SOC15(GC, 0, mmCP_MQD_BASE_ADDR,
	       mqd->cp_mqd_base_addr_lo);
	WREG32_SOC15(GC, 0, mmCP_MQD_BASE_ADDR_HI,
	       mqd->cp_mqd_base_addr_hi);

	/* set MQD vmid to 0 */
	WREG32_SOC15(GC, 0, mmCP_MQD_CONTROL,
	       mqd->cp_mqd_control);

	/* set the pointer to the HQD, this is similar CP_RB0_BASE/_HI */
	WREG32_SOC15(GC, 0, mmCP_HQD_PQ_BASE,
	       mqd->cp_hqd_pq_base_lo);
	WREG32_SOC15(GC, 0, mmCP_HQD_PQ_BASE_HI,
	       mqd->cp_hqd_pq_base_hi);

	/* set up the HQD, this is similar to CP_RB0_CNTL */
	WREG32_SOC15(GC, 0, mmCP_HQD_PQ_CONTROL,
	       mqd->cp_hqd_pq_control);

	/* set the wb address whether it's enabled or not */
	WREG32_SOC15(GC, 0, mmCP_HQD_PQ_RPTR_REPORT_ADDR,
				mqd->cp_hqd_pq_rptr_report_addr_lo);
	WREG32_SOC15(GC, 0, mmCP_HQD_PQ_RPTR_REPORT_ADDR_HI,
				mqd->cp_hqd_pq_rptr_report_addr_hi);

	/* only used if CP_PQ_WPTR_POLL_CNTL.CP_PQ_WPTR_POLL_CNTL__EN_MASK=1 */
	WREG32_SOC15(GC, 0, mmCP_HQD_PQ_WPTR_POLL_ADDR,
	       mqd->cp_hqd_pq_wptr_poll_addr_lo);
	WREG32_SOC15(GC, 0, mmCP_HQD_PQ_WPTR_POLL_ADDR_HI,
	       mqd->cp_hqd_pq_wptr_poll_addr_hi);

	/* enable the doorbell if requested */
	if (ring->use_doorbell) {
		WREG32_SOC15(GC, 0, mmCP_MEC_DOORBELL_RANGE_LOWER,
					(AMDGPU_DOORBELL64_KIQ *2) << 2);
		WREG32_SOC15(GC, 0, mmCP_MEC_DOORBELL_RANGE_UPPER,
					(AMDGPU_DOORBELL64_USERQUEUE_END * 2) << 2);
	}

	WREG32_SOC15(GC, 0, mmCP_HQD_PQ_DOORBELL_CONTROL,
	       mqd->cp_hqd_pq_doorbell_control);

	/* reset read and write pointers, similar to CP_RB0_WPTR/_RPTR */
	WREG32_SOC15(GC, 0, mmCP_HQD_PQ_WPTR_LO,
	       mqd->cp_hqd_pq_wptr_lo);
	WREG32_SOC15(GC, 0, mmCP_HQD_PQ_WPTR_HI,
	       mqd->cp_hqd_pq_wptr_hi);

	/* set the vmid for the queue */
	WREG32_SOC15(GC, 0, mmCP_HQD_VMID, mqd->cp_hqd_vmid);

	WREG32_SOC15(GC, 0, mmCP_HQD_PERSISTENT_STATE,
	       mqd->cp_hqd_persistent_state);

	/* activate the queue */
	WREG32_SOC15(GC, 0, mmCP_HQD_ACTIVE,
	       mqd->cp_hqd_active);

	if (ring->use_doorbell)
		WREG32_FIELD15(GC, 0, CP_PQ_STATUS, DOORBELL_ENABLE, 1);

	return 0;
}

static int gfx_v9_0_kiq_init_queue(struct amdgpu_ring *ring)
{
	struct amdgpu_device *adev = ring->adev;
	struct v9_mqd *mqd = ring->mqd_ptr;
	int mqd_idx = AMDGPU_MAX_COMPUTE_RINGS;

	gfx_v9_0_kiq_setting(ring);

<<<<<<< HEAD
	if (adev->in_sriov_reset) { /* for GPU_RESET case */
=======
	if (adev->in_gpu_reset) { /* for GPU_RESET case */
>>>>>>> 661e50bc
		/* reset MQD to a clean status */
		if (adev->gfx.mec.mqd_backup[mqd_idx])
			memcpy(mqd, adev->gfx.mec.mqd_backup[mqd_idx], sizeof(struct v9_mqd_allocation));

		/* reset ring buffer */
		ring->wptr = 0;
		amdgpu_ring_clear_ring(ring);

		mutex_lock(&adev->srbm_mutex);
		soc15_grbm_select(adev, ring->me, ring->pipe, ring->queue, 0);
		gfx_v9_0_kiq_init_register(ring);
		soc15_grbm_select(adev, 0, 0, 0, 0);
		mutex_unlock(&adev->srbm_mutex);
	} else {
		memset((void *)mqd, 0, sizeof(struct v9_mqd_allocation));
		((struct v9_mqd_allocation *)mqd)->dynamic_cu_mask = 0xFFFFFFFF;
		((struct v9_mqd_allocation *)mqd)->dynamic_rb_mask = 0xFFFFFFFF;
		mutex_lock(&adev->srbm_mutex);
		soc15_grbm_select(adev, ring->me, ring->pipe, ring->queue, 0);
		gfx_v9_0_mqd_init(ring);
		gfx_v9_0_kiq_init_register(ring);
		soc15_grbm_select(adev, 0, 0, 0, 0);
		mutex_unlock(&adev->srbm_mutex);

		if (adev->gfx.mec.mqd_backup[mqd_idx])
			memcpy(adev->gfx.mec.mqd_backup[mqd_idx], mqd, sizeof(struct v9_mqd_allocation));
	}

	return 0;
}

static int gfx_v9_0_kcq_init_queue(struct amdgpu_ring *ring)
{
	struct amdgpu_device *adev = ring->adev;
	struct v9_mqd *mqd = ring->mqd_ptr;
	int mqd_idx = ring - &adev->gfx.compute_ring[0];

<<<<<<< HEAD
	if (!adev->in_sriov_reset && !adev->gfx.in_suspend) {
=======
	if (!adev->in_gpu_reset && !adev->gfx.in_suspend) {
>>>>>>> 661e50bc
		memset((void *)mqd, 0, sizeof(struct v9_mqd_allocation));
		((struct v9_mqd_allocation *)mqd)->dynamic_cu_mask = 0xFFFFFFFF;
		((struct v9_mqd_allocation *)mqd)->dynamic_rb_mask = 0xFFFFFFFF;
		mutex_lock(&adev->srbm_mutex);
		soc15_grbm_select(adev, ring->me, ring->pipe, ring->queue, 0);
		gfx_v9_0_mqd_init(ring);
		soc15_grbm_select(adev, 0, 0, 0, 0);
		mutex_unlock(&adev->srbm_mutex);

		if (adev->gfx.mec.mqd_backup[mqd_idx])
			memcpy(adev->gfx.mec.mqd_backup[mqd_idx], mqd, sizeof(struct v9_mqd_allocation));
<<<<<<< HEAD
	} else if (adev->in_sriov_reset) { /* for GPU_RESET case */
=======
	} else if (adev->in_gpu_reset) { /* for GPU_RESET case */
>>>>>>> 661e50bc
		/* reset MQD to a clean status */
		if (adev->gfx.mec.mqd_backup[mqd_idx])
			memcpy(mqd, adev->gfx.mec.mqd_backup[mqd_idx], sizeof(struct v9_mqd_allocation));

		/* reset ring buffer */
		ring->wptr = 0;
		amdgpu_ring_clear_ring(ring);
	} else {
		amdgpu_ring_clear_ring(ring);
	}

	return 0;
}

static int gfx_v9_0_kiq_resume(struct amdgpu_device *adev)
{
	struct amdgpu_ring *ring = NULL;
	int r = 0, i;

	gfx_v9_0_cp_compute_enable(adev, true);

	ring = &adev->gfx.kiq.ring;

	r = amdgpu_bo_reserve(ring->mqd_obj, false);
	if (unlikely(r != 0))
		goto done;

	r = amdgpu_bo_kmap(ring->mqd_obj, (void **)&ring->mqd_ptr);
	if (!r) {
		r = gfx_v9_0_kiq_init_queue(ring);
		amdgpu_bo_kunmap(ring->mqd_obj);
		ring->mqd_ptr = NULL;
	}
	amdgpu_bo_unreserve(ring->mqd_obj);
	if (r)
		goto done;

	for (i = 0; i < adev->gfx.num_compute_rings; i++) {
		ring = &adev->gfx.compute_ring[i];

		r = amdgpu_bo_reserve(ring->mqd_obj, false);
		if (unlikely(r != 0))
			goto done;
		r = amdgpu_bo_kmap(ring->mqd_obj, (void **)&ring->mqd_ptr);
		if (!r) {
			r = gfx_v9_0_kcq_init_queue(ring);
			amdgpu_bo_kunmap(ring->mqd_obj);
			ring->mqd_ptr = NULL;
		}
		amdgpu_bo_unreserve(ring->mqd_obj);
		if (r)
			goto done;
	}

	r = gfx_v9_0_kiq_kcq_enable(adev);
done:
	return r;
}

static int gfx_v9_0_cp_resume(struct amdgpu_device *adev)
{
	int r, i;
	struct amdgpu_ring *ring;

	if (!(adev->flags & AMD_IS_APU))
		gfx_v9_0_enable_gui_idle_interrupt(adev, false);

	if (adev->firmware.load_type != AMDGPU_FW_LOAD_PSP) {
		/* legacy firmware loading */
		r = gfx_v9_0_cp_gfx_load_microcode(adev);
		if (r)
			return r;

		r = gfx_v9_0_cp_compute_load_microcode(adev);
		if (r)
			return r;
	}

	r = gfx_v9_0_cp_gfx_resume(adev);
	if (r)
		return r;

	r = gfx_v9_0_kiq_resume(adev);
	if (r)
		return r;

	ring = &adev->gfx.gfx_ring[0];
	r = amdgpu_ring_test_ring(ring);
	if (r) {
		ring->ready = false;
		return r;
	}

	ring = &adev->gfx.kiq.ring;
	ring->ready = true;
	r = amdgpu_ring_test_ring(ring);
	if (r)
		ring->ready = false;

	for (i = 0; i < adev->gfx.num_compute_rings; i++) {
		ring = &adev->gfx.compute_ring[i];

		ring->ready = true;
		r = amdgpu_ring_test_ring(ring);
		if (r)
			ring->ready = false;
	}

	gfx_v9_0_enable_gui_idle_interrupt(adev, true);

	return 0;
}

static void gfx_v9_0_cp_enable(struct amdgpu_device *adev, bool enable)
{
	gfx_v9_0_cp_gfx_enable(adev, enable);
	gfx_v9_0_cp_compute_enable(adev, enable);
}

static int gfx_v9_0_hw_init(void *handle)
{
	int r;
	struct amdgpu_device *adev = (struct amdgpu_device *)handle;

	gfx_v9_0_init_golden_registers(adev);

	gfx_v9_0_gpu_init(adev);

	r = gfx_v9_0_rlc_resume(adev);
	if (r)
		return r;

	r = gfx_v9_0_cp_resume(adev);
	if (r)
		return r;

	r = gfx_v9_0_ngg_en(adev);
	if (r)
		return r;

	return r;
}

static int gfx_v9_0_kcq_disable(struct amdgpu_ring *kiq_ring,struct amdgpu_ring *ring)
{
	struct amdgpu_device *adev = kiq_ring->adev;
	uint32_t scratch, tmp = 0;
	int r, i;

	r = amdgpu_gfx_scratch_get(adev, &scratch);
	if (r) {
		DRM_ERROR("Failed to get scratch reg (%d).\n", r);
		return r;
	}
	WREG32(scratch, 0xCAFEDEAD);

	r = amdgpu_ring_alloc(kiq_ring, 10);
	if (r) {
		DRM_ERROR("Failed to lock KIQ (%d).\n", r);
		amdgpu_gfx_scratch_free(adev, scratch);
		return r;
	}

	/* unmap queues */
	amdgpu_ring_write(kiq_ring, PACKET3(PACKET3_UNMAP_QUEUES, 4));
	amdgpu_ring_write(kiq_ring, /* Q_sel: 0, vmid: 0, engine: 0, num_Q: 1 */
						PACKET3_UNMAP_QUEUES_ACTION(1) | /* RESET_QUEUES */
						PACKET3_UNMAP_QUEUES_QUEUE_SEL(0) |
						PACKET3_UNMAP_QUEUES_ENGINE_SEL(0) |
						PACKET3_UNMAP_QUEUES_NUM_QUEUES(1));
	amdgpu_ring_write(kiq_ring, PACKET3_UNMAP_QUEUES_DOORBELL_OFFSET0(ring->doorbell_index));
	amdgpu_ring_write(kiq_ring, 0);
	amdgpu_ring_write(kiq_ring, 0);
	amdgpu_ring_write(kiq_ring, 0);
	/* write to scratch for completion */
	amdgpu_ring_write(kiq_ring, PACKET3(PACKET3_SET_UCONFIG_REG, 1));
	amdgpu_ring_write(kiq_ring, (scratch - PACKET3_SET_UCONFIG_REG_START));
	amdgpu_ring_write(kiq_ring, 0xDEADBEEF);
	amdgpu_ring_commit(kiq_ring);

	for (i = 0; i < adev->usec_timeout; i++) {
		tmp = RREG32(scratch);
		if (tmp == 0xDEADBEEF)
			break;
		DRM_UDELAY(1);
	}
	if (i >= adev->usec_timeout) {
		DRM_ERROR("KCQ disabled failed (scratch(0x%04X)=0x%08X)\n", scratch, tmp);
		r = -EINVAL;
	}
	amdgpu_gfx_scratch_free(adev, scratch);
	return r;
}


static int gfx_v9_0_hw_fini(void *handle)
{
	struct amdgpu_device *adev = (struct amdgpu_device *)handle;
	int i;

	amdgpu_irq_put(adev, &adev->gfx.priv_reg_irq, 0);
	amdgpu_irq_put(adev, &adev->gfx.priv_inst_irq, 0);

	/* disable KCQ to avoid CPC touch memory not valid anymore */
	for (i = 0; i < adev->gfx.num_compute_rings; i++)
		gfx_v9_0_kcq_disable(&adev->gfx.kiq.ring, &adev->gfx.compute_ring[i]);

	if (amdgpu_sriov_vf(adev)) {
		pr_debug("For SRIOV client, shouldn't do anything.\n");
		return 0;
	}
	gfx_v9_0_cp_enable(adev, false);
	gfx_v9_0_rlc_stop(adev);

	return 0;
}

static int gfx_v9_0_suspend(void *handle)
{
	struct amdgpu_device *adev = (struct amdgpu_device *)handle;

	adev->gfx.in_suspend = true;
	return gfx_v9_0_hw_fini(adev);
}

static int gfx_v9_0_resume(void *handle)
{
	struct amdgpu_device *adev = (struct amdgpu_device *)handle;
	int r;

	r = gfx_v9_0_hw_init(adev);
	adev->gfx.in_suspend = false;
	return r;
}

static bool gfx_v9_0_is_idle(void *handle)
{
	struct amdgpu_device *adev = (struct amdgpu_device *)handle;

	if (REG_GET_FIELD(RREG32_SOC15(GC, 0, mmGRBM_STATUS),
				GRBM_STATUS, GUI_ACTIVE))
		return false;
	else
		return true;
}

static int gfx_v9_0_wait_for_idle(void *handle)
{
	unsigned i;
	struct amdgpu_device *adev = (struct amdgpu_device *)handle;

	for (i = 0; i < adev->usec_timeout; i++) {
		if (gfx_v9_0_is_idle(handle))
			return 0;
		udelay(1);
	}
	return -ETIMEDOUT;
}

static int gfx_v9_0_soft_reset(void *handle)
{
	u32 grbm_soft_reset = 0;
	u32 tmp;
	struct amdgpu_device *adev = (struct amdgpu_device *)handle;

	/* GRBM_STATUS */
	tmp = RREG32_SOC15(GC, 0, mmGRBM_STATUS);
	if (tmp & (GRBM_STATUS__PA_BUSY_MASK | GRBM_STATUS__SC_BUSY_MASK |
		   GRBM_STATUS__BCI_BUSY_MASK | GRBM_STATUS__SX_BUSY_MASK |
		   GRBM_STATUS__TA_BUSY_MASK | GRBM_STATUS__VGT_BUSY_MASK |
		   GRBM_STATUS__DB_BUSY_MASK | GRBM_STATUS__CB_BUSY_MASK |
		   GRBM_STATUS__GDS_BUSY_MASK | GRBM_STATUS__SPI_BUSY_MASK |
		   GRBM_STATUS__IA_BUSY_MASK | GRBM_STATUS__IA_BUSY_NO_DMA_MASK)) {
		grbm_soft_reset = REG_SET_FIELD(grbm_soft_reset,
						GRBM_SOFT_RESET, SOFT_RESET_CP, 1);
		grbm_soft_reset = REG_SET_FIELD(grbm_soft_reset,
						GRBM_SOFT_RESET, SOFT_RESET_GFX, 1);
	}

	if (tmp & (GRBM_STATUS__CP_BUSY_MASK | GRBM_STATUS__CP_COHERENCY_BUSY_MASK)) {
		grbm_soft_reset = REG_SET_FIELD(grbm_soft_reset,
						GRBM_SOFT_RESET, SOFT_RESET_CP, 1);
	}

	/* GRBM_STATUS2 */
	tmp = RREG32_SOC15(GC, 0, mmGRBM_STATUS2);
	if (REG_GET_FIELD(tmp, GRBM_STATUS2, RLC_BUSY))
		grbm_soft_reset = REG_SET_FIELD(grbm_soft_reset,
						GRBM_SOFT_RESET, SOFT_RESET_RLC, 1);


	if (grbm_soft_reset) {
		/* stop the rlc */
		gfx_v9_0_rlc_stop(adev);

		/* Disable GFX parsing/prefetching */
		gfx_v9_0_cp_gfx_enable(adev, false);

		/* Disable MEC parsing/prefetching */
		gfx_v9_0_cp_compute_enable(adev, false);

		if (grbm_soft_reset) {
			tmp = RREG32_SOC15(GC, 0, mmGRBM_SOFT_RESET);
			tmp |= grbm_soft_reset;
			dev_info(adev->dev, "GRBM_SOFT_RESET=0x%08X\n", tmp);
			WREG32_SOC15(GC, 0, mmGRBM_SOFT_RESET, tmp);
			tmp = RREG32_SOC15(GC, 0, mmGRBM_SOFT_RESET);

			udelay(50);

			tmp &= ~grbm_soft_reset;
			WREG32_SOC15(GC, 0, mmGRBM_SOFT_RESET, tmp);
			tmp = RREG32_SOC15(GC, 0, mmGRBM_SOFT_RESET);
		}

		/* Wait a little for things to settle down */
		udelay(50);
	}
	return 0;
}

static uint64_t gfx_v9_0_get_gpu_clock_counter(struct amdgpu_device *adev)
{
	uint64_t clock;

	mutex_lock(&adev->gfx.gpu_clock_mutex);
	WREG32_SOC15(GC, 0, mmRLC_CAPTURE_GPU_CLOCK_COUNT, 1);
	clock = (uint64_t)RREG32_SOC15(GC, 0, mmRLC_GPU_CLOCK_COUNT_LSB) |
		((uint64_t)RREG32_SOC15(GC, 0, mmRLC_GPU_CLOCK_COUNT_MSB) << 32ULL);
	mutex_unlock(&adev->gfx.gpu_clock_mutex);
	return clock;
}

static void gfx_v9_0_ring_emit_gds_switch(struct amdgpu_ring *ring,
					  uint32_t vmid,
					  uint32_t gds_base, uint32_t gds_size,
					  uint32_t gws_base, uint32_t gws_size,
					  uint32_t oa_base, uint32_t oa_size)
{
	struct amdgpu_device *adev = ring->adev;

	gds_base = gds_base >> AMDGPU_GDS_SHIFT;
	gds_size = gds_size >> AMDGPU_GDS_SHIFT;

	gws_base = gws_base >> AMDGPU_GWS_SHIFT;
	gws_size = gws_size >> AMDGPU_GWS_SHIFT;

	oa_base = oa_base >> AMDGPU_OA_SHIFT;
	oa_size = oa_size >> AMDGPU_OA_SHIFT;

	/* GDS Base */
	gfx_v9_0_write_data_to_reg(ring, 0, false,
				   SOC15_REG_OFFSET(GC, 0, mmGDS_VMID0_BASE) + 2 * vmid,
				   gds_base);

	/* GDS Size */
	gfx_v9_0_write_data_to_reg(ring, 0, false,
				   SOC15_REG_OFFSET(GC, 0, mmGDS_VMID0_SIZE) + 2 * vmid,
				   gds_size);

	/* GWS */
	gfx_v9_0_write_data_to_reg(ring, 0, false,
				   SOC15_REG_OFFSET(GC, 0, mmGDS_GWS_VMID0) + vmid,
				   gws_size << GDS_GWS_VMID0__SIZE__SHIFT | gws_base);

	/* OA */
	gfx_v9_0_write_data_to_reg(ring, 0, false,
				   SOC15_REG_OFFSET(GC, 0, mmGDS_OA_VMID0) + vmid,
				   (1 << (oa_size + oa_base)) - (1 << oa_base));
}

static int gfx_v9_0_early_init(void *handle)
{
	struct amdgpu_device *adev = (struct amdgpu_device *)handle;

	adev->gfx.num_gfx_rings = GFX9_NUM_GFX_RINGS;
	adev->gfx.num_compute_rings = AMDGPU_MAX_COMPUTE_RINGS;
	gfx_v9_0_set_ring_funcs(adev);
	gfx_v9_0_set_irq_funcs(adev);
	gfx_v9_0_set_gds_init(adev);
	gfx_v9_0_set_rlc_funcs(adev);

	return 0;
}

static int gfx_v9_0_late_init(void *handle)
{
	struct amdgpu_device *adev = (struct amdgpu_device *)handle;
	int r;

	r = amdgpu_irq_get(adev, &adev->gfx.priv_reg_irq, 0);
	if (r)
		return r;

	r = amdgpu_irq_get(adev, &adev->gfx.priv_inst_irq, 0);
	if (r)
		return r;

	return 0;
}

static void gfx_v9_0_enter_rlc_safe_mode(struct amdgpu_device *adev)
{
	uint32_t rlc_setting, data;
	unsigned i;

	if (adev->gfx.rlc.in_safe_mode)
		return;

	/* if RLC is not enabled, do nothing */
	rlc_setting = RREG32_SOC15(GC, 0, mmRLC_CNTL);
	if (!(rlc_setting & RLC_CNTL__RLC_ENABLE_F32_MASK))
		return;

	if (adev->cg_flags &
	    (AMD_CG_SUPPORT_GFX_CGCG | AMD_CG_SUPPORT_GFX_MGCG |
	     AMD_CG_SUPPORT_GFX_3D_CGCG)) {
		data = RLC_SAFE_MODE__CMD_MASK;
		data |= (1 << RLC_SAFE_MODE__MESSAGE__SHIFT);
		WREG32_SOC15(GC, 0, mmRLC_SAFE_MODE, data);

		/* wait for RLC_SAFE_MODE */
		for (i = 0; i < adev->usec_timeout; i++) {
			if (!REG_GET_FIELD(SOC15_REG_OFFSET(GC, 0, mmRLC_SAFE_MODE), RLC_SAFE_MODE, CMD))
				break;
			udelay(1);
		}
		adev->gfx.rlc.in_safe_mode = true;
	}
}

static void gfx_v9_0_exit_rlc_safe_mode(struct amdgpu_device *adev)
{
	uint32_t rlc_setting, data;

	if (!adev->gfx.rlc.in_safe_mode)
		return;

	/* if RLC is not enabled, do nothing */
	rlc_setting = RREG32_SOC15(GC, 0, mmRLC_CNTL);
	if (!(rlc_setting & RLC_CNTL__RLC_ENABLE_F32_MASK))
		return;

	if (adev->cg_flags &
	    (AMD_CG_SUPPORT_GFX_CGCG | AMD_CG_SUPPORT_GFX_MGCG)) {
		/*
		 * Try to exit safe mode only if it is already in safe
		 * mode.
		 */
		data = RLC_SAFE_MODE__CMD_MASK;
		WREG32_SOC15(GC, 0, mmRLC_SAFE_MODE, data);
		adev->gfx.rlc.in_safe_mode = false;
	}
}

static void gfx_v9_0_update_gfx_cg_power_gating(struct amdgpu_device *adev,
						bool enable)
{
	/* TODO: double check if we need to perform under safe mdoe */
	/* gfx_v9_0_enter_rlc_safe_mode(adev); */

	if ((adev->pg_flags & AMD_PG_SUPPORT_GFX_PG) && enable) {
		gfx_v9_0_enable_gfx_cg_power_gating(adev, true);
		if (adev->pg_flags & AMD_PG_SUPPORT_GFX_PIPELINE)
			gfx_v9_0_enable_gfx_pipeline_powergating(adev, true);
	} else {
		gfx_v9_0_enable_gfx_cg_power_gating(adev, false);
		gfx_v9_0_enable_gfx_pipeline_powergating(adev, false);
	}

	/* gfx_v9_0_exit_rlc_safe_mode(adev); */
}

static void gfx_v9_0_update_gfx_mg_power_gating(struct amdgpu_device *adev,
						bool enable)
{
	/* TODO: double check if we need to perform under safe mode */
	/* gfx_v9_0_enter_rlc_safe_mode(adev); */

	if ((adev->pg_flags & AMD_PG_SUPPORT_GFX_SMG) && enable)
		gfx_v9_0_enable_gfx_static_mg_power_gating(adev, true);
	else
		gfx_v9_0_enable_gfx_static_mg_power_gating(adev, false);

	if ((adev->pg_flags & AMD_PG_SUPPORT_GFX_DMG) && enable)
		gfx_v9_0_enable_gfx_dynamic_mg_power_gating(adev, true);
	else
		gfx_v9_0_enable_gfx_dynamic_mg_power_gating(adev, false);

	/* gfx_v9_0_exit_rlc_safe_mode(adev); */
}

static void gfx_v9_0_update_medium_grain_clock_gating(struct amdgpu_device *adev,
						      bool enable)
{
	uint32_t data, def;

	/* It is disabled by HW by default */
	if (enable && (adev->cg_flags & AMD_CG_SUPPORT_GFX_MGCG)) {
		/* 1 - RLC_CGTT_MGCG_OVERRIDE */
		def = data = RREG32_SOC15(GC, 0, mmRLC_CGTT_MGCG_OVERRIDE);
		data &= ~(RLC_CGTT_MGCG_OVERRIDE__CPF_CGTT_SCLK_OVERRIDE_MASK |
			  RLC_CGTT_MGCG_OVERRIDE__GRBM_CGTT_SCLK_OVERRIDE_MASK |
			  RLC_CGTT_MGCG_OVERRIDE__GFXIP_MGCG_OVERRIDE_MASK |
			  RLC_CGTT_MGCG_OVERRIDE__GFXIP_MGLS_OVERRIDE_MASK);

		/* only for Vega10 & Raven1 */
		data |= RLC_CGTT_MGCG_OVERRIDE__RLC_CGTT_SCLK_OVERRIDE_MASK;

		if (def != data)
			WREG32_SOC15(GC, 0, mmRLC_CGTT_MGCG_OVERRIDE, data);

		/* MGLS is a global flag to control all MGLS in GFX */
		if (adev->cg_flags & AMD_CG_SUPPORT_GFX_MGLS) {
			/* 2 - RLC memory Light sleep */
			if (adev->cg_flags & AMD_CG_SUPPORT_GFX_RLC_LS) {
				def = data = RREG32_SOC15(GC, 0, mmRLC_MEM_SLP_CNTL);
				data |= RLC_MEM_SLP_CNTL__RLC_MEM_LS_EN_MASK;
				if (def != data)
					WREG32_SOC15(GC, 0, mmRLC_MEM_SLP_CNTL, data);
			}
			/* 3 - CP memory Light sleep */
			if (adev->cg_flags & AMD_CG_SUPPORT_GFX_CP_LS) {
				def = data = RREG32_SOC15(GC, 0, mmCP_MEM_SLP_CNTL);
				data |= CP_MEM_SLP_CNTL__CP_MEM_LS_EN_MASK;
				if (def != data)
					WREG32_SOC15(GC, 0, mmCP_MEM_SLP_CNTL, data);
			}
		}
	} else {
		/* 1 - MGCG_OVERRIDE */
		def = data = RREG32_SOC15(GC, 0, mmRLC_CGTT_MGCG_OVERRIDE);
		data |= (RLC_CGTT_MGCG_OVERRIDE__CPF_CGTT_SCLK_OVERRIDE_MASK |
			 RLC_CGTT_MGCG_OVERRIDE__RLC_CGTT_SCLK_OVERRIDE_MASK |
			 RLC_CGTT_MGCG_OVERRIDE__GRBM_CGTT_SCLK_OVERRIDE_MASK |
			 RLC_CGTT_MGCG_OVERRIDE__GFXIP_MGCG_OVERRIDE_MASK |
			 RLC_CGTT_MGCG_OVERRIDE__GFXIP_MGLS_OVERRIDE_MASK);
		if (def != data)
			WREG32_SOC15(GC, 0, mmRLC_CGTT_MGCG_OVERRIDE, data);

		/* 2 - disable MGLS in RLC */
		data = RREG32_SOC15(GC, 0, mmRLC_MEM_SLP_CNTL);
		if (data & RLC_MEM_SLP_CNTL__RLC_MEM_LS_EN_MASK) {
			data &= ~RLC_MEM_SLP_CNTL__RLC_MEM_LS_EN_MASK;
			WREG32_SOC15(GC, 0, mmRLC_MEM_SLP_CNTL, data);
		}

		/* 3 - disable MGLS in CP */
		data = RREG32_SOC15(GC, 0, mmCP_MEM_SLP_CNTL);
		if (data & CP_MEM_SLP_CNTL__CP_MEM_LS_EN_MASK) {
			data &= ~CP_MEM_SLP_CNTL__CP_MEM_LS_EN_MASK;
			WREG32_SOC15(GC, 0, mmCP_MEM_SLP_CNTL, data);
		}
	}
}

static void gfx_v9_0_update_3d_clock_gating(struct amdgpu_device *adev,
					   bool enable)
{
	uint32_t data, def;

	adev->gfx.rlc.funcs->enter_safe_mode(adev);

	/* Enable 3D CGCG/CGLS */
	if (enable && (adev->cg_flags & AMD_CG_SUPPORT_GFX_3D_CGCG)) {
		/* write cmd to clear cgcg/cgls ov */
		def = data = RREG32_SOC15(GC, 0, mmRLC_CGTT_MGCG_OVERRIDE);
		/* unset CGCG override */
		data &= ~RLC_CGTT_MGCG_OVERRIDE__GFXIP_GFX3D_CG_OVERRIDE_MASK;
		/* update CGCG and CGLS override bits */
		if (def != data)
			WREG32_SOC15(GC, 0, mmRLC_CGTT_MGCG_OVERRIDE, data);
		/* enable 3Dcgcg FSM(0x0020003f) */
		def = RREG32_SOC15(GC, 0, mmRLC_CGCG_CGLS_CTRL_3D);
		data = (0x2000 << RLC_CGCG_CGLS_CTRL_3D__CGCG_GFX_IDLE_THRESHOLD__SHIFT) |
			RLC_CGCG_CGLS_CTRL_3D__CGCG_EN_MASK;
		if (adev->cg_flags & AMD_CG_SUPPORT_GFX_3D_CGLS)
			data |= (0x000F << RLC_CGCG_CGLS_CTRL_3D__CGLS_REP_COMPANSAT_DELAY__SHIFT) |
				RLC_CGCG_CGLS_CTRL_3D__CGLS_EN_MASK;
		if (def != data)
			WREG32_SOC15(GC, 0, mmRLC_CGCG_CGLS_CTRL_3D, data);

		/* set IDLE_POLL_COUNT(0x00900100) */
		def = RREG32_SOC15(GC, 0, mmCP_RB_WPTR_POLL_CNTL);
		data = (0x0100 << CP_RB_WPTR_POLL_CNTL__POLL_FREQUENCY__SHIFT) |
			(0x0090 << CP_RB_WPTR_POLL_CNTL__IDLE_POLL_COUNT__SHIFT);
		if (def != data)
			WREG32_SOC15(GC, 0, mmCP_RB_WPTR_POLL_CNTL, data);
	} else {
		/* Disable CGCG/CGLS */
		def = data = RREG32_SOC15(GC, 0, mmRLC_CGCG_CGLS_CTRL_3D);
		/* disable cgcg, cgls should be disabled */
		data &= ~(RLC_CGCG_CGLS_CTRL_3D__CGCG_EN_MASK |
			  RLC_CGCG_CGLS_CTRL_3D__CGLS_EN_MASK);
		/* disable cgcg and cgls in FSM */
		if (def != data)
			WREG32_SOC15(GC, 0, mmRLC_CGCG_CGLS_CTRL_3D, data);
	}

	adev->gfx.rlc.funcs->exit_safe_mode(adev);
}

static void gfx_v9_0_update_coarse_grain_clock_gating(struct amdgpu_device *adev,
						      bool enable)
{
	uint32_t def, data;

	adev->gfx.rlc.funcs->enter_safe_mode(adev);

	if (enable && (adev->cg_flags & AMD_CG_SUPPORT_GFX_CGCG)) {
		def = data = RREG32_SOC15(GC, 0, mmRLC_CGTT_MGCG_OVERRIDE);
		/* unset CGCG override */
		data &= ~RLC_CGTT_MGCG_OVERRIDE__GFXIP_CGCG_OVERRIDE_MASK;
		if (adev->cg_flags & AMD_CG_SUPPORT_GFX_CGLS)
			data &= ~RLC_CGTT_MGCG_OVERRIDE__GFXIP_CGLS_OVERRIDE_MASK;
		else
			data |= RLC_CGTT_MGCG_OVERRIDE__GFXIP_CGLS_OVERRIDE_MASK;
		/* update CGCG and CGLS override bits */
		if (def != data)
			WREG32_SOC15(GC, 0, mmRLC_CGTT_MGCG_OVERRIDE, data);

		/* enable cgcg FSM(0x0020003F) */
		def = RREG32_SOC15(GC, 0, mmRLC_CGCG_CGLS_CTRL);
		data = (0x2000 << RLC_CGCG_CGLS_CTRL__CGCG_GFX_IDLE_THRESHOLD__SHIFT) |
			RLC_CGCG_CGLS_CTRL__CGCG_EN_MASK;
		if (adev->cg_flags & AMD_CG_SUPPORT_GFX_CGLS)
			data |= (0x000F << RLC_CGCG_CGLS_CTRL__CGLS_REP_COMPANSAT_DELAY__SHIFT) |
				RLC_CGCG_CGLS_CTRL__CGLS_EN_MASK;
		if (def != data)
			WREG32_SOC15(GC, 0, mmRLC_CGCG_CGLS_CTRL, data);

		/* set IDLE_POLL_COUNT(0x00900100) */
		def = RREG32_SOC15(GC, 0, mmCP_RB_WPTR_POLL_CNTL);
		data = (0x0100 << CP_RB_WPTR_POLL_CNTL__POLL_FREQUENCY__SHIFT) |
			(0x0090 << CP_RB_WPTR_POLL_CNTL__IDLE_POLL_COUNT__SHIFT);
		if (def != data)
			WREG32_SOC15(GC, 0, mmCP_RB_WPTR_POLL_CNTL, data);
	} else {
		def = data = RREG32_SOC15(GC, 0, mmRLC_CGCG_CGLS_CTRL);
		/* reset CGCG/CGLS bits */
		data &= ~(RLC_CGCG_CGLS_CTRL__CGCG_EN_MASK | RLC_CGCG_CGLS_CTRL__CGLS_EN_MASK);
		/* disable cgcg and cgls in FSM */
		if (def != data)
			WREG32_SOC15(GC, 0, mmRLC_CGCG_CGLS_CTRL, data);
	}

	adev->gfx.rlc.funcs->exit_safe_mode(adev);
}

static int gfx_v9_0_update_gfx_clock_gating(struct amdgpu_device *adev,
					    bool enable)
{
	if (enable) {
		/* CGCG/CGLS should be enabled after MGCG/MGLS
		 * ===  MGCG + MGLS ===
		 */
		gfx_v9_0_update_medium_grain_clock_gating(adev, enable);
		/* ===  CGCG /CGLS for GFX 3D Only === */
		gfx_v9_0_update_3d_clock_gating(adev, enable);
		/* ===  CGCG + CGLS === */
		gfx_v9_0_update_coarse_grain_clock_gating(adev, enable);
	} else {
		/* CGCG/CGLS should be disabled before MGCG/MGLS
		 * ===  CGCG + CGLS ===
		 */
		gfx_v9_0_update_coarse_grain_clock_gating(adev, enable);
		/* ===  CGCG /CGLS for GFX 3D Only === */
		gfx_v9_0_update_3d_clock_gating(adev, enable);
		/* ===  MGCG + MGLS === */
		gfx_v9_0_update_medium_grain_clock_gating(adev, enable);
	}
	return 0;
}

static const struct amdgpu_rlc_funcs gfx_v9_0_rlc_funcs = {
	.enter_safe_mode = gfx_v9_0_enter_rlc_safe_mode,
	.exit_safe_mode = gfx_v9_0_exit_rlc_safe_mode
};

static int gfx_v9_0_set_powergating_state(void *handle,
					  enum amd_powergating_state state)
{
	struct amdgpu_device *adev = (struct amdgpu_device *)handle;
	bool enable = (state == AMD_PG_STATE_GATE) ? true : false;

	switch (adev->asic_type) {
	case CHIP_RAVEN:
		if (adev->pg_flags & AMD_PG_SUPPORT_RLC_SMU_HS) {
			gfx_v9_0_enable_sck_slow_down_on_power_up(adev, true);
			gfx_v9_0_enable_sck_slow_down_on_power_down(adev, true);
		} else {
			gfx_v9_0_enable_sck_slow_down_on_power_up(adev, false);
			gfx_v9_0_enable_sck_slow_down_on_power_down(adev, false);
		}

		if (adev->pg_flags & AMD_PG_SUPPORT_CP)
			gfx_v9_0_enable_cp_power_gating(adev, true);
		else
			gfx_v9_0_enable_cp_power_gating(adev, false);

		/* update gfx cgpg state */
		gfx_v9_0_update_gfx_cg_power_gating(adev, enable);

		/* update mgcg state */
		gfx_v9_0_update_gfx_mg_power_gating(adev, enable);
		break;
	default:
		break;
	}

	return 0;
}

static int gfx_v9_0_set_clockgating_state(void *handle,
					  enum amd_clockgating_state state)
{
	struct amdgpu_device *adev = (struct amdgpu_device *)handle;

	if (amdgpu_sriov_vf(adev))
		return 0;

	switch (adev->asic_type) {
	case CHIP_VEGA10:
	case CHIP_RAVEN:
		gfx_v9_0_update_gfx_clock_gating(adev,
						 state == AMD_CG_STATE_GATE ? true : false);
		break;
	default:
		break;
	}
	return 0;
}

static void gfx_v9_0_get_clockgating_state(void *handle, u32 *flags)
{
	struct amdgpu_device *adev = (struct amdgpu_device *)handle;
	int data;

	if (amdgpu_sriov_vf(adev))
		*flags = 0;

	/* AMD_CG_SUPPORT_GFX_MGCG */
	data = RREG32_SOC15(GC, 0, mmRLC_CGTT_MGCG_OVERRIDE);
	if (!(data & RLC_CGTT_MGCG_OVERRIDE__GFXIP_MGCG_OVERRIDE_MASK))
		*flags |= AMD_CG_SUPPORT_GFX_MGCG;

	/* AMD_CG_SUPPORT_GFX_CGCG */
	data = RREG32_SOC15(GC, 0, mmRLC_CGCG_CGLS_CTRL);
	if (data & RLC_CGCG_CGLS_CTRL__CGCG_EN_MASK)
		*flags |= AMD_CG_SUPPORT_GFX_CGCG;

	/* AMD_CG_SUPPORT_GFX_CGLS */
	if (data & RLC_CGCG_CGLS_CTRL__CGLS_EN_MASK)
		*flags |= AMD_CG_SUPPORT_GFX_CGLS;

	/* AMD_CG_SUPPORT_GFX_RLC_LS */
	data = RREG32_SOC15(GC, 0, mmRLC_MEM_SLP_CNTL);
	if (data & RLC_MEM_SLP_CNTL__RLC_MEM_LS_EN_MASK)
		*flags |= AMD_CG_SUPPORT_GFX_RLC_LS | AMD_CG_SUPPORT_GFX_MGLS;

	/* AMD_CG_SUPPORT_GFX_CP_LS */
	data = RREG32_SOC15(GC, 0, mmCP_MEM_SLP_CNTL);
	if (data & CP_MEM_SLP_CNTL__CP_MEM_LS_EN_MASK)
		*flags |= AMD_CG_SUPPORT_GFX_CP_LS | AMD_CG_SUPPORT_GFX_MGLS;

	/* AMD_CG_SUPPORT_GFX_3D_CGCG */
	data = RREG32_SOC15(GC, 0, mmRLC_CGCG_CGLS_CTRL_3D);
	if (data & RLC_CGCG_CGLS_CTRL_3D__CGCG_EN_MASK)
		*flags |= AMD_CG_SUPPORT_GFX_3D_CGCG;

	/* AMD_CG_SUPPORT_GFX_3D_CGLS */
	if (data & RLC_CGCG_CGLS_CTRL_3D__CGLS_EN_MASK)
		*flags |= AMD_CG_SUPPORT_GFX_3D_CGLS;
}

static u64 gfx_v9_0_ring_get_rptr_gfx(struct amdgpu_ring *ring)
{
	return ring->adev->wb.wb[ring->rptr_offs]; /* gfx9 is 32bit rptr*/
}

static u64 gfx_v9_0_ring_get_wptr_gfx(struct amdgpu_ring *ring)
{
	struct amdgpu_device *adev = ring->adev;
	u64 wptr;

	/* XXX check if swapping is necessary on BE */
	if (ring->use_doorbell) {
		wptr = atomic64_read((atomic64_t *)&adev->wb.wb[ring->wptr_offs]);
	} else {
		wptr = RREG32_SOC15(GC, 0, mmCP_RB0_WPTR);
		wptr += (u64)RREG32_SOC15(GC, 0, mmCP_RB0_WPTR_HI) << 32;
	}

	return wptr;
}

static void gfx_v9_0_ring_set_wptr_gfx(struct amdgpu_ring *ring)
{
	struct amdgpu_device *adev = ring->adev;

	if (ring->use_doorbell) {
		/* XXX check if swapping is necessary on BE */
		atomic64_set((atomic64_t*)&adev->wb.wb[ring->wptr_offs], ring->wptr);
		WDOORBELL64(ring->doorbell_index, ring->wptr);
	} else {
		WREG32_SOC15(GC, 0, mmCP_RB0_WPTR, lower_32_bits(ring->wptr));
		WREG32_SOC15(GC, 0, mmCP_RB0_WPTR_HI, upper_32_bits(ring->wptr));
	}
}

static void gfx_v9_0_ring_emit_hdp_flush(struct amdgpu_ring *ring)
{
	struct amdgpu_device *adev = ring->adev;
	u32 ref_and_mask, reg_mem_engine;
<<<<<<< HEAD
	const struct nbio_hdp_flush_reg *nbio_hf_reg;

	if (ring->adev->flags & AMD_IS_APU)
		nbio_hf_reg = &nbio_v7_0_hdp_flush_reg;
	else
		nbio_hf_reg = &nbio_v6_1_hdp_flush_reg;
=======
	const struct nbio_hdp_flush_reg *nbio_hf_reg = adev->nbio_funcs->hdp_flush_reg;
>>>>>>> 661e50bc

	if (ring->funcs->type == AMDGPU_RING_TYPE_COMPUTE) {
		switch (ring->me) {
		case 1:
			ref_and_mask = nbio_hf_reg->ref_and_mask_cp2 << ring->pipe;
			break;
		case 2:
			ref_and_mask = nbio_hf_reg->ref_and_mask_cp6 << ring->pipe;
			break;
		default:
			return;
		}
		reg_mem_engine = 0;
	} else {
		ref_and_mask = nbio_hf_reg->ref_and_mask_cp0;
		reg_mem_engine = 1; /* pfp */
	}

	gfx_v9_0_wait_reg_mem(ring, reg_mem_engine, 0, 1,
			      adev->nbio_funcs->get_hdp_flush_req_offset(adev),
			      adev->nbio_funcs->get_hdp_flush_done_offset(adev),
			      ref_and_mask, ref_and_mask, 0x20);
}

static void gfx_v9_0_ring_emit_hdp_invalidate(struct amdgpu_ring *ring)
{
	struct amdgpu_device *adev = ring->adev;

	gfx_v9_0_write_data_to_reg(ring, 0, true,
				   SOC15_REG_OFFSET(HDP, 0, mmHDP_READ_CACHE_INVALIDATE), 1);
}

static void gfx_v9_0_ring_emit_ib_gfx(struct amdgpu_ring *ring,
                                      struct amdgpu_ib *ib,
                                      unsigned vmid, bool ctx_switch)
{
	u32 header, control = 0;

	if (ib->flags & AMDGPU_IB_FLAG_CE)
		header = PACKET3(PACKET3_INDIRECT_BUFFER_CONST, 2);
	else
		header = PACKET3(PACKET3_INDIRECT_BUFFER, 2);

	control |= ib->length_dw | (vmid << 24);

	if (amdgpu_sriov_vf(ring->adev) && (ib->flags & AMDGPU_IB_FLAG_PREEMPT)) {
		control |= INDIRECT_BUFFER_PRE_ENB(1);

		if (!(ib->flags & AMDGPU_IB_FLAG_CE))
			gfx_v9_0_ring_emit_de_meta(ring);
	}

	amdgpu_ring_write(ring, header);
BUG_ON(ib->gpu_addr & 0x3); /* Dword align */
	amdgpu_ring_write(ring,
#ifdef __BIG_ENDIAN
		(2 << 0) |
#endif
		lower_32_bits(ib->gpu_addr));
	amdgpu_ring_write(ring, upper_32_bits(ib->gpu_addr));
	amdgpu_ring_write(ring, control);
}

static void gfx_v9_0_ring_emit_ib_compute(struct amdgpu_ring *ring,
                                          struct amdgpu_ib *ib,
                                          unsigned vmid, bool ctx_switch)
{
        u32 control = INDIRECT_BUFFER_VALID | ib->length_dw | (vmid << 24);

        amdgpu_ring_write(ring, PACKET3(PACKET3_INDIRECT_BUFFER, 2));
	BUG_ON(ib->gpu_addr & 0x3); /* Dword align */
        amdgpu_ring_write(ring,
#ifdef __BIG_ENDIAN
                                (2 << 0) |
#endif
                                lower_32_bits(ib->gpu_addr));
        amdgpu_ring_write(ring, upper_32_bits(ib->gpu_addr));
        amdgpu_ring_write(ring, control);
}

static void gfx_v9_0_ring_emit_fence(struct amdgpu_ring *ring, u64 addr,
				     u64 seq, unsigned flags)
{
	bool write64bit = flags & AMDGPU_FENCE_FLAG_64BIT;
	bool int_sel = flags & AMDGPU_FENCE_FLAG_INT;

	/* RELEASE_MEM - flush caches, send int */
	amdgpu_ring_write(ring, PACKET3(PACKET3_RELEASE_MEM, 6));
	amdgpu_ring_write(ring, (EOP_TCL1_ACTION_EN |
				 EOP_TC_ACTION_EN |
				 EOP_TC_WB_ACTION_EN |
				 EOP_TC_MD_ACTION_EN |
				 EVENT_TYPE(CACHE_FLUSH_AND_INV_TS_EVENT) |
				 EVENT_INDEX(5)));
	amdgpu_ring_write(ring, DATA_SEL(write64bit ? 2 : 1) | INT_SEL(int_sel ? 2 : 0));

	/*
	 * the address should be Qword aligned if 64bit write, Dword
	 * aligned if only send 32bit data low (discard data high)
	 */
	if (write64bit)
		BUG_ON(addr & 0x7);
	else
		BUG_ON(addr & 0x3);
	amdgpu_ring_write(ring, lower_32_bits(addr));
	amdgpu_ring_write(ring, upper_32_bits(addr));
	amdgpu_ring_write(ring, lower_32_bits(seq));
	amdgpu_ring_write(ring, upper_32_bits(seq));
	amdgpu_ring_write(ring, 0);
}

static void gfx_v9_0_ring_emit_pipeline_sync(struct amdgpu_ring *ring)
{
	int usepfp = (ring->funcs->type == AMDGPU_RING_TYPE_GFX);
	uint32_t seq = ring->fence_drv.sync_seq;
	uint64_t addr = ring->fence_drv.gpu_addr;

	gfx_v9_0_wait_reg_mem(ring, usepfp, 1, 0,
			      lower_32_bits(addr), upper_32_bits(addr),
			      seq, 0xffffffff, 4);
}

static void gfx_v9_0_ring_emit_vm_flush(struct amdgpu_ring *ring,
					unsigned vmid, uint64_t pd_addr)
{
	struct amdgpu_vmhub *hub = &ring->adev->vmhub[ring->funcs->vmhub];
	int usepfp = (ring->funcs->type == AMDGPU_RING_TYPE_GFX);
	uint32_t req = ring->adev->gart.gart_funcs->get_invalidate_req(vmid);
	uint64_t flags = AMDGPU_PTE_VALID;
	unsigned eng = ring->vm_inv_eng;

	amdgpu_gart_get_vm_pde(ring->adev, -1, &pd_addr, &flags);
	pd_addr |= flags;

	gfx_v9_0_write_data_to_reg(ring, usepfp, true,
				   hub->ctx0_ptb_addr_lo32 + (2 * vmid),
				   lower_32_bits(pd_addr));

	gfx_v9_0_write_data_to_reg(ring, usepfp, true,
				   hub->ctx0_ptb_addr_hi32 + (2 * vmid),
				   upper_32_bits(pd_addr));

	gfx_v9_0_write_data_to_reg(ring, usepfp, true,
				   hub->vm_inv_eng0_req + eng, req);

	/* wait for the invalidate to complete */
	gfx_v9_0_wait_reg_mem(ring, 0, 0, 0, hub->vm_inv_eng0_ack +
			      eng, 0, 1 << vmid, 1 << vmid, 0x20);

	/* compute doesn't have PFP */
	if (usepfp) {
		/* sync PFP to ME, otherwise we might get invalid PFP reads */
		amdgpu_ring_write(ring, PACKET3(PACKET3_PFP_SYNC_ME, 0));
		amdgpu_ring_write(ring, 0x0);
	}
}

static u64 gfx_v9_0_ring_get_rptr_compute(struct amdgpu_ring *ring)
{
	return ring->adev->wb.wb[ring->rptr_offs]; /* gfx9 hardware is 32bit rptr */
}

static u64 gfx_v9_0_ring_get_wptr_compute(struct amdgpu_ring *ring)
{
	u64 wptr;

	/* XXX check if swapping is necessary on BE */
	if (ring->use_doorbell)
		wptr = atomic64_read((atomic64_t *)&ring->adev->wb.wb[ring->wptr_offs]);
	else
		BUG();
	return wptr;
}

static void gfx_v9_0_ring_set_wptr_compute(struct amdgpu_ring *ring)
{
	struct amdgpu_device *adev = ring->adev;

	/* XXX check if swapping is necessary on BE */
	if (ring->use_doorbell) {
		atomic64_set((atomic64_t*)&adev->wb.wb[ring->wptr_offs], ring->wptr);
		WDOORBELL64(ring->doorbell_index, ring->wptr);
	} else{
		BUG(); /* only DOORBELL method supported on gfx9 now */
	}
}

static void gfx_v9_0_ring_emit_fence_kiq(struct amdgpu_ring *ring, u64 addr,
					 u64 seq, unsigned int flags)
{
	struct amdgpu_device *adev = ring->adev;

	/* we only allocate 32bit for each seq wb address */
	BUG_ON(flags & AMDGPU_FENCE_FLAG_64BIT);

	/* write fence seq to the "addr" */
	amdgpu_ring_write(ring, PACKET3(PACKET3_WRITE_DATA, 3));
	amdgpu_ring_write(ring, (WRITE_DATA_ENGINE_SEL(0) |
				 WRITE_DATA_DST_SEL(5) | WR_CONFIRM));
	amdgpu_ring_write(ring, lower_32_bits(addr));
	amdgpu_ring_write(ring, upper_32_bits(addr));
	amdgpu_ring_write(ring, lower_32_bits(seq));

	if (flags & AMDGPU_FENCE_FLAG_INT) {
		/* set register to trigger INT */
		amdgpu_ring_write(ring, PACKET3(PACKET3_WRITE_DATA, 3));
		amdgpu_ring_write(ring, (WRITE_DATA_ENGINE_SEL(0) |
					 WRITE_DATA_DST_SEL(0) | WR_CONFIRM));
		amdgpu_ring_write(ring, SOC15_REG_OFFSET(GC, 0, mmCPC_INT_STATUS));
		amdgpu_ring_write(ring, 0);
		amdgpu_ring_write(ring, 0x20000000); /* src_id is 178 */
	}
}

static void gfx_v9_ring_emit_sb(struct amdgpu_ring *ring)
{
	amdgpu_ring_write(ring, PACKET3(PACKET3_SWITCH_BUFFER, 0));
	amdgpu_ring_write(ring, 0);
}

static void gfx_v9_0_ring_emit_ce_meta(struct amdgpu_ring *ring)
{
	struct v9_ce_ib_state ce_payload = {0};
	uint64_t csa_addr;
	int cnt;

	cnt = (sizeof(ce_payload) >> 2) + 4 - 2;
	csa_addr = AMDGPU_VA_RESERVED_SIZE - 2 * 4096;

	amdgpu_ring_write(ring, PACKET3(PACKET3_WRITE_DATA, cnt));
	amdgpu_ring_write(ring, (WRITE_DATA_ENGINE_SEL(2) |
				 WRITE_DATA_DST_SEL(8) |
				 WR_CONFIRM) |
				 WRITE_DATA_CACHE_POLICY(0));
	amdgpu_ring_write(ring, lower_32_bits(csa_addr + offsetof(struct v9_gfx_meta_data, ce_payload)));
	amdgpu_ring_write(ring, upper_32_bits(csa_addr + offsetof(struct v9_gfx_meta_data, ce_payload)));
	amdgpu_ring_write_multiple(ring, (void *)&ce_payload, sizeof(ce_payload) >> 2);
}

static void gfx_v9_0_ring_emit_de_meta(struct amdgpu_ring *ring)
{
	struct v9_de_ib_state de_payload = {0};
	uint64_t csa_addr, gds_addr;
	int cnt;

	csa_addr = AMDGPU_VA_RESERVED_SIZE - 2 * 4096;
	gds_addr = csa_addr + 4096;
	de_payload.gds_backup_addrlo = lower_32_bits(gds_addr);
	de_payload.gds_backup_addrhi = upper_32_bits(gds_addr);

	cnt = (sizeof(de_payload) >> 2) + 4 - 2;
	amdgpu_ring_write(ring, PACKET3(PACKET3_WRITE_DATA, cnt));
	amdgpu_ring_write(ring, (WRITE_DATA_ENGINE_SEL(1) |
				 WRITE_DATA_DST_SEL(8) |
				 WR_CONFIRM) |
				 WRITE_DATA_CACHE_POLICY(0));
	amdgpu_ring_write(ring, lower_32_bits(csa_addr + offsetof(struct v9_gfx_meta_data, de_payload)));
	amdgpu_ring_write(ring, upper_32_bits(csa_addr + offsetof(struct v9_gfx_meta_data, de_payload)));
	amdgpu_ring_write_multiple(ring, (void *)&de_payload, sizeof(de_payload) >> 2);
}

static void gfx_v9_0_ring_emit_tmz(struct amdgpu_ring *ring, bool start)
{
	amdgpu_ring_write(ring, PACKET3(PACKET3_FRAME_CONTROL, 0));
	amdgpu_ring_write(ring, FRAME_CMD(start ? 0 : 1)); /* frame_end */
}

static void gfx_v9_ring_emit_cntxcntl(struct amdgpu_ring *ring, uint32_t flags)
{
	uint32_t dw2 = 0;

	if (amdgpu_sriov_vf(ring->adev))
		gfx_v9_0_ring_emit_ce_meta(ring);

	gfx_v9_0_ring_emit_tmz(ring, true);

	dw2 |= 0x80000000; /* set load_enable otherwise this package is just NOPs */
	if (flags & AMDGPU_HAVE_CTX_SWITCH) {
		/* set load_global_config & load_global_uconfig */
		dw2 |= 0x8001;
		/* set load_cs_sh_regs */
		dw2 |= 0x01000000;
		/* set load_per_context_state & load_gfx_sh_regs for GFX */
		dw2 |= 0x10002;

		/* set load_ce_ram if preamble presented */
		if (AMDGPU_PREAMBLE_IB_PRESENT & flags)
			dw2 |= 0x10000000;
	} else {
		/* still load_ce_ram if this is the first time preamble presented
		 * although there is no context switch happens.
		 */
		if (AMDGPU_PREAMBLE_IB_PRESENT_FIRST & flags)
			dw2 |= 0x10000000;
	}

	amdgpu_ring_write(ring, PACKET3(PACKET3_CONTEXT_CONTROL, 1));
	amdgpu_ring_write(ring, dw2);
	amdgpu_ring_write(ring, 0);
}

static unsigned gfx_v9_0_ring_emit_init_cond_exec(struct amdgpu_ring *ring)
{
	unsigned ret;
	amdgpu_ring_write(ring, PACKET3(PACKET3_COND_EXEC, 3));
	amdgpu_ring_write(ring, lower_32_bits(ring->cond_exe_gpu_addr));
	amdgpu_ring_write(ring, upper_32_bits(ring->cond_exe_gpu_addr));
	amdgpu_ring_write(ring, 0); /* discard following DWs if *cond_exec_gpu_addr==0 */
	ret = ring->wptr & ring->buf_mask;
	amdgpu_ring_write(ring, 0x55aa55aa); /* patch dummy value later */
	return ret;
}

static void gfx_v9_0_ring_emit_patch_cond_exec(struct amdgpu_ring *ring, unsigned offset)
{
	unsigned cur;
	BUG_ON(offset > ring->buf_mask);
	BUG_ON(ring->ring[offset] != 0x55aa55aa);

	cur = (ring->wptr & ring->buf_mask) - 1;
	if (likely(cur > offset))
		ring->ring[offset] = cur - offset;
	else
		ring->ring[offset] = (ring->ring_size>>2) - offset + cur;
}

static void gfx_v9_0_ring_emit_rreg(struct amdgpu_ring *ring, uint32_t reg)
{
	struct amdgpu_device *adev = ring->adev;

	amdgpu_ring_write(ring, PACKET3(PACKET3_COPY_DATA, 4));
	amdgpu_ring_write(ring, 0 |	/* src: register*/
				(5 << 8) |	/* dst: memory */
				(1 << 20));	/* write confirm */
	amdgpu_ring_write(ring, reg);
	amdgpu_ring_write(ring, 0);
	amdgpu_ring_write(ring, lower_32_bits(adev->wb.gpu_addr +
				adev->virt.reg_val_offs * 4));
	amdgpu_ring_write(ring, upper_32_bits(adev->wb.gpu_addr +
				adev->virt.reg_val_offs * 4));
}

static void gfx_v9_0_ring_emit_wreg(struct amdgpu_ring *ring, uint32_t reg,
				  uint32_t val)
{
	amdgpu_ring_write(ring, PACKET3(PACKET3_WRITE_DATA, 3));
	amdgpu_ring_write(ring, (1 << 16)); /* no inc addr */
	amdgpu_ring_write(ring, reg);
	amdgpu_ring_write(ring, 0);
	amdgpu_ring_write(ring, val);
}

static void gfx_v9_0_set_gfx_eop_interrupt_state(struct amdgpu_device *adev,
						 enum amdgpu_interrupt_state state)
{
	switch (state) {
	case AMDGPU_IRQ_STATE_DISABLE:
	case AMDGPU_IRQ_STATE_ENABLE:
		WREG32_FIELD15(GC, 0, CP_INT_CNTL_RING0,
			       TIME_STAMP_INT_ENABLE,
			       state == AMDGPU_IRQ_STATE_ENABLE ? 1 : 0);
		break;
	default:
		break;
	}
}

static void gfx_v9_0_set_compute_eop_interrupt_state(struct amdgpu_device *adev,
						     int me, int pipe,
						     enum amdgpu_interrupt_state state)
{
	u32 mec_int_cntl, mec_int_cntl_reg;

	/*
	 * amdgpu controls only the first MEC. That's why this function only
	 * handles the setting of interrupts for this specific MEC. All other
	 * pipes' interrupts are set by amdkfd.
	 */

	if (me == 1) {
		switch (pipe) {
		case 0:
			mec_int_cntl_reg = SOC15_REG_OFFSET(GC, 0, mmCP_ME1_PIPE0_INT_CNTL);
			break;
		case 1:
			mec_int_cntl_reg = SOC15_REG_OFFSET(GC, 0, mmCP_ME1_PIPE1_INT_CNTL);
			break;
		case 2:
			mec_int_cntl_reg = SOC15_REG_OFFSET(GC, 0, mmCP_ME1_PIPE2_INT_CNTL);
			break;
		case 3:
			mec_int_cntl_reg = SOC15_REG_OFFSET(GC, 0, mmCP_ME1_PIPE3_INT_CNTL);
			break;
		default:
			DRM_DEBUG("invalid pipe %d\n", pipe);
			return;
		}
	} else {
		DRM_DEBUG("invalid me %d\n", me);
		return;
	}

	switch (state) {
	case AMDGPU_IRQ_STATE_DISABLE:
		mec_int_cntl = RREG32(mec_int_cntl_reg);
		mec_int_cntl = REG_SET_FIELD(mec_int_cntl, CP_ME1_PIPE0_INT_CNTL,
					     TIME_STAMP_INT_ENABLE, 0);
		WREG32(mec_int_cntl_reg, mec_int_cntl);
		break;
	case AMDGPU_IRQ_STATE_ENABLE:
		mec_int_cntl = RREG32(mec_int_cntl_reg);
		mec_int_cntl = REG_SET_FIELD(mec_int_cntl, CP_ME1_PIPE0_INT_CNTL,
					     TIME_STAMP_INT_ENABLE, 1);
		WREG32(mec_int_cntl_reg, mec_int_cntl);
		break;
	default:
		break;
	}
}

static int gfx_v9_0_set_priv_reg_fault_state(struct amdgpu_device *adev,
					     struct amdgpu_irq_src *source,
					     unsigned type,
					     enum amdgpu_interrupt_state state)
{
	switch (state) {
	case AMDGPU_IRQ_STATE_DISABLE:
	case AMDGPU_IRQ_STATE_ENABLE:
		WREG32_FIELD15(GC, 0, CP_INT_CNTL_RING0,
			       PRIV_REG_INT_ENABLE,
			       state == AMDGPU_IRQ_STATE_ENABLE ? 1 : 0);
		break;
	default:
		break;
	}

	return 0;
}

static int gfx_v9_0_set_priv_inst_fault_state(struct amdgpu_device *adev,
					      struct amdgpu_irq_src *source,
					      unsigned type,
					      enum amdgpu_interrupt_state state)
{
	switch (state) {
	case AMDGPU_IRQ_STATE_DISABLE:
	case AMDGPU_IRQ_STATE_ENABLE:
		WREG32_FIELD15(GC, 0, CP_INT_CNTL_RING0,
			       PRIV_INSTR_INT_ENABLE,
			       state == AMDGPU_IRQ_STATE_ENABLE ? 1 : 0);
	default:
		break;
	}

	return 0;
}

static int gfx_v9_0_set_eop_interrupt_state(struct amdgpu_device *adev,
					    struct amdgpu_irq_src *src,
					    unsigned type,
					    enum amdgpu_interrupt_state state)
{
	switch (type) {
	case AMDGPU_CP_IRQ_GFX_EOP:
		gfx_v9_0_set_gfx_eop_interrupt_state(adev, state);
		break;
	case AMDGPU_CP_IRQ_COMPUTE_MEC1_PIPE0_EOP:
		gfx_v9_0_set_compute_eop_interrupt_state(adev, 1, 0, state);
		break;
	case AMDGPU_CP_IRQ_COMPUTE_MEC1_PIPE1_EOP:
		gfx_v9_0_set_compute_eop_interrupt_state(adev, 1, 1, state);
		break;
	case AMDGPU_CP_IRQ_COMPUTE_MEC1_PIPE2_EOP:
		gfx_v9_0_set_compute_eop_interrupt_state(adev, 1, 2, state);
		break;
	case AMDGPU_CP_IRQ_COMPUTE_MEC1_PIPE3_EOP:
		gfx_v9_0_set_compute_eop_interrupt_state(adev, 1, 3, state);
		break;
	case AMDGPU_CP_IRQ_COMPUTE_MEC2_PIPE0_EOP:
		gfx_v9_0_set_compute_eop_interrupt_state(adev, 2, 0, state);
		break;
	case AMDGPU_CP_IRQ_COMPUTE_MEC2_PIPE1_EOP:
		gfx_v9_0_set_compute_eop_interrupt_state(adev, 2, 1, state);
		break;
	case AMDGPU_CP_IRQ_COMPUTE_MEC2_PIPE2_EOP:
		gfx_v9_0_set_compute_eop_interrupt_state(adev, 2, 2, state);
		break;
	case AMDGPU_CP_IRQ_COMPUTE_MEC2_PIPE3_EOP:
		gfx_v9_0_set_compute_eop_interrupt_state(adev, 2, 3, state);
		break;
	default:
		break;
	}
	return 0;
}

static int gfx_v9_0_eop_irq(struct amdgpu_device *adev,
			    struct amdgpu_irq_src *source,
			    struct amdgpu_iv_entry *entry)
{
	int i;
	u8 me_id, pipe_id, queue_id;
	struct amdgpu_ring *ring;

	DRM_DEBUG("IH: CP EOP\n");
	me_id = (entry->ring_id & 0x0c) >> 2;
	pipe_id = (entry->ring_id & 0x03) >> 0;
	queue_id = (entry->ring_id & 0x70) >> 4;

	switch (me_id) {
	case 0:
		amdgpu_fence_process(&adev->gfx.gfx_ring[0]);
		break;
	case 1:
	case 2:
		for (i = 0; i < adev->gfx.num_compute_rings; i++) {
			ring = &adev->gfx.compute_ring[i];
			/* Per-queue interrupt is supported for MEC starting from VI.
			  * The interrupt can only be enabled/disabled per pipe instead of per queue.
			  */
			if ((ring->me == me_id) && (ring->pipe == pipe_id) && (ring->queue == queue_id))
				amdgpu_fence_process(ring);
		}
		break;
	}
	return 0;
}

static int gfx_v9_0_priv_reg_irq(struct amdgpu_device *adev,
				 struct amdgpu_irq_src *source,
				 struct amdgpu_iv_entry *entry)
{
	DRM_ERROR("Illegal register access in command stream\n");
	schedule_work(&adev->reset_work);
	return 0;
}

static int gfx_v9_0_priv_inst_irq(struct amdgpu_device *adev,
				  struct amdgpu_irq_src *source,
				  struct amdgpu_iv_entry *entry)
{
	DRM_ERROR("Illegal instruction in command stream\n");
	schedule_work(&adev->reset_work);
	return 0;
}

static int gfx_v9_0_kiq_set_interrupt_state(struct amdgpu_device *adev,
					    struct amdgpu_irq_src *src,
					    unsigned int type,
					    enum amdgpu_interrupt_state state)
{
	uint32_t tmp, target;
	struct amdgpu_ring *ring = &(adev->gfx.kiq.ring);

	if (ring->me == 1)
		target = SOC15_REG_OFFSET(GC, 0, mmCP_ME1_PIPE0_INT_CNTL);
	else
		target = SOC15_REG_OFFSET(GC, 0, mmCP_ME2_PIPE0_INT_CNTL);
	target += ring->pipe;

	switch (type) {
	case AMDGPU_CP_KIQ_IRQ_DRIVER0:
		if (state == AMDGPU_IRQ_STATE_DISABLE) {
			tmp = RREG32_SOC15(GC, 0, mmCPC_INT_CNTL);
			tmp = REG_SET_FIELD(tmp, CPC_INT_CNTL,
						 GENERIC2_INT_ENABLE, 0);
			WREG32_SOC15(GC, 0, mmCPC_INT_CNTL, tmp);

			tmp = RREG32(target);
			tmp = REG_SET_FIELD(tmp, CP_ME2_PIPE0_INT_CNTL,
						 GENERIC2_INT_ENABLE, 0);
			WREG32(target, tmp);
		} else {
			tmp = RREG32_SOC15(GC, 0, mmCPC_INT_CNTL);
			tmp = REG_SET_FIELD(tmp, CPC_INT_CNTL,
						 GENERIC2_INT_ENABLE, 1);
			WREG32_SOC15(GC, 0, mmCPC_INT_CNTL, tmp);

			tmp = RREG32(target);
			tmp = REG_SET_FIELD(tmp, CP_ME2_PIPE0_INT_CNTL,
						 GENERIC2_INT_ENABLE, 1);
			WREG32(target, tmp);
		}
		break;
	default:
		BUG(); /* kiq only support GENERIC2_INT now */
		break;
	}
	return 0;
}

static int gfx_v9_0_kiq_irq(struct amdgpu_device *adev,
			    struct amdgpu_irq_src *source,
			    struct amdgpu_iv_entry *entry)
{
	u8 me_id, pipe_id, queue_id;
	struct amdgpu_ring *ring = &(adev->gfx.kiq.ring);

	me_id = (entry->ring_id & 0x0c) >> 2;
	pipe_id = (entry->ring_id & 0x03) >> 0;
	queue_id = (entry->ring_id & 0x70) >> 4;
	DRM_DEBUG("IH: CPC GENERIC2_INT, me:%d, pipe:%d, queue:%d\n",
		   me_id, pipe_id, queue_id);

	amdgpu_fence_process(ring);
	return 0;
}

static const struct amd_ip_funcs gfx_v9_0_ip_funcs = {
	.name = "gfx_v9_0",
	.early_init = gfx_v9_0_early_init,
	.late_init = gfx_v9_0_late_init,
	.sw_init = gfx_v9_0_sw_init,
	.sw_fini = gfx_v9_0_sw_fini,
	.hw_init = gfx_v9_0_hw_init,
	.hw_fini = gfx_v9_0_hw_fini,
	.suspend = gfx_v9_0_suspend,
	.resume = gfx_v9_0_resume,
	.is_idle = gfx_v9_0_is_idle,
	.wait_for_idle = gfx_v9_0_wait_for_idle,
	.soft_reset = gfx_v9_0_soft_reset,
	.set_clockgating_state = gfx_v9_0_set_clockgating_state,
	.set_powergating_state = gfx_v9_0_set_powergating_state,
	.get_clockgating_state = gfx_v9_0_get_clockgating_state,
};

static const struct amdgpu_ring_funcs gfx_v9_0_ring_funcs_gfx = {
	.type = AMDGPU_RING_TYPE_GFX,
	.align_mask = 0xff,
	.nop = PACKET3(PACKET3_NOP, 0x3FFF),
	.support_64bit_ptrs = true,
	.vmhub = AMDGPU_GFXHUB,
	.get_rptr = gfx_v9_0_ring_get_rptr_gfx,
	.get_wptr = gfx_v9_0_ring_get_wptr_gfx,
	.set_wptr = gfx_v9_0_ring_set_wptr_gfx,
	.emit_frame_size = /* totally 242 maximum if 16 IBs */
		5 +  /* COND_EXEC */
		7 +  /* PIPELINE_SYNC */
		24 + /* VM_FLUSH */
		8 +  /* FENCE for VM_FLUSH */
		20 + /* GDS switch */
		4 + /* double SWITCH_BUFFER,
		       the first COND_EXEC jump to the place just
			   prior to this double SWITCH_BUFFER  */
		5 + /* COND_EXEC */
		7 +	 /*	HDP_flush */
		4 +	 /*	VGT_flush */
		14 + /*	CE_META */
		31 + /*	DE_META */
		3 + /* CNTX_CTRL */
		5 + /* HDP_INVL */
		8 + 8 + /* FENCE x2 */
		2, /* SWITCH_BUFFER */
	.emit_ib_size =	4, /* gfx_v9_0_ring_emit_ib_gfx */
	.emit_ib = gfx_v9_0_ring_emit_ib_gfx,
	.emit_fence = gfx_v9_0_ring_emit_fence,
	.emit_pipeline_sync = gfx_v9_0_ring_emit_pipeline_sync,
	.emit_vm_flush = gfx_v9_0_ring_emit_vm_flush,
	.emit_gds_switch = gfx_v9_0_ring_emit_gds_switch,
	.emit_hdp_flush = gfx_v9_0_ring_emit_hdp_flush,
	.emit_hdp_invalidate = gfx_v9_0_ring_emit_hdp_invalidate,
	.test_ring = gfx_v9_0_ring_test_ring,
	.test_ib = gfx_v9_0_ring_test_ib,
	.insert_nop = amdgpu_ring_insert_nop,
	.pad_ib = amdgpu_ring_generic_pad_ib,
	.emit_switch_buffer = gfx_v9_ring_emit_sb,
	.emit_cntxcntl = gfx_v9_ring_emit_cntxcntl,
	.init_cond_exec = gfx_v9_0_ring_emit_init_cond_exec,
	.patch_cond_exec = gfx_v9_0_ring_emit_patch_cond_exec,
	.emit_tmz = gfx_v9_0_ring_emit_tmz,
};

static const struct amdgpu_ring_funcs gfx_v9_0_ring_funcs_compute = {
	.type = AMDGPU_RING_TYPE_COMPUTE,
	.align_mask = 0xff,
	.nop = PACKET3(PACKET3_NOP, 0x3FFF),
	.support_64bit_ptrs = true,
	.vmhub = AMDGPU_GFXHUB,
	.get_rptr = gfx_v9_0_ring_get_rptr_compute,
	.get_wptr = gfx_v9_0_ring_get_wptr_compute,
	.set_wptr = gfx_v9_0_ring_set_wptr_compute,
	.emit_frame_size =
		20 + /* gfx_v9_0_ring_emit_gds_switch */
		7 + /* gfx_v9_0_ring_emit_hdp_flush */
		5 + /* gfx_v9_0_ring_emit_hdp_invalidate */
		7 + /* gfx_v9_0_ring_emit_pipeline_sync */
		24 + /* gfx_v9_0_ring_emit_vm_flush */
		8 + 8 + 8, /* gfx_v9_0_ring_emit_fence x3 for user fence, vm fence */
	.emit_ib_size =	4, /* gfx_v9_0_ring_emit_ib_compute */
	.emit_ib = gfx_v9_0_ring_emit_ib_compute,
	.emit_fence = gfx_v9_0_ring_emit_fence,
	.emit_pipeline_sync = gfx_v9_0_ring_emit_pipeline_sync,
	.emit_vm_flush = gfx_v9_0_ring_emit_vm_flush,
	.emit_gds_switch = gfx_v9_0_ring_emit_gds_switch,
	.emit_hdp_flush = gfx_v9_0_ring_emit_hdp_flush,
	.emit_hdp_invalidate = gfx_v9_0_ring_emit_hdp_invalidate,
	.test_ring = gfx_v9_0_ring_test_ring,
	.test_ib = gfx_v9_0_ring_test_ib,
	.insert_nop = amdgpu_ring_insert_nop,
	.pad_ib = amdgpu_ring_generic_pad_ib,
};

static const struct amdgpu_ring_funcs gfx_v9_0_ring_funcs_kiq = {
	.type = AMDGPU_RING_TYPE_KIQ,
	.align_mask = 0xff,
	.nop = PACKET3(PACKET3_NOP, 0x3FFF),
	.support_64bit_ptrs = true,
	.vmhub = AMDGPU_GFXHUB,
	.get_rptr = gfx_v9_0_ring_get_rptr_compute,
	.get_wptr = gfx_v9_0_ring_get_wptr_compute,
	.set_wptr = gfx_v9_0_ring_set_wptr_compute,
	.emit_frame_size =
		20 + /* gfx_v9_0_ring_emit_gds_switch */
		7 + /* gfx_v9_0_ring_emit_hdp_flush */
		5 + /* gfx_v9_0_ring_emit_hdp_invalidate */
		7 + /* gfx_v9_0_ring_emit_pipeline_sync */
		24 + /* gfx_v9_0_ring_emit_vm_flush */
		8 + 8 + 8, /* gfx_v9_0_ring_emit_fence_kiq x3 for user fence, vm fence */
	.emit_ib_size =	4, /* gfx_v9_0_ring_emit_ib_compute */
	.emit_ib = gfx_v9_0_ring_emit_ib_compute,
	.emit_fence = gfx_v9_0_ring_emit_fence_kiq,
	.test_ring = gfx_v9_0_ring_test_ring,
	.test_ib = gfx_v9_0_ring_test_ib,
	.insert_nop = amdgpu_ring_insert_nop,
	.pad_ib = amdgpu_ring_generic_pad_ib,
	.emit_rreg = gfx_v9_0_ring_emit_rreg,
	.emit_wreg = gfx_v9_0_ring_emit_wreg,
};

static void gfx_v9_0_set_ring_funcs(struct amdgpu_device *adev)
{
	int i;

	adev->gfx.kiq.ring.funcs = &gfx_v9_0_ring_funcs_kiq;

	for (i = 0; i < adev->gfx.num_gfx_rings; i++)
		adev->gfx.gfx_ring[i].funcs = &gfx_v9_0_ring_funcs_gfx;

	for (i = 0; i < adev->gfx.num_compute_rings; i++)
		adev->gfx.compute_ring[i].funcs = &gfx_v9_0_ring_funcs_compute;
}

static const struct amdgpu_irq_src_funcs gfx_v9_0_kiq_irq_funcs = {
	.set = gfx_v9_0_kiq_set_interrupt_state,
	.process = gfx_v9_0_kiq_irq,
};

static const struct amdgpu_irq_src_funcs gfx_v9_0_eop_irq_funcs = {
	.set = gfx_v9_0_set_eop_interrupt_state,
	.process = gfx_v9_0_eop_irq,
};

static const struct amdgpu_irq_src_funcs gfx_v9_0_priv_reg_irq_funcs = {
	.set = gfx_v9_0_set_priv_reg_fault_state,
	.process = gfx_v9_0_priv_reg_irq,
};

static const struct amdgpu_irq_src_funcs gfx_v9_0_priv_inst_irq_funcs = {
	.set = gfx_v9_0_set_priv_inst_fault_state,
	.process = gfx_v9_0_priv_inst_irq,
};

static void gfx_v9_0_set_irq_funcs(struct amdgpu_device *adev)
{
	adev->gfx.eop_irq.num_types = AMDGPU_CP_IRQ_LAST;
	adev->gfx.eop_irq.funcs = &gfx_v9_0_eop_irq_funcs;

	adev->gfx.priv_reg_irq.num_types = 1;
	adev->gfx.priv_reg_irq.funcs = &gfx_v9_0_priv_reg_irq_funcs;

	adev->gfx.priv_inst_irq.num_types = 1;
	adev->gfx.priv_inst_irq.funcs = &gfx_v9_0_priv_inst_irq_funcs;

	adev->gfx.kiq.irq.num_types = AMDGPU_CP_KIQ_IRQ_LAST;
	adev->gfx.kiq.irq.funcs = &gfx_v9_0_kiq_irq_funcs;
}

static void gfx_v9_0_set_rlc_funcs(struct amdgpu_device *adev)
{
	switch (adev->asic_type) {
	case CHIP_VEGA10:
	case CHIP_RAVEN:
		adev->gfx.rlc.funcs = &gfx_v9_0_rlc_funcs;
		break;
	default:
		break;
	}
}

static void gfx_v9_0_set_gds_init(struct amdgpu_device *adev)
{
	/* init asci gds info */
	adev->gds.mem.total_size = RREG32_SOC15(GC, 0, mmGDS_VMID0_SIZE);
	adev->gds.gws.total_size = 64;
	adev->gds.oa.total_size = 16;

	if (adev->gds.mem.total_size == 64 * 1024) {
		adev->gds.mem.gfx_partition_size = 4096;
		adev->gds.mem.cs_partition_size = 4096;

		adev->gds.gws.gfx_partition_size = 4;
		adev->gds.gws.cs_partition_size = 4;

		adev->gds.oa.gfx_partition_size = 4;
		adev->gds.oa.cs_partition_size = 1;
	} else {
		adev->gds.mem.gfx_partition_size = 1024;
		adev->gds.mem.cs_partition_size = 1024;

		adev->gds.gws.gfx_partition_size = 16;
		adev->gds.gws.cs_partition_size = 16;

		adev->gds.oa.gfx_partition_size = 4;
		adev->gds.oa.cs_partition_size = 4;
	}
}

static void gfx_v9_0_set_user_cu_inactive_bitmap(struct amdgpu_device *adev,
						 u32 bitmap)
{
	u32 data;

	if (!bitmap)
		return;

	data = bitmap << GC_USER_SHADER_ARRAY_CONFIG__INACTIVE_CUS__SHIFT;
	data &= GC_USER_SHADER_ARRAY_CONFIG__INACTIVE_CUS_MASK;

	WREG32_SOC15(GC, 0, mmGC_USER_SHADER_ARRAY_CONFIG, data);
}

static u32 gfx_v9_0_get_cu_active_bitmap(struct amdgpu_device *adev)
{
	u32 data, mask;

	data = RREG32_SOC15(GC, 0, mmCC_GC_SHADER_ARRAY_CONFIG);
	data |= RREG32_SOC15(GC, 0, mmGC_USER_SHADER_ARRAY_CONFIG);

	data &= CC_GC_SHADER_ARRAY_CONFIG__INACTIVE_CUS_MASK;
	data >>= CC_GC_SHADER_ARRAY_CONFIG__INACTIVE_CUS__SHIFT;

	mask = amdgpu_gfx_create_bitmask(adev->gfx.config.max_cu_per_sh);

	return (~data) & mask;
}

static int gfx_v9_0_get_cu_info(struct amdgpu_device *adev,
				 struct amdgpu_cu_info *cu_info)
{
	int i, j, k, counter, active_cu_number = 0;
	u32 mask, bitmap, ao_bitmap, ao_cu_mask = 0;
	unsigned disable_masks[4 * 2];

	if (!adev || !cu_info)
		return -EINVAL;

	amdgpu_gfx_parse_disable_cu(disable_masks, 4, 2);

	mutex_lock(&adev->grbm_idx_mutex);
	for (i = 0; i < adev->gfx.config.max_shader_engines; i++) {
		for (j = 0; j < adev->gfx.config.max_sh_per_se; j++) {
			mask = 1;
			ao_bitmap = 0;
			counter = 0;
			gfx_v9_0_select_se_sh(adev, i, j, 0xffffffff);
			if (i < 4 && j < 2)
				gfx_v9_0_set_user_cu_inactive_bitmap(
					adev, disable_masks[i * 2 + j]);
			bitmap = gfx_v9_0_get_cu_active_bitmap(adev);
			cu_info->bitmap[i][j] = bitmap;

			for (k = 0; k < adev->gfx.config.max_cu_per_sh; k ++) {
				if (bitmap & mask) {
					if (counter < adev->gfx.config.max_cu_per_sh)
						ao_bitmap |= mask;
					counter ++;
				}
				mask <<= 1;
			}
			active_cu_number += counter;
			if (i < 2 && j < 2)
				ao_cu_mask |= (ao_bitmap << (i * 16 + j * 8));
			cu_info->ao_cu_bitmap[i][j] = ao_bitmap;
		}
	}
	gfx_v9_0_select_se_sh(adev, 0xffffffff, 0xffffffff, 0xffffffff);
	mutex_unlock(&adev->grbm_idx_mutex);

	cu_info->number = active_cu_number;
	cu_info->ao_cu_mask = ao_cu_mask;

	return 0;
}

const struct amdgpu_ip_block_version gfx_v9_0_ip_block =
{
	.type = AMD_IP_BLOCK_TYPE_GFX,
	.major = 9,
	.minor = 0,
	.rev = 0,
	.funcs = &gfx_v9_0_ip_funcs,
};<|MERGE_RESOLUTION|>--- conflicted
+++ resolved
@@ -64,74 +64,6 @@
 MODULE_FIRMWARE("amdgpu/raven_mec2.bin");
 MODULE_FIRMWARE("amdgpu/raven_rlc.bin");
 
-<<<<<<< HEAD
-static const struct amdgpu_gds_reg_offset amdgpu_gds_reg_offset[] =
-{
-	{ SOC15_REG_OFFSET(GC, 0, mmGDS_VMID0_BASE),
-	  SOC15_REG_OFFSET(GC, 0, mmGDS_VMID0_SIZE),
-	  SOC15_REG_OFFSET(GC, 0, mmGDS_GWS_VMID0),
-	  SOC15_REG_OFFSET(GC, 0, mmGDS_OA_VMID0) },
-	{ SOC15_REG_OFFSET(GC, 0, mmGDS_VMID1_BASE),
-	  SOC15_REG_OFFSET(GC, 0, mmGDS_VMID1_SIZE),
-	  SOC15_REG_OFFSET(GC, 0, mmGDS_GWS_VMID1),
-	  SOC15_REG_OFFSET(GC, 0, mmGDS_OA_VMID1) },
-	{ SOC15_REG_OFFSET(GC, 0, mmGDS_VMID2_BASE),
-	  SOC15_REG_OFFSET(GC, 0, mmGDS_VMID2_SIZE),
-	  SOC15_REG_OFFSET(GC, 0, mmGDS_GWS_VMID2),
-	  SOC15_REG_OFFSET(GC, 0, mmGDS_OA_VMID2) },
-	{ SOC15_REG_OFFSET(GC, 0, mmGDS_VMID3_BASE),
-	  SOC15_REG_OFFSET(GC, 0, mmGDS_VMID3_SIZE),
-	  SOC15_REG_OFFSET(GC, 0, mmGDS_GWS_VMID3),
-	  SOC15_REG_OFFSET(GC, 0, mmGDS_OA_VMID3) },
-	{ SOC15_REG_OFFSET(GC, 0, mmGDS_VMID4_BASE),
-	  SOC15_REG_OFFSET(GC, 0, mmGDS_VMID4_SIZE),
-	  SOC15_REG_OFFSET(GC, 0, mmGDS_GWS_VMID4),
-	  SOC15_REG_OFFSET(GC, 0, mmGDS_OA_VMID4) },
-	{ SOC15_REG_OFFSET(GC, 0, mmGDS_VMID5_BASE),
-	  SOC15_REG_OFFSET(GC, 0, mmGDS_VMID5_SIZE),
-	  SOC15_REG_OFFSET(GC, 0, mmGDS_GWS_VMID5),
-	  SOC15_REG_OFFSET(GC, 0, mmGDS_OA_VMID5) },
-	{ SOC15_REG_OFFSET(GC, 0, mmGDS_VMID6_BASE),
-	  SOC15_REG_OFFSET(GC, 0, mmGDS_VMID6_SIZE),
-	  SOC15_REG_OFFSET(GC, 0, mmGDS_GWS_VMID6),
-	  SOC15_REG_OFFSET(GC, 0, mmGDS_OA_VMID6) },
-	{ SOC15_REG_OFFSET(GC, 0, mmGDS_VMID7_BASE),
-	  SOC15_REG_OFFSET(GC, 0, mmGDS_VMID7_SIZE),
-	  SOC15_REG_OFFSET(GC, 0, mmGDS_GWS_VMID7),
-	  SOC15_REG_OFFSET(GC, 0, mmGDS_OA_VMID7) },
-	{ SOC15_REG_OFFSET(GC, 0, mmGDS_VMID8_BASE),
-	  SOC15_REG_OFFSET(GC, 0, mmGDS_VMID8_SIZE),
-	  SOC15_REG_OFFSET(GC, 0, mmGDS_GWS_VMID8),
-	  SOC15_REG_OFFSET(GC, 0, mmGDS_OA_VMID8) },
-	{ SOC15_REG_OFFSET(GC, 0, mmGDS_VMID9_BASE),
-	  SOC15_REG_OFFSET(GC, 0, mmGDS_VMID9_SIZE),
-	  SOC15_REG_OFFSET(GC, 0, mmGDS_GWS_VMID9),
-	  SOC15_REG_OFFSET(GC, 0, mmGDS_OA_VMID9) },
-	{ SOC15_REG_OFFSET(GC, 0, mmGDS_VMID10_BASE),
-	  SOC15_REG_OFFSET(GC, 0, mmGDS_VMID10_SIZE),
-	  SOC15_REG_OFFSET(GC, 0, mmGDS_GWS_VMID10),
-	  SOC15_REG_OFFSET(GC, 0, mmGDS_OA_VMID10) },
-	{ SOC15_REG_OFFSET(GC, 0, mmGDS_VMID11_BASE),
-	  SOC15_REG_OFFSET(GC, 0, mmGDS_VMID11_SIZE),
-	  SOC15_REG_OFFSET(GC, 0, mmGDS_GWS_VMID11),
-	  SOC15_REG_OFFSET(GC, 0, mmGDS_OA_VMID11) },
-	{ SOC15_REG_OFFSET(GC, 0, mmGDS_VMID12_BASE),
-	  SOC15_REG_OFFSET(GC, 0, mmGDS_VMID12_SIZE),
-	  SOC15_REG_OFFSET(GC, 0, mmGDS_GWS_VMID12),
-	  SOC15_REG_OFFSET(GC, 0, mmGDS_OA_VMID12)},
-	{ SOC15_REG_OFFSET(GC, 0, mmGDS_VMID13_BASE),
-	  SOC15_REG_OFFSET(GC, 0, mmGDS_VMID13_SIZE),
-	  SOC15_REG_OFFSET(GC, 0, mmGDS_GWS_VMID13),
-	  SOC15_REG_OFFSET(GC, 0, mmGDS_OA_VMID13) },
-	{ SOC15_REG_OFFSET(GC, 0, mmGDS_VMID14_BASE),
-	  SOC15_REG_OFFSET(GC, 0, mmGDS_VMID14_SIZE),
-	  SOC15_REG_OFFSET(GC, 0, mmGDS_GWS_VMID14),
-	  SOC15_REG_OFFSET(GC, 0, mmGDS_OA_VMID14) },
-	{ SOC15_REG_OFFSET(GC, 0, mmGDS_VMID15_BASE),
-	  SOC15_REG_OFFSET(GC, 0, mmGDS_VMID15_SIZE),
-	  SOC15_REG_OFFSET(GC, 0, mmGDS_GWS_VMID15),
-	  SOC15_REG_OFFSET(GC, 0, mmGDS_OA_VMID15) }
-=======
 static const struct soc15_reg_golden golden_settings_gc_9_0[] =
 {
 	SOC15_REG_GOLDEN_VALUE(GC, 0, mmCPC_UTCL1_CNTL, 0x08000000, 0x08000080),
@@ -157,7 +89,6 @@
 	SOC15_REG_GOLDEN_VALUE(GC, 0, mmVGT_CACHE_INVALIDATION, 0x3fff3af3, 0x19200000),
 	SOC15_REG_GOLDEN_VALUE(GC, 0, mmVGT_GS_MAX_WAVE_ID, 0x00000fff, 0x000003ff),
 	SOC15_REG_GOLDEN_VALUE(GC, 0, mmWD_UTCL1_CNTL, 0x08000000, 0x08000080)
->>>>>>> 661e50bc
 };
 
 static const struct soc15_reg_golden golden_settings_gc_9_0_vg10[] =
@@ -213,12 +144,6 @@
 	SOC15_REG_GOLDEN_VALUE(GC, 0, mmGRBM_CAM_DATA, 0xffffffff, 0x2544c382)
 };
 
-static const u32 golden_settings_gc_9_x_common[] =
-{
-	SOC15_REG_OFFSET(GC, 0, mmGRBM_CAM_INDEX), 0xffffffff, 0x00000000,
-	SOC15_REG_OFFSET(GC, 0, mmGRBM_CAM_DATA), 0xffffffff, 0x2544c382
-};
-
 #define VEGA10_GB_ADDR_CONFIG_GOLDEN 0x2a114042
 #define RAVEN_GB_ADDR_CONFIG_GOLDEN 0x24000042
 
@@ -255,11 +180,7 @@
 		break;
 	}
 
-<<<<<<< HEAD
-	amdgpu_program_register_sequence(adev, golden_settings_gc_9_x_common,
-=======
 	soc15_program_register_sequence(adev, golden_settings_gc_9_x_common,
->>>>>>> 661e50bc
 					(const u32)ARRAY_SIZE(golden_settings_gc_9_x_common));
 }
 
@@ -1475,7 +1396,6 @@
 	amdgpu_gfx_compute_mqd_sw_fini(adev);
 	amdgpu_gfx_kiq_free_ring(&adev->gfx.kiq.ring, &adev->gfx.kiq.irq);
 	amdgpu_gfx_kiq_fini(adev);
-	amdgpu_bo_free_kernel(&adev->virt.csa_obj, &adev->virt.csa_vmid0_addr, NULL);
 
 	gfx_v9_0_mec_fini(adev);
 	gfx_v9_0_ngg_fini(adev);
@@ -2775,11 +2695,7 @@
 
 	gfx_v9_0_kiq_setting(ring);
 
-<<<<<<< HEAD
-	if (adev->in_sriov_reset) { /* for GPU_RESET case */
-=======
 	if (adev->in_gpu_reset) { /* for GPU_RESET case */
->>>>>>> 661e50bc
 		/* reset MQD to a clean status */
 		if (adev->gfx.mec.mqd_backup[mqd_idx])
 			memcpy(mqd, adev->gfx.mec.mqd_backup[mqd_idx], sizeof(struct v9_mqd_allocation));
@@ -2817,11 +2733,7 @@
 	struct v9_mqd *mqd = ring->mqd_ptr;
 	int mqd_idx = ring - &adev->gfx.compute_ring[0];
 
-<<<<<<< HEAD
-	if (!adev->in_sriov_reset && !adev->gfx.in_suspend) {
-=======
 	if (!adev->in_gpu_reset && !adev->gfx.in_suspend) {
->>>>>>> 661e50bc
 		memset((void *)mqd, 0, sizeof(struct v9_mqd_allocation));
 		((struct v9_mqd_allocation *)mqd)->dynamic_cu_mask = 0xFFFFFFFF;
 		((struct v9_mqd_allocation *)mqd)->dynamic_rb_mask = 0xFFFFFFFF;
@@ -2833,11 +2745,7 @@
 
 		if (adev->gfx.mec.mqd_backup[mqd_idx])
 			memcpy(adev->gfx.mec.mqd_backup[mqd_idx], mqd, sizeof(struct v9_mqd_allocation));
-<<<<<<< HEAD
-	} else if (adev->in_sriov_reset) { /* for GPU_RESET case */
-=======
 	} else if (adev->in_gpu_reset) { /* for GPU_RESET case */
->>>>>>> 661e50bc
 		/* reset MQD to a clean status */
 		if (adev->gfx.mec.mqd_backup[mqd_idx])
 			memcpy(mqd, adev->gfx.mec.mqd_backup[mqd_idx], sizeof(struct v9_mqd_allocation));
@@ -3652,16 +3560,7 @@
 {
 	struct amdgpu_device *adev = ring->adev;
 	u32 ref_and_mask, reg_mem_engine;
-<<<<<<< HEAD
-	const struct nbio_hdp_flush_reg *nbio_hf_reg;
-
-	if (ring->adev->flags & AMD_IS_APU)
-		nbio_hf_reg = &nbio_v7_0_hdp_flush_reg;
-	else
-		nbio_hf_reg = &nbio_v6_1_hdp_flush_reg;
-=======
 	const struct nbio_hdp_flush_reg *nbio_hf_reg = adev->nbio_funcs->hdp_flush_reg;
->>>>>>> 661e50bc
 
 	if (ring->funcs->type == AMDGPU_RING_TYPE_COMPUTE) {
 		switch (ring->me) {
