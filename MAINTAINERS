

	List of maintainers and how to submit kernel changes

Please try to follow the guidelines below.  This will make things
easier on the maintainers.  Not all of these guidelines matter for every
trivial patch so apply some common sense.

1.	Always _test_ your changes, however small, on at least 4 or
	5 people, preferably many more.

2.	Try to release a few ALPHA test versions to the net. Announce
	them onto the kernel channel and await results. This is especially
	important for device drivers, because often that's the only way
	you will find things like the fact version 3 firmware needs
	a magic fix you didn't know about, or some clown changed the
	chips on a board and not its name.  (Don't laugh!  Look at the
	SMC etherpower for that.)

3.	Make sure your changes compile correctly in multiple
	configurations. In particular check that changes work both as a
	module and built into the kernel.

4.	When you are happy with a change make it generally available for
	testing and await feedback.

5.	Make a patch available to the relevant maintainer in the list. Use
	'diff -u' to make the patch easy to merge. Be prepared to get your
	changes sent back with seemingly silly requests about formatting
	and variable names.  These aren't as silly as they seem. One
	job the maintainers (and especially Linus) do is to keep things
	looking the same. Sometimes this means that the clever hack in
	your driver to get around a problem actually needs to become a
	generalized kernel feature ready for next time.

	PLEASE check your patch with the automated style checker
	(scripts/checkpatch.pl) to catch trival style violations.
	See Documentation/CodingStyle for guidance here.

	PLEASE CC: the maintainers and mailing lists that are generated
	by scripts/get_maintainer.pl.  The results returned by the
	script will be best if you have git installed and are making
	your changes in a branch derived from Linus' latest git tree.
	See Documentation/SubmittingPatches for details.

	PLEASE try to include any credit lines you want added with the
	patch. It avoids people being missed off by mistake and makes
	it easier to know who wants adding and who doesn't.

	PLEASE document known bugs. If it doesn't work for everything
	or does something very odd once a month document it.

	PLEASE remember that submissions must be made under the terms
	of the OSDL certificate of contribution and should include a
	Signed-off-by: line.  The current version of this "Developer's
	Certificate of Origin" (DCO) is listed in the file
	Documentation/SubmittingPatches.

6.	Make sure you have the right to send any changes you make. If you
	do changes at work you may find your employer owns the patch
	not you.

7.	When sending security related changes or reports to a maintainer
	please Cc: security@kernel.org, especially if the maintainer
	does not respond.

8.	Happy hacking.

Descriptions of section entries:

	P: Person (obsolete)
	M: Mail patches to: FullName <address@domain>
	L: Mailing list that is relevant to this area
	W: Web-page with status/info
	Q: Patchwork web based patch tracking system site
	T: SCM tree type and location.  Type is one of: git, hg, quilt, stgit, topgit.
	S: Status, one of the following:
	   Supported:	Someone is actually paid to look after this.
	   Maintained:	Someone actually looks after it.
	   Odd Fixes:	It has a maintainer but they don't have time to do
			much other than throw the odd patch in. See below..
	   Orphan:	No current maintainer [but maybe you could take the
			role as you write your new code].
	   Obsolete:	Old code. Something tagged obsolete generally means
			it has been replaced by a better system and you
			should be using that.
	F: Files and directories with wildcard patterns.
	   A trailing slash includes all files and subdirectory files.
	   F:	drivers/net/	all files in and below drivers/net
	   F:	drivers/net/*	all files in drivers/net, but not below
	   F:	*/net/*		all files in "any top level directory"/net
	   One pattern per line.  Multiple F: lines acceptable.
	N: Files and directories with regex patterns.
	   N:	[^a-z]tegra	all files whose path contains the word tegra
	   One pattern per line.  Multiple N: lines acceptable.
	X: Files and directories that are NOT maintained, same rules as F:
	   Files exclusions are tested before file matches.
	   Can be useful for excluding a specific subdirectory, for instance:
	   F:	net/
	   X:	net/ipv6/
	   matches all files in and below net excluding net/ipv6/
	K: Keyword perl extended regex pattern to match content in a
	   patch or file.  For instance:
	   K: of_get_profile
	      matches patches or files that contain "of_get_profile"
	   K: \b(printk|pr_(info|err))\b
	      matches patches or files that contain one or more of the words
	      printk, pr_info or pr_err
	   One regex pattern per line.  Multiple K: lines acceptable.

Note: For the hard of thinking, this list is meant to remain in alphabetical
order. If you could add yourselves to it in alphabetical order that would be
so much easier [Ed]

Maintainers List (try to look for most precise areas first)

		-----------------------------------

3C59X NETWORK DRIVER
M:	Steffen Klassert <klassert@mathematik.tu-chemnitz.de>
L:	netdev@vger.kernel.org
S:	Maintained
F:	Documentation/networking/vortex.txt
F:	drivers/net/ethernet/3com/3c59x.c

3CR990 NETWORK DRIVER
M:	David Dillow <dave@thedillows.org>
L:	netdev@vger.kernel.org
S:	Maintained
F:	drivers/net/ethernet/3com/typhoon*

3WARE SAS/SATA-RAID SCSI DRIVERS (3W-XXXX, 3W-9XXX, 3W-SAS)
M:	Adam Radford <linuxraid@lsi.com>
L:	linux-scsi@vger.kernel.org
W:	http://www.lsi.com
S:	Supported
F:	drivers/scsi/3w-*

53C700 AND 53C700-66 SCSI DRIVER
M:	"James E.J. Bottomley" <James.Bottomley@HansenPartnership.com>
L:	linux-scsi@vger.kernel.org
S:	Maintained
F:	drivers/scsi/53c700*

6PACK NETWORK DRIVER FOR AX.25
M:	Andreas Koensgen <ajk@comnets.uni-bremen.de>
L:	linux-hams@vger.kernel.org
S:	Maintained
F:	drivers/net/hamradio/6pack.c

8169 10/100/1000 GIGABIT ETHERNET DRIVER
M:	Realtek linux nic maintainers <nic_swsd@realtek.com>
M:	Francois Romieu <romieu@fr.zoreil.com>
L:	netdev@vger.kernel.org
S:	Maintained
F:	drivers/net/ethernet/realtek/r8169.c

8250/16?50 (AND CLONE UARTS) SERIAL DRIVER
M:	Greg Kroah-Hartman <gregkh@linuxfoundation.org>
L:	linux-serial@vger.kernel.org
W:	http://serial.sourceforge.net
S:	Maintained
T:	git git://git.kernel.org/pub/scm/linux/kernel/git/gregkh/tty.git
F:	drivers/tty/serial/8250*
F:	include/linux/serial_8250.h

8390 NETWORK DRIVERS [WD80x3/SMC-ELITE, SMC-ULTRA, NE2000, 3C503, etc.]
L:	netdev@vger.kernel.org
S:	Orphan / Obsolete
F:	drivers/net/ethernet/8390/

9P FILE SYSTEM
M:	Eric Van Hensbergen <ericvh@gmail.com>
M:	Ron Minnich <rminnich@sandia.gov>
M:	Latchesar Ionkov <lucho@ionkov.net>
L:	v9fs-developer@lists.sourceforge.net
W:	http://swik.net/v9fs
Q:	http://patchwork.kernel.org/project/v9fs-devel/list/
T:	git git://git.kernel.org/pub/scm/linux/kernel/git/ericvh/v9fs.git
S:	Maintained
F:	Documentation/filesystems/9p.txt
F:	fs/9p/
F:	net/9p/
F:	include/net/9p/
F:	include/uapi/linux/virtio_9p.h
F:	include/trace/events/9p.h


A8293 MEDIA DRIVER
M:	Antti Palosaari <crope@iki.fi>
L:	linux-media@vger.kernel.org
W:	http://linuxtv.org/
W:	http://palosaari.fi/linux/
Q:	http://patchwork.linuxtv.org/project/linux-media/list/
T:	git git://linuxtv.org/anttip/media_tree.git
S:	Maintained
F:	drivers/media/dvb-frontends/a8293*

AACRAID SCSI RAID DRIVER
M:	Adaptec OEM Raid Solutions <aacraid@adaptec.com>
L:	linux-scsi@vger.kernel.org
W:	http://www.adaptec.com/
S:	Supported
F:	Documentation/scsi/aacraid.txt
F:	drivers/scsi/aacraid/

ABIT UGURU 1,2 HARDWARE MONITOR DRIVER
M:	Hans de Goede <hdegoede@redhat.com>
L:	lm-sensors@lm-sensors.org
S:	Maintained
F:	drivers/hwmon/abituguru.c

ABIT UGURU 3 HARDWARE MONITOR DRIVER
M:	Alistair John Strachan <alistair@devzero.co.uk>
L:	lm-sensors@lm-sensors.org
S:	Maintained
F:	drivers/hwmon/abituguru3.c

ACENIC DRIVER
M:	Jes Sorensen <jes@trained-monkey.org>
L:	linux-acenic@sunsite.dk
S:	Maintained
F:	drivers/net/ethernet/alteon/acenic*

ACER ASPIRE ONE TEMPERATURE AND FAN DRIVER
M:	Peter Feuerer <peter@piie.net>
L:	platform-driver-x86@vger.kernel.org
W:	http://piie.net/?section=acerhdf
S:	Maintained
F:	drivers/platform/x86/acerhdf.c

ACER WMI LAPTOP EXTRAS
M:	"Lee, Chun-Yi" <jlee@suse.com>
L:	platform-driver-x86@vger.kernel.org
S:	Maintained
F:	drivers/platform/x86/acer-wmi.c

ACPI
M:	Len Brown <lenb@kernel.org>
M:	Rafael J. Wysocki <rjw@sisk.pl>
L:	linux-acpi@vger.kernel.org
W:	http://www.lesswatts.org/projects/acpi/
Q:	http://patchwork.kernel.org/project/linux-acpi/list/
T:	git git://git.kernel.org/pub/scm/linux/kernel/git/lenb/linux
S:	Supported
F:	drivers/acpi/
F:	drivers/pnp/pnpacpi/
F:	include/linux/acpi.h
F:	include/acpi/
F:	Documentation/acpi
F:	Documentation/ABI/testing/sysfs-bus-acpi
F:	drivers/pci/*acpi*
F:	drivers/pci/*/*acpi*
F:	drivers/pci/*/*/*acpi*

ACPI FAN DRIVER
M:	Zhang Rui <rui.zhang@intel.com>
L:	linux-acpi@vger.kernel.org
W:	http://www.lesswatts.org/projects/acpi/
S:	Supported
F:	drivers/acpi/fan.c

ACPI THERMAL DRIVER
M:	Zhang Rui <rui.zhang@intel.com>
L:	linux-acpi@vger.kernel.org
W:	http://www.lesswatts.org/projects/acpi/
S:	Supported
F:	drivers/acpi/*thermal*

ACPI VIDEO DRIVER
M:	Zhang Rui <rui.zhang@intel.com>
L:	linux-acpi@vger.kernel.org
W:	http://www.lesswatts.org/projects/acpi/
S:	Supported
F:	drivers/acpi/video.c

ACPI WMI DRIVER
L:	platform-driver-x86@vger.kernel.org
S:	Orphan
F:	drivers/platform/x86/wmi.c

AD1889 ALSA SOUND DRIVER
M:	Thibaut Varene <T-Bone@parisc-linux.org>
W:	http://wiki.parisc-linux.org/AD1889
L:	linux-parisc@vger.kernel.org
S:	Maintained
F:	sound/pci/ad1889.*

AD525X ANALOG DEVICES DIGITAL POTENTIOMETERS DRIVER
M:	Michael Hennerich <michael.hennerich@analog.com>
L:	device-drivers-devel@blackfin.uclinux.org
W:	http://wiki.analog.com/AD5254
S:	Supported
F:	drivers/misc/ad525x_dpot.c

AD5398 CURRENT REGULATOR DRIVER (AD5398/AD5821)
M:	Michael Hennerich <michael.hennerich@analog.com>
L:	device-drivers-devel@blackfin.uclinux.org
W:	http://wiki.analog.com/AD5398
S:	Supported
F:	drivers/regulator/ad5398.c

AD714X CAPACITANCE TOUCH SENSOR DRIVER (AD7142/3/7/8/7A)
M:	Michael Hennerich <michael.hennerich@analog.com>
L:	device-drivers-devel@blackfin.uclinux.org
W:	http://wiki.analog.com/AD7142
S:	Supported
F:	drivers/input/misc/ad714x.c

AD7877 TOUCHSCREEN DRIVER
M:	Michael Hennerich <michael.hennerich@analog.com>
L:	device-drivers-devel@blackfin.uclinux.org
W:	http://wiki.analog.com/AD7877
S:	Supported
F:	drivers/input/touchscreen/ad7877.c

AD7879 TOUCHSCREEN DRIVER (AD7879/AD7889)
M:	Michael Hennerich <michael.hennerich@analog.com>
L:	device-drivers-devel@blackfin.uclinux.org
W:	http://wiki.analog.com/AD7879
S:	Supported
F:	drivers/input/touchscreen/ad7879.c

ADDRESS SPACE LAYOUT RANDOMIZATION (ASLR)
M:	Jiri Kosina <jkosina@suse.cz>
S:	Maintained

ADM1025 HARDWARE MONITOR DRIVER
M:	Jean Delvare <khali@linux-fr.org>
L:	lm-sensors@lm-sensors.org
S:	Maintained
F:	Documentation/hwmon/adm1025
F:	drivers/hwmon/adm1025.c

ADM1029 HARDWARE MONITOR DRIVER
M:	Corentin Labbe <corentin.labbe@geomatys.fr>
L:	lm-sensors@lm-sensors.org
S:	Maintained
F:	drivers/hwmon/adm1029.c

ADM8211 WIRELESS DRIVER
L:	linux-wireless@vger.kernel.org
W:	http://wireless.kernel.org/
S:	Orphan
F:	drivers/net/wireless/adm8211.*

ADP1653 FLASH CONTROLLER DRIVER
M:	Sakari Ailus <sakari.ailus@iki.fi>
L:	linux-media@vger.kernel.org
S:	Maintained
F:	drivers/media/i2c/adp1653.c
F:	include/media/adp1653.h

ADP5520 BACKLIGHT DRIVER WITH IO EXPANDER (ADP5520/ADP5501)
M:	Michael Hennerich <michael.hennerich@analog.com>
L:	device-drivers-devel@blackfin.uclinux.org
W:	http://wiki.analog.com/ADP5520
S:	Supported
F:	drivers/mfd/adp5520.c
F:	drivers/video/backlight/adp5520_bl.c
F:	drivers/leds/leds-adp5520.c
F:	drivers/gpio/gpio-adp5520.c
F:	drivers/input/keyboard/adp5520-keys.c

ADP5588 QWERTY KEYPAD AND IO EXPANDER DRIVER (ADP5588/ADP5587)
M:	Michael Hennerich <michael.hennerich@analog.com>
L:	device-drivers-devel@blackfin.uclinux.org
W:	http://wiki.analog.com/ADP5588
S:	Supported
F:	drivers/input/keyboard/adp5588-keys.c
F:	drivers/gpio/gpio-adp5588.c

ADP8860 BACKLIGHT DRIVER (ADP8860/ADP8861/ADP8863)
M:	Michael Hennerich <michael.hennerich@analog.com>
L:	device-drivers-devel@blackfin.uclinux.org
W:	http://wiki.analog.com/ADP8860
S:	Supported
F:	drivers/video/backlight/adp8860_bl.c

ADS1015 HARDWARE MONITOR DRIVER
M:	Dirk Eibach <eibach@gdsys.de>
L:	lm-sensors@lm-sensors.org
S:	Maintained
F:	Documentation/hwmon/ads1015
F:	drivers/hwmon/ads1015.c
F:	include/linux/i2c/ads1015.h

ADT746X FAN DRIVER
M:	Colin Leroy <colin@colino.net>
S:	Maintained
F:	drivers/macintosh/therm_adt746x.c

ADT7475 HARDWARE MONITOR DRIVER
M:	Jean Delvare <khali@linux-fr.org>
L:	lm-sensors@lm-sensors.org
S:	Maintained
F:	Documentation/hwmon/adt7475
F:	drivers/hwmon/adt7475.c

ADXL34X THREE-AXIS DIGITAL ACCELEROMETER DRIVER (ADXL345/ADXL346)
M:	Michael Hennerich <michael.hennerich@analog.com>
L:	device-drivers-devel@blackfin.uclinux.org
W:	http://wiki.analog.com/ADXL345
S:	Supported
F:	drivers/input/misc/adxl34x.c

ADVANSYS SCSI DRIVER
M:	Matthew Wilcox <matthew@wil.cx>
L:	linux-scsi@vger.kernel.org
S:	Maintained
F:	Documentation/scsi/advansys.txt
F:	drivers/scsi/advansys.c

AEDSP16 DRIVER
M:	Riccardo Facchetti <fizban@tin.it>
S:	Maintained
F:	sound/oss/aedsp16.c

AF9013 MEDIA DRIVER
M:	Antti Palosaari <crope@iki.fi>
L:	linux-media@vger.kernel.org
W:	http://linuxtv.org/
W:	http://palosaari.fi/linux/
Q:	http://patchwork.linuxtv.org/project/linux-media/list/
T:	git git://linuxtv.org/anttip/media_tree.git
S:	Maintained
F:	drivers/media/dvb-frontends/af9013*

AF9033 MEDIA DRIVER
M:	Antti Palosaari <crope@iki.fi>
L:	linux-media@vger.kernel.org
W:	http://linuxtv.org/
W:	http://palosaari.fi/linux/
Q:	http://patchwork.linuxtv.org/project/linux-media/list/
T:	git git://linuxtv.org/anttip/media_tree.git
S:	Maintained
F:	drivers/media/dvb-frontends/af9033*

AFFS FILE SYSTEM
L:	linux-fsdevel@vger.kernel.org
S:	Orphan
F:	Documentation/filesystems/affs.txt
F:	fs/affs/

AFS FILESYSTEM & AF_RXRPC SOCKET DOMAIN
M:	David Howells <dhowells@redhat.com>
L:	linux-afs@lists.infradead.org
S:	Supported
F:	fs/afs/
F:	include/net/af_rxrpc.h
F:	net/rxrpc/af_rxrpc.c

AGPGART DRIVER
M:	David Airlie <airlied@linux.ie>
T:	git git://git.kernel.org/pub/scm/linux/kernel/git/airlied/drm-2.6.git
S:	Maintained
F:	drivers/char/agp/
F:	include/linux/agp*
F:	include/uapi/linux/agp*

AHA152X SCSI DRIVER
M:	"Juergen E. Fischer" <fischer@norbit.de>
L:	linux-scsi@vger.kernel.org
S:	Maintained
F:	drivers/scsi/aha152x*
F:	drivers/scsi/pcmcia/aha152x*

AIC7XXX / AIC79XX SCSI DRIVER
M:	Hannes Reinecke <hare@suse.de>
L:	linux-scsi@vger.kernel.org
S:	Maintained
F:	drivers/scsi/aic7xxx/
F:	drivers/scsi/aic7xxx_old/

AIMSLAB FM RADIO RECEIVER DRIVER
M:	Hans Verkuil <hverkuil@xs4all.nl>
L:	linux-media@vger.kernel.org
T:	git git://linuxtv.org/media_tree.git
W:	http://linuxtv.org
S:	Maintained
F:	drivers/media/radio/radio-aimslab*

AIO
M:	Benjamin LaHaise <bcrl@kvack.org>
L:	linux-aio@kvack.org
S:	Supported
F:	fs/aio.c
F:	include/linux/*aio*.h

ALCATEL SPEEDTOUCH USB DRIVER
M:	Duncan Sands <duncan.sands@free.fr>
L:	linux-usb@vger.kernel.org
W:	http://www.linux-usb.org/SpeedTouch/
S:	Maintained
F:	drivers/usb/atm/speedtch.c
F:	drivers/usb/atm/usbatm.c

ALCHEMY AU1XX0 MMC DRIVER
M:	Manuel Lauss <manuel.lauss@gmail.com>
S:	Maintained
F:	drivers/mmc/host/au1xmmc.c

ALI1563 I2C DRIVER
M:	Rudolf Marek <r.marek@assembler.cz>
L:	linux-i2c@vger.kernel.org
S:	Maintained
F:	Documentation/i2c/busses/i2c-ali1563
F:	drivers/i2c/busses/i2c-ali1563.c

ALPHA PORT
M:	Richard Henderson <rth@twiddle.net>
M:	Ivan Kokshaysky <ink@jurassic.park.msu.ru>
M:	Matt Turner <mattst88@gmail.com>
S:	Odd Fixes
L:	linux-alpha@vger.kernel.org
F:	arch/alpha/

ALTERA UART/JTAG UART SERIAL DRIVERS
M:	Tobias Klauser <tklauser@distanz.ch>
L:	linux-serial@vger.kernel.org
L:	nios2-dev@sopc.et.ntust.edu.tw (moderated for non-subscribers)
S:	Maintained
F:	drivers/tty/serial/altera_uart.c
F:	drivers/tty/serial/altera_jtaguart.c
F:	include/linux/altera_uart.h
F:	include/linux/altera_jtaguart.h

AMD FAM15H PROCESSOR POWER MONITORING DRIVER
M:	Andreas Herrmann <herrmann.der.user@googlemail.com>
L:	lm-sensors@lm-sensors.org
S:	Maintained
F:	Documentation/hwmon/fam15h_power
F:	drivers/hwmon/fam15h_power.c

AMD GEODE CS5536 USB DEVICE CONTROLLER DRIVER
M:	Thomas Dahlmann <dahlmann.thomas@arcor.de>
L:	linux-geode@lists.infradead.org (moderated for non-subscribers)
S:	Supported
F:	drivers/usb/gadget/amd5536udc.*

AMD GEODE PROCESSOR/CHIPSET SUPPORT
P:	Andres Salomon <dilinger@queued.net>
L:	linux-geode@lists.infradead.org (moderated for non-subscribers)
W:	http://www.amd.com/us-en/ConnectivitySolutions/TechnicalResources/0,,50_2334_2452_11363,00.html
S:	Supported
F:	drivers/char/hw_random/geode-rng.c
F:	drivers/crypto/geode*
F:	drivers/video/geode/
F:	arch/x86/include/asm/geode.h

AMD IOMMU (AMD-VI)
M:	Joerg Roedel <joro@8bytes.org>
L:	iommu@lists.linux-foundation.org
T:	git git://git.kernel.org/pub/scm/linux/kernel/git/joro/iommu.git
S:	Maintained
F:	drivers/iommu/amd_iommu*.[ch]
F:	include/linux/amd-iommu.h

AMD MICROCODE UPDATE SUPPORT
M:	Andreas Herrmann <herrmann.der.user@googlemail.com>
L:	amd64-microcode@amd64.org
S:	Maintained
F:	arch/x86/kernel/microcode_amd.c

AMS (Apple Motion Sensor) DRIVER
M:	Michael Hanselmann <linux-kernel@hansmi.ch>
S:	Supported
F:	drivers/macintosh/ams/

AMSO1100 RNIC DRIVER
M:	Tom Tucker <tom@opengridcomputing.com>
M:	Steve Wise <swise@opengridcomputing.com>
L:	linux-rdma@vger.kernel.org
S:	Maintained
F:	drivers/infiniband/hw/amso1100/

ANALOG DEVICES INC AD9389B DRIVER
M:	Hans Verkuil <hans.verkuil@cisco.com>
L:	linux-media@vger.kernel.org
S:	Maintained
F:	drivers/media/i2c/ad9389b*

ANALOG DEVICES INC ADV7604 DRIVER
M:	Hans Verkuil <hans.verkuil@cisco.com>
L:	linux-media@vger.kernel.org
S:	Maintained
F:	drivers/media/i2c/adv7604*

ANALOG DEVICES INC ASOC CODEC DRIVERS
M:	Lars-Peter Clausen <lars@metafoo.de>
L:	device-drivers-devel@blackfin.uclinux.org
L:	alsa-devel@alsa-project.org (moderated for non-subscribers)
W:	http://wiki.analog.com/
S:	Supported
F:	sound/soc/codecs/adau*
F:	sound/soc/codecs/adav*
F:	sound/soc/codecs/ad1*
F:	sound/soc/codecs/ssm*
F:	sound/soc/codecs/sigmadsp.*

ANALOG DEVICES INC ASOC DRIVERS
L:	uclinux-dist-devel@blackfin.uclinux.org
L:	alsa-devel@alsa-project.org (moderated for non-subscribers)
W:	http://blackfin.uclinux.org/
S:	Supported
F:	sound/soc/blackfin/*

AOA (Apple Onboard Audio) ALSA DRIVER
M:	Johannes Berg <johannes@sipsolutions.net>
L:	linuxppc-dev@lists.ozlabs.org
L:	alsa-devel@alsa-project.org (moderated for non-subscribers)
S:	Maintained
F:	sound/aoa/

APM DRIVER
M:	Jiri Kosina <jkosina@suse.cz>
S:	Odd fixes
F:	arch/x86/kernel/apm_32.c
F:	include/linux/apm_bios.h
F:	include/uapi/linux/apm_bios.h
F:	drivers/char/apm-emulation.c

APPLE BCM5974 MULTITOUCH DRIVER
M:	Henrik Rydberg <rydberg@euromail.se>
L:	linux-input@vger.kernel.org
S:	Maintained
F:	drivers/input/mouse/bcm5974.c

APPLE SMC DRIVER
M:	Henrik Rydberg <rydberg@euromail.se>
L:	lm-sensors@lm-sensors.org
S:	Maintained
F:	drivers/hwmon/applesmc.c

APPLETALK NETWORK LAYER
M:	Arnaldo Carvalho de Melo <acme@ghostprotocols.net>
S:	Maintained
F:	drivers/net/appletalk/
F:	net/appletalk/

ARASAN COMPACT FLASH PATA CONTROLLER
M:	Viresh Kumar <viresh.linux@gmail.com>
L:	linux-ide@vger.kernel.org
S:	Maintained
F:	include/linux/pata_arasan_cf_data.h
F:	drivers/ata/pata_arasan_cf.c

ARC FRAMEBUFFER DRIVER
M:	Jaya Kumar <jayalk@intworks.biz>
S:	Maintained
F:	drivers/video/arcfb.c
F:	drivers/video/fb_defio.c

ARM MFM AND FLOPPY DRIVERS
M:	Ian Molton <spyro@f2s.com>
S:	Maintained
F:	arch/arm/lib/floppydma.S
F:	arch/arm/include/asm/floppy.h

ARM PMU PROFILING AND DEBUGGING
M:	Will Deacon <will.deacon@arm.com>
S:	Maintained
F:	arch/arm/kernel/perf_event*
F:	arch/arm/oprofile/common.c
F:	arch/arm/include/asm/pmu.h
F:	arch/arm/kernel/hw_breakpoint.c
F:	arch/arm/include/asm/hw_breakpoint.h

ARM PORT
M:	Russell King <linux@arm.linux.org.uk>
L:	linux-arm-kernel@lists.infradead.org (moderated for non-subscribers)
W:	http://www.arm.linux.org.uk/
S:	Maintained
F:	arch/arm/

ARM SUB-ARCHITECTURES
L:	linux-arm-kernel@lists.infradead.org (moderated for non-subscribers)
S:	Maintained
F:	arch/arm/mach-*/
F:	arch/arm/plat-*/
T:	git git://git.kernel.org/pub/scm/linux/kernel/git/arm/arm-soc.git

ARM PRIMECELL AACI PL041 DRIVER
M:	Russell King <linux@arm.linux.org.uk>
S:	Maintained
F:	sound/arm/aaci.*

ARM PRIMECELL CLCD PL110 DRIVER
M:	Russell King <linux@arm.linux.org.uk>
S:	Maintained
F:	drivers/video/amba-clcd.*

ARM PRIMECELL KMI PL050 DRIVER
M:	Russell King <linux@arm.linux.org.uk>
S:	Maintained
F:	drivers/input/serio/ambakmi.*
F:	include/linux/amba/kmi.h

ARM PRIMECELL MMCI PL180/1 DRIVER
M:	Russell King <linux@arm.linux.org.uk>
S:	Maintained
F:	drivers/mmc/host/mmci.*
F:	include/linux/amba/mmci.h

ARM PRIMECELL UART PL010 AND PL011 DRIVERS
M:	Russell King <linux@arm.linux.org.uk>
S:	Maintained
F:	drivers/tty/serial/amba-pl01*.c
F:	include/linux/amba/serial.h

ARM PRIMECELL BUS SUPPORT
M:	Russell King <linux@arm.linux.org.uk>
S:	Maintained
F:	drivers/amba/
F:	include/linux/amba/bus.h

ARM/ADS SPHERE MACHINE SUPPORT
M:	Lennert Buytenhek <kernel@wantstofly.org>
L:	linux-arm-kernel@lists.infradead.org (moderated for non-subscribers)
S:	Maintained

ARM/AFEB9260 MACHINE SUPPORT
M:	Sergey Lapin <slapin@ossfans.org>
L:	linux-arm-kernel@lists.infradead.org (moderated for non-subscribers)
S:	Maintained

ARM/AJECO 1ARM MACHINE SUPPORT
M:	Lennert Buytenhek <kernel@wantstofly.org>
L:	linux-arm-kernel@lists.infradead.org (moderated for non-subscribers)
S:	Maintained

ARM/Allwinner A1X SoC support
M:	Maxime Ripard <maxime.ripard@free-electrons.com>
L:	linux-arm-kernel@lists.infradead.org (moderated for non-subscribers)
S:	Maintained
F:	arch/arm/mach-sunxi/

ARM/ATMEL AT91RM9200 AND AT91SAM ARM ARCHITECTURES
M:	Andrew Victor <linux@maxim.org.za>
M:	Nicolas Ferre <nicolas.ferre@atmel.com>
M:	Jean-Christophe Plagniol-Villard <plagnioj@jcrosoft.com>
L:	linux-arm-kernel@lists.infradead.org (moderated for non-subscribers)
W:	http://maxim.org.za/at91_26.html
W:	http://www.linux4sam.org
S:	Supported
F:	arch/arm/mach-at91/

ARM/CALXEDA HIGHBANK ARCHITECTURE
M:	Rob Herring <rob.herring@calxeda.com>
L:	linux-arm-kernel@lists.infradead.org (moderated for non-subscribers)
S:	Maintained
F:	arch/arm/mach-highbank/

ARM/CAVIUM NETWORKS CNS3XXX MACHINE SUPPORT
M:	Anton Vorontsov <anton@enomsg.org>
S:	Maintained
F:	arch/arm/mach-cns3xxx/
T:	git git://git.infradead.org/users/cbou/linux-cns3xxx.git

ARM/CIRRUS LOGIC CLPS711X ARM ARCHITECTURE
M:	Alexander Shiyan <shc_work@mail.ru>
L:	linux-arm-kernel@lists.infradead.org (moderated for non-subscribers)
S:	Odd Fixes
F:	arch/arm/mach-clps711x/

ARM/CIRRUS LOGIC EP93XX ARM ARCHITECTURE
M:	Hartley Sweeten <hsweeten@visionengravers.com>
M:	Ryan Mallon <rmallon@gmail.com>
L:	linux-arm-kernel@lists.infradead.org (moderated for non-subscribers)
S:	Maintained
F:	arch/arm/mach-ep93xx/
F:	arch/arm/mach-ep93xx/include/mach/

ARM/CIRRUS LOGIC EDB9315A MACHINE SUPPORT
M:	Lennert Buytenhek <kernel@wantstofly.org>
L:	linux-arm-kernel@lists.infradead.org (moderated for non-subscribers)
S:	Maintained

ARM/CLKDEV SUPPORT
M:	Russell King <linux@arm.linux.org.uk>
L:	linux-arm-kernel@lists.infradead.org (moderated for non-subscribers)
S:	Maintained
F:	arch/arm/include/asm/clkdev.h
F:	drivers/clk/clkdev.c

ARM/COMPULAB CM-X270/EM-X270 and CM-X300 MACHINE SUPPORT
M:	Mike Rapoport <mike@compulab.co.il>
L:	linux-arm-kernel@lists.infradead.org (moderated for non-subscribers)
S:	Maintained

ARM/CONTEC MICRO9 MACHINE SUPPORT
M:	Hubert Feurstein <hubert.feurstein@contec.at>
S:	Maintained
F:	arch/arm/mach-ep93xx/micro9.c

ARM/CORGI MACHINE SUPPORT
M:	Richard Purdie <rpurdie@rpsys.net>
S:	Maintained

ARM/CORTINA SYSTEMS GEMINI ARM ARCHITECTURE
M:	Hans Ulli Kroll <ulli.kroll@googlemail.com>
L:	linux-arm-kernel@lists.infradead.org (moderated for non-subscribers)
T:	git git://git.berlios.de/gemini-board
S:	Maintained
F:	arch/arm/mach-gemini/

ARM/CSR SIRFPRIMA2 MACHINE SUPPORT
M:	Barry Song <baohua.song@csr.com>
L:	linux-arm-kernel@lists.infradead.org (moderated for non-subscribers)
T:	git git://git.kernel.org/pub/scm/linux/kernel/git/baohua/linux.git
S:	Maintained
F:	arch/arm/mach-prima2/
F:	drivers/dma/sirf-dma.c
F:	drivers/i2c/busses/i2c-sirf.c
F:	drivers/mmc/host/sdhci-sirf.c
F:	drivers/pinctrl/pinctrl-sirf.c
F:	drivers/spi/spi-sirf.c

ARM/EBSA110 MACHINE SUPPORT
M:	Russell King <linux@arm.linux.org.uk>
L:	linux-arm-kernel@lists.infradead.org (moderated for non-subscribers)
W:	http://www.arm.linux.org.uk/
S:	Maintained
F:	arch/arm/mach-ebsa110/
F:	drivers/net/ethernet/amd/am79c961a.*

ARM/EZX SMARTPHONES (A780, A910, A1200, E680, ROKR E2 and ROKR E6)
M:	Daniel Ribeiro <drwyrm@gmail.com>
M:	Stefan Schmidt <stefan@openezx.org>
M:	Harald Welte <laforge@openezx.org>
L:	openezx-devel@lists.openezx.org (moderated for non-subscribers)
W:	http://www.openezx.org/
S:	Maintained
T:	topgit git://git.openezx.org/openezx.git
F:	arch/arm/mach-pxa/ezx.c

ARM/FARADAY FA526 PORT
M:	Hans Ulli Kroll <ulli.kroll@googlemail.com>
L:	linux-arm-kernel@lists.infradead.org (moderated for non-subscribers)
S:	Maintained
T:	git git://git.berlios.de/gemini-board
F:	arch/arm/mm/*-fa*

ARM/FOOTBRIDGE ARCHITECTURE
M:	Russell King <linux@arm.linux.org.uk>
L:	linux-arm-kernel@lists.infradead.org (moderated for non-subscribers)
W:	http://www.arm.linux.org.uk/
S:	Maintained
F:	arch/arm/include/asm/hardware/dec21285.h
F:	arch/arm/mach-footbridge/

ARM/FREESCALE IMX / MXC ARM ARCHITECTURE
M:	Sascha Hauer <kernel@pengutronix.de>
L:	linux-arm-kernel@lists.infradead.org (moderated for non-subscribers)
S:	Maintained
T:	git git://git.pengutronix.de/git/imx/linux-2.6.git
F:	arch/arm/mach-imx/
F:	arch/arm/configs/imx*_defconfig

ARM/FREESCALE IMX6
M:	Shawn Guo <shawn.guo@linaro.org>
L:	linux-arm-kernel@lists.infradead.org (moderated for non-subscribers)
S:	Maintained
T:	git git://git.linaro.org/people/shawnguo/linux-2.6.git
F:	arch/arm/mach-imx/*imx6*

ARM/FREESCALE MXS ARM ARCHITECTURE
M:	Shawn Guo <shawn.guo@linaro.org>
L:	linux-arm-kernel@lists.infradead.org (moderated for non-subscribers)
S:	Maintained
T:	git git://git.linaro.org/people/shawnguo/linux-2.6.git
F:	arch/arm/mach-mxs/

ARM/GLOMATION GESBC9312SX MACHINE SUPPORT
M:	Lennert Buytenhek <kernel@wantstofly.org>
L:	linux-arm-kernel@lists.infradead.org (moderated for non-subscribers)
S:	Maintained

ARM/GUMSTIX MACHINE SUPPORT
M:	Steve Sakoman <sakoman@gmail.com>
L:	linux-arm-kernel@lists.infradead.org (moderated for non-subscribers)
S:	Maintained

ARM/H4700 (HP IPAQ HX4700) MACHINE SUPPORT
M:	Philipp Zabel <philipp.zabel@gmail.com>
M:	Paul Parsons <lost.distance@yahoo.com>
L:	linux-arm-kernel@lists.infradead.org (moderated for non-subscribers)
S:	Maintained
F:	arch/arm/mach-pxa/hx4700.c
F:	arch/arm/mach-pxa/include/mach/hx4700.h
F:	sound/soc/pxa/hx4700.c

ARM/HP JORNADA 7XX MACHINE SUPPORT
M:	Kristoffer Ericson <kristoffer.ericson@gmail.com>
W:	www.jlime.com
S:	Maintained
T:	git git://git.kernel.org/pub/scm/linux/kernel/git/kristoffer/linux-hpc.git
F:	arch/arm/mach-sa1100/jornada720.c
F:	arch/arm/mach-sa1100/include/mach/jornada720.h

ARM/IGEP MACHINE SUPPORT
M:	Enric Balletbo i Serra <eballetbo@gmail.com>
M:	Javier Martinez Canillas <javier@dowhile0.org>
L:	linux-omap@vger.kernel.org
L:	linux-arm-kernel@lists.infradead.org (moderated for non-subscribers)
S:	Maintained
F:	arch/arm/mach-omap2/board-igep0020.c

ARM/INCOME PXA270 SUPPORT
M:	Marek Vasut <marek.vasut@gmail.com>
L:	linux-arm-kernel@lists.infradead.org (moderated for non-subscribers)
S:	Maintained
F:	arch/arm/mach-pxa/colibri-pxa270-income.c

ARM/INTEL IOP32X ARM ARCHITECTURE
M:	Lennert Buytenhek <kernel@wantstofly.org>
M:	Dan Williams <djbw@fb.com>
L:	linux-arm-kernel@lists.infradead.org (moderated for non-subscribers)
S:	Maintained

ARM/INTEL IOP33X ARM ARCHITECTURE
M:	Dan Williams <djbw@fb.com>
L:	linux-arm-kernel@lists.infradead.org (moderated for non-subscribers)
S:	Maintained

ARM/INTEL IOP13XX ARM ARCHITECTURE
M:	Lennert Buytenhek <kernel@wantstofly.org>
M:	Dan Williams <djbw@fb.com>
L:	linux-arm-kernel@lists.infradead.org (moderated for non-subscribers)
S:	Maintained

ARM/INTEL IQ81342EX MACHINE SUPPORT
M:	Lennert Buytenhek <kernel@wantstofly.org>
M:	Dan Williams <djbw@fb.com>
L:	linux-arm-kernel@lists.infradead.org (moderated for non-subscribers)
S:	Maintained

ARM/INTEL IXDP2850 MACHINE SUPPORT
M:	Lennert Buytenhek <kernel@wantstofly.org>
L:	linux-arm-kernel@lists.infradead.org (moderated for non-subscribers)
S:	Maintained

ARM/INTEL IXP4XX ARM ARCHITECTURE
M:	Imre Kaloz <kaloz@openwrt.org>
M:	Krzysztof Halasa <khc@pm.waw.pl>
L:	linux-arm-kernel@lists.infradead.org (moderated for non-subscribers)
S:	Maintained
F:	arch/arm/mach-ixp4xx/

ARM/INTEL RESEARCH IMOTE/STARGATE 2 MACHINE SUPPORT
M:	Jonathan Cameron <jic23@cam.ac.uk>
L:	linux-arm-kernel@lists.infradead.org (moderated for non-subscribers)
S:	Maintained
F:	arch/arm/mach-pxa/stargate2.c
F:	drivers/pcmcia/pxa2xx_stargate2.c

ARM/INTEL XSC3 (MANZANO) ARM CORE
M:	Lennert Buytenhek <kernel@wantstofly.org>
M:	Dan Williams <djbw@fb.com>
L:	linux-arm-kernel@lists.infradead.org (moderated for non-subscribers)
S:	Maintained

ARM/IP FABRICS DOUBLE ESPRESSO MACHINE SUPPORT
M:	Lennert Buytenhek <kernel@wantstofly.org>
L:	linux-arm-kernel@lists.infradead.org (moderated for non-subscribers)
S:	Maintained

ARM/LOGICPD PXA270 MACHINE SUPPORT
M:	Lennert Buytenhek <kernel@wantstofly.org>
L:	linux-arm-kernel@lists.infradead.org (moderated for non-subscribers)
S:	Maintained

ARM/MAGICIAN MACHINE SUPPORT
M:	Philipp Zabel <philipp.zabel@gmail.com>
S:	Maintained

ARM/Marvell Armada 370 and Armada XP SOC support
M:	Jason Cooper <jason@lakedaemon.net>
M:	Andrew Lunn <andrew@lunn.ch>
M:	Gregory Clement <gregory.clement@free-electrons.com>
L:	linux-arm-kernel@lists.infradead.org (moderated for non-subscribers)
S:	Maintained
F:	arch/arm/mach-mvebu/

ARM/Marvell Dove/Kirkwood/MV78xx0/Orion SOC support
M:	Jason Cooper <jason@lakedaemon.net>
M:	Andrew Lunn <andrew@lunn.ch>
L:	linux-arm-kernel@lists.infradead.org (moderated for non-subscribers)
S:	Maintained
F:	arch/arm/mach-dove/
F:	arch/arm/mach-kirkwood/
F:	arch/arm/mach-mv78xx0/
F:	arch/arm/mach-orion5x/
F:	arch/arm/plat-orion/

ARM/Orion SoC/Technologic Systems TS-78xx platform support
M:	Alexander Clouter <alex@digriz.org.uk>
L:	linux-arm-kernel@lists.infradead.org (moderated for non-subscribers)
W:	http://www.digriz.org.uk/ts78xx/kernel
S:	Maintained
F:	arch/arm/mach-orion5x/ts78xx-*

ARM/MICREL KS8695 ARCHITECTURE
M:	Greg Ungerer <gerg@uclinux.org>
L:	linux-arm-kernel@lists.infradead.org (moderated for non-subscribers)
F:	arch/arm/mach-ks8695
S:	Odd Fixes

ARM/MIOA701 MACHINE SUPPORT
M:	Robert Jarzmik <robert.jarzmik@free.fr>
L:	linux-arm-kernel@lists.infradead.org (moderated for non-subscribers)
F:	arch/arm/mach-pxa/mioa701.c
S:	Maintained

ARM/NEC MOBILEPRO 900/c MACHINE SUPPORT
M:	Michael Petchkovsky <mkpetch@internode.on.net>
S:	Maintained

ARM/NOMADIK ARCHITECTURE
M:	Alessandro Rubini <rubini@unipv.it>
M:	Linus Walleij <linus.walleij@linaro.org>
M:	STEricsson <STEricsson_nomadik_linux@list.st.com>
L:	linux-arm-kernel@lists.infradead.org (moderated for non-subscribers)
S:	Maintained
F:	arch/arm/mach-nomadik/
F:	arch/arm/plat-nomadik/
F:	drivers/i2c/busses/i2c-nomadik.c
T:	git git://git.kernel.org/pub/scm/linux/kernel/git/linusw/linux-nomadik.git

ARM/OPENMOKO NEO FREERUNNER (GTA02) MACHINE SUPPORT
M:	Nelson Castillo <arhuaco@freaks-unidos.net>
L:	openmoko-kernel@lists.openmoko.org (subscribers-only)
W:	http://wiki.openmoko.org/wiki/Neo_FreeRunner
S:	Supported

ARM/QUALCOMM MSM MACHINE SUPPORT
M:	David Brown <davidb@codeaurora.org>
M:	Daniel Walker <dwalker@fifo99.com>
M:	Bryan Huntsman <bryanh@codeaurora.org>
L:	linux-arm-msm@vger.kernel.org
F:	arch/arm/mach-msm/
F:	drivers/video/msm/
F:	drivers/mmc/host/msm_sdcc.c
F:	drivers/mmc/host/msm_sdcc.h
F:	drivers/tty/serial/msm_serial.h
F:	drivers/tty/serial/msm_serial.c
F:	drivers/*/pm8???-*
F:	drivers/ssbi/
F:	include/linux/mfd/pm8xxx/
T:	git git://git.kernel.org/pub/scm/linux/kernel/git/davidb/linux-msm.git
S:	Maintained

ARM/TOSA MACHINE SUPPORT
M:	Dmitry Eremin-Solenikov <dbaryshkov@gmail.com>
M:	Dirk Opfer <dirk@opfer-online.de>
S:	Maintained

ARM/PALMTX,PALMT5,PALMLD,PALMTE2,PALMTC SUPPORT
M:	Marek Vasut <marek.vasut@gmail.com>
L:	linux-arm-kernel@lists.infradead.org
W:	http://hackndev.com
S:	Maintained
F:	arch/arm/mach-pxa/include/mach/palmtx.h
F:	arch/arm/mach-pxa/palmtx.c
F:	arch/arm/mach-pxa/include/mach/palmt5.h
F:	arch/arm/mach-pxa/palmt5.c
F:	arch/arm/mach-pxa/include/mach/palmld.h
F:	arch/arm/mach-pxa/palmld.c
F:	arch/arm/mach-pxa/include/mach/palmte2.h
F:	arch/arm/mach-pxa/palmte2.c
F:	arch/arm/mach-pxa/include/mach/palmtc.h
F:	arch/arm/mach-pxa/palmtc.c

ARM/PALM TREO SUPPORT
M:	Tomas Cech <sleep_walker@suse.cz>
L:	linux-arm-kernel@lists.infradead.org
W:	http://hackndev.com
S:	Maintained
F:	arch/arm/mach-pxa/include/mach/palmtreo.h
F:	arch/arm/mach-pxa/palmtreo.c

ARM/PALMZ72 SUPPORT
M:	Sergey Lapin <slapin@ossfans.org>
L:	linux-arm-kernel@lists.infradead.org
W:	http://hackndev.com
S:	Maintained
F:	arch/arm/mach-pxa/include/mach/palmz72.h
F:	arch/arm/mach-pxa/palmz72.c

ARM/PLEB SUPPORT
M:	Peter Chubb <pleb@gelato.unsw.edu.au>
W:	http://www.disy.cse.unsw.edu.au/Hardware/PLEB
S:	Maintained

ARM/PT DIGITAL BOARD PORT
M:	Stefan Eletzhofer <stefan.eletzhofer@eletztrick.de>
L:	linux-arm-kernel@lists.infradead.org (moderated for non-subscribers)
W:	http://www.arm.linux.org.uk/
S:	Maintained

ARM/RADISYS ENP2611 MACHINE SUPPORT
M:	Lennert Buytenhek <kernel@wantstofly.org>
L:	linux-arm-kernel@lists.infradead.org (moderated for non-subscribers)
S:	Maintained

ARM/RISCPC ARCHITECTURE
M:	Russell King <linux@arm.linux.org.uk>
L:	linux-arm-kernel@lists.infradead.org (moderated for non-subscribers)
W:	http://www.arm.linux.org.uk/
S:	Maintained
F:	arch/arm/include/asm/hardware/entry-macro-iomd.S
F:	arch/arm/include/asm/hardware/ioc.h
F:	arch/arm/include/asm/hardware/iomd.h
F:	arch/arm/include/asm/hardware/memc.h
F:	arch/arm/mach-rpc/
F:	drivers/net/ethernet/8390/etherh.c
F:	drivers/net/ethernet/i825xx/ether1*
F:	drivers/net/ethernet/seeq/ether3*
F:	drivers/scsi/arm/

ARM/SHARK MACHINE SUPPORT
M:	Alexander Schulz <alex@shark-linux.de>
W:	http://www.shark-linux.de/shark.html
S:	Maintained

ARM/SAMSUNG ARM ARCHITECTURES
M:	Ben Dooks <ben-linux@fluff.org>
M:	Kukjin Kim <kgene.kim@samsung.com>
L:	linux-arm-kernel@lists.infradead.org (moderated for non-subscribers)
L:	linux-samsung-soc@vger.kernel.org (moderated for non-subscribers)
W:	http://www.fluff.org/ben/linux/
S:	Maintained
F:	arch/arm/plat-samsung/
F:	arch/arm/plat-s3c24xx/
F:	arch/arm/mach-s3c24*/
F:	arch/arm/mach-s3c64xx/
F:	drivers/*/*s3c2410*
F:	drivers/*/*/*s3c2410*
F:	drivers/spi/spi-s3c*
F:	sound/soc/samsung/*

ARM/S5P EXYNOS ARM ARCHITECTURES
M:	Kukjin Kim <kgene.kim@samsung.com>
L:	linux-arm-kernel@lists.infradead.org (moderated for non-subscribers)
L:	linux-samsung-soc@vger.kernel.org (moderated for non-subscribers)
S:	Maintained
F:	arch/arm/mach-s5p*/
F:	arch/arm/mach-exynos*/
N:	exynos

ARM/SAMSUNG MOBILE MACHINE SUPPORT
M:	Kyungmin Park <kyungmin.park@samsung.com>
L:	linux-arm-kernel@lists.infradead.org (moderated for non-subscribers)
S:	Maintained
F:	arch/arm/mach-s5pv210/mach-aquila.c
F:	arch/arm/mach-s5pv210/mach-goni.c
F:	arch/arm/mach-exynos/mach-universal_c210.c
F:	arch/arm/mach-exynos/mach-nuri.c

ARM/SAMSUNG S5P SERIES 2D GRAPHICS ACCELERATION (G2D) SUPPORT
M:	Kyungmin Park <kyungmin.park@samsung.com>
M:	Kamil Debski <k.debski@samsung.com>
L:	linux-arm-kernel@lists.infradead.org
L:	linux-media@vger.kernel.org
S:	Maintained
F:	drivers/media/platform/s5p-g2d/

ARM/SAMSUNG S5P SERIES Multi Format Codec (MFC) SUPPORT
M:	Kyungmin Park <kyungmin.park@samsung.com>
M:	Kamil Debski <k.debski@samsung.com>
M:	Jeongtae Park <jtp.park@samsung.com>
L:	linux-arm-kernel@lists.infradead.org
L:	linux-media@vger.kernel.org
S:	Maintained
F:	arch/arm/plat-samsung/s5p-dev-mfc.c
F:	drivers/media/platform/s5p-mfc/

ARM/SAMSUNG S5P SERIES TV SUBSYSTEM SUPPORT
M:	Kyungmin Park <kyungmin.park@samsung.com>
M:	Tomasz Stanislawski <t.stanislaws@samsung.com>
L:	linux-arm-kernel@lists.infradead.org
L:	linux-media@vger.kernel.org
S:	Maintained
F:	drivers/media/platform/s5p-tv/

ARM/SHMOBILE ARM ARCHITECTURE
M:	Simon Horman <horms@verge.net.au>
M:	Magnus Damm <magnus.damm@gmail.com>
L:	linux-sh@vger.kernel.org
W:	http://oss.renesas.com
Q:	http://patchwork.kernel.org/project/linux-sh/list/
T:	git git://git.kernel.org/pub/scm/linux/kernel/git/horms/renesas.git next
S:	Supported
F:	arch/arm/mach-shmobile/
F:	drivers/sh/

ARM/SOCFPGA ARCHITECTURE
M:	Dinh Nguyen <dinguyen@altera.com>
S:	Maintained
F:	arch/arm/mach-socfpga/

ARM/SOCFPGA CLOCK FRAMEWORK SUPPORT
M:	Dinh Nguyen <dinguyen@altera.com>
S:	Maintained
F:	drivers/clk/socfpga/

ARM/STI ARCHITECTURE
M:	Srinivas Kandagatla <srinivas.kandagatla@st.com>
M:	Stuart Menefy <stuart.menefy@st.com>
L:	linux-arm-kernel@lists.infradead.org (moderated for non-subscribers)
L:	kernel@stlinux.com
W:	http://www.stlinux.com
S:	Maintained
F:	arch/arm/mach-sti/

ARM/TECHNOLOGIC SYSTEMS TS7250 MACHINE SUPPORT
M:	Lennert Buytenhek <kernel@wantstofly.org>
L:	linux-arm-kernel@lists.infradead.org (moderated for non-subscribers)
S:	Maintained

ARM/TETON BGA MACHINE SUPPORT
M:	"Mark F. Brown" <mark.brown314@gmail.com>
L:	linux-arm-kernel@lists.infradead.org (moderated for non-subscribers)
S:	Maintained

ARM/THECUS N2100 MACHINE SUPPORT
M:	Lennert Buytenhek <kernel@wantstofly.org>
L:	linux-arm-kernel@lists.infradead.org (moderated for non-subscribers)
S:	Maintained

ARM/NUVOTON W90X900 ARM ARCHITECTURE
M:	Wan ZongShun <mcuos.com@gmail.com>
L:	linux-arm-kernel@lists.infradead.org (moderated for non-subscribers)
W:	http://www.mcuos.com
S:	Maintained
F:	arch/arm/mach-w90x900/
F:	drivers/input/keyboard/w90p910_keypad.c
F:	drivers/input/touchscreen/w90p910_ts.c
F:	drivers/watchdog/nuc900_wdt.c
F:	drivers/net/ethernet/nuvoton/w90p910_ether.c
F:	drivers/mtd/nand/nuc900_nand.c
F:	drivers/rtc/rtc-nuc900.c
F:	drivers/spi/spi-nuc900.c
F:	drivers/usb/host/ehci-w90x900.c
F:	drivers/video/nuc900fb.c

ARM/U300 MACHINE SUPPORT
M:	Linus Walleij <linus.walleij@linaro.org>
L:	linux-arm-kernel@lists.infradead.org (moderated for non-subscribers)
S:	Supported
F:	arch/arm/mach-u300/
F:	drivers/i2c/busses/i2c-stu300.c
F:	drivers/rtc/rtc-coh901331.c
F:	drivers/watchdog/coh901327_wdt.c
F:	drivers/dma/coh901318*
F:	drivers/mfd/ab3100*
F:	drivers/rtc/rtc-ab3100.c
F:	drivers/rtc/rtc-coh901331.c
T:	git git://git.kernel.org/pub/scm/linux/kernel/git/linusw/linux-stericsson.git

ARM/Ux500 ARM ARCHITECTURE
M:	Srinidhi Kasagar <srinidhi.kasagar@stericsson.com>
M:	Linus Walleij <linus.walleij@linaro.org>
L:	linux-arm-kernel@lists.infradead.org (moderated for non-subscribers)
S:	Maintained
F:	arch/arm/mach-ux500/
F:	drivers/clocksource/clksrc-dbx500-prcmu.c
F:	drivers/dma/ste_dma40*
F:	drivers/hwspinlock/u8500_hsem.c
F:	drivers/mfd/abx500*
F:	drivers/mfd/ab8500*
F:	drivers/mfd/dbx500*
F:	drivers/mfd/db8500*
F:	drivers/pinctrl/pinctrl-nomadik*
F:	drivers/rtc/rtc-ab8500.c
F:	drivers/rtc/rtc-pl031.c
T:	git git://git.kernel.org/pub/scm/linux/kernel/git/linusw/linux-stericsson.git

ARM/VFP SUPPORT
M:	Russell King <linux@arm.linux.org.uk>
L:	linux-arm-kernel@lists.infradead.org (moderated for non-subscribers)
W:	http://www.arm.linux.org.uk/
S:	Maintained
F:	arch/arm/vfp/

ARM/VOIPAC PXA270 SUPPORT
M:	Marek Vasut <marek.vasut@gmail.com>
L:	linux-arm-kernel@lists.infradead.org (moderated for non-subscribers)
S:	Maintained
F:	arch/arm/mach-pxa/vpac270.c
F:	arch/arm/mach-pxa/include/mach/vpac270.h

ARM/VT8500 ARM ARCHITECTURE
M:	Tony Prisk <linux@prisktech.co.nz>
L:	linux-arm-kernel@lists.infradead.org (moderated for non-subscribers)
S:	Maintained
F:	arch/arm/mach-vt8500/
F:	drivers/clocksource/vt8500_timer.c
F:	drivers/gpio/gpio-vt8500.c
F:	drivers/i2c/busses/i2c-wmt.c
F:	drivers/mmc/host/wmt-sdmmc.c
F:	drivers/pwm/pwm-vt8500.c
F:	drivers/rtc/rtc-vt8500.c
F:	drivers/tty/serial/vt8500_serial.c
F:	drivers/usb/host/ehci-vt8500.c
F:	drivers/usb/host/uhci-platform.c
F:	drivers/video/vt8500lcdfb.*
F:	drivers/video/wm8505fb*
F:	drivers/video/wmt_ge_rops.*

ARM/ZIPIT Z2 SUPPORT
M:	Marek Vasut <marek.vasut@gmail.com>
L:	linux-arm-kernel@lists.infradead.org (moderated for non-subscribers)
S:	Maintained
F:	arch/arm/mach-pxa/z2.c
F:	arch/arm/mach-pxa/include/mach/z2.h

ARM/ZYNQ ARCHITECTURE
M:	Michal Simek <michal.simek@xilinx.com>
L:	linux-arm-kernel@lists.infradead.org (moderated for non-subscribers)
W:	http://wiki.xilinx.com
T:	git git://git.xilinx.com/linux-xlnx.git
S:	Supported
F:	arch/arm/mach-zynq/
F:	drivers/cpuidle/cpuidle-zynq.c

ARM SMMU DRIVER
M:	Will Deacon <will.deacon@arm.com>
L:	linux-arm-kernel@lists.infradead.org (moderated for non-subscribers)
S:	Maintained
F:	drivers/iommu/arm-smmu.c

ARM64 PORT (AARCH64 ARCHITECTURE)
M:	Catalin Marinas <catalin.marinas@arm.com>
M:	Will Deacon <will.deacon@arm.com>
L:	linux-arm-kernel@lists.infradead.org (moderated for non-subscribers)
S:	Maintained
F:	arch/arm64/
F:	Documentation/arm64/

AS3645A LED FLASH CONTROLLER DRIVER
M:	Laurent Pinchart <laurent.pinchart@ideasonboard.com>
L:	linux-media@vger.kernel.org
T:	git git://linuxtv.org/media_tree.git
S:	Maintained
F:	drivers/media/i2c/as3645a.c
F:	include/media/as3645a.h

ASC7621 HARDWARE MONITOR DRIVER
M:	George Joseph <george.joseph@fairview5.com>
L:	lm-sensors@lm-sensors.org
S:	Maintained
F:	Documentation/hwmon/asc7621
F:	drivers/hwmon/asc7621.c

ASUS NOTEBOOKS AND EEEPC ACPI/WMI EXTRAS DRIVERS
M:	Corentin Chary <corentin.chary@gmail.com>
L:	acpi4asus-user@lists.sourceforge.net
L:	platform-driver-x86@vger.kernel.org
W:	http://acpi4asus.sf.net
S:	Maintained
F:	drivers/platform/x86/asus*.c
F:	drivers/platform/x86/eeepc*.c

ASYNCHRONOUS TRANSFERS/TRANSFORMS (IOAT) API
M:	Dan Williams <djbw@fb.com>
W:	http://sourceforge.net/projects/xscaleiop
S:	Maintained
F:	Documentation/crypto/async-tx-api.txt
F:	crypto/async_tx/
F:	drivers/dma/
F:	include/linux/dmaengine.h
F:	include/linux/async_tx.h

AT24 EEPROM DRIVER
M:	Wolfram Sang <wsa@the-dreams.de>
L:	linux-i2c@vger.kernel.org
S:	Maintained
F:	drivers/misc/eeprom/at24.c
F:	include/linux/i2c/at24.h

ATA OVER ETHERNET (AOE) DRIVER
M:	"Ed L. Cashin" <ecashin@coraid.com>
W:	http://support.coraid.com/support/linux
S:	Supported
F:	Documentation/aoe/
F:	drivers/block/aoe/

ATHEROS ATH GENERIC UTILITIES
M:	"Luis R. Rodriguez" <mcgrof@qca.qualcomm.com>
L:	linux-wireless@vger.kernel.org
S:	Supported
F:	drivers/net/wireless/ath/*

ATHEROS ATH5K WIRELESS DRIVER
M:	Jiri Slaby <jirislaby@gmail.com>
M:	Nick Kossifidis <mickflemm@gmail.com>
M:	"Luis R. Rodriguez" <mcgrof@qca.qualcomm.com>
L:	linux-wireless@vger.kernel.org
L:	ath5k-devel@lists.ath5k.org
W:	http://wireless.kernel.org/en/users/Drivers/ath5k
S:	Maintained
F:	drivers/net/wireless/ath/ath5k/

ATHEROS ATH6KL WIRELESS DRIVER
M:	Kalle Valo <kvalo@qca.qualcomm.com>
L:	linux-wireless@vger.kernel.org
W:	http://wireless.kernel.org/en/users/Drivers/ath6kl
T:	git git://git.kernel.org/pub/scm/linux/kernel/git/kvalo/ath6kl.git
S:	Supported
F:	drivers/net/wireless/ath/ath6kl/

ATHEROS ATH9K WIRELESS DRIVER
M:	"Luis R. Rodriguez" <mcgrof@qca.qualcomm.com>
M:	Jouni Malinen <jouni@qca.qualcomm.com>
M:	Vasanthakumar Thiagarajan <vthiagar@qca.qualcomm.com>
M:	Senthil Balasubramanian <senthilb@qca.qualcomm.com>
L:	linux-wireless@vger.kernel.org
L:	ath9k-devel@lists.ath9k.org
W:	http://wireless.kernel.org/en/users/Drivers/ath9k
S:	Supported
F:	drivers/net/wireless/ath/ath9k/

WILOCITY WIL6210 WIRELESS DRIVER
M:	Vladimir Kondratiev <qca_vkondrat@qca.qualcomm.com>
L:	linux-wireless@vger.kernel.org
L:	wil6210@qca.qualcomm.com
S:	Supported
W:	http://wireless.kernel.org/en/users/Drivers/wil6210
F:	drivers/net/wireless/ath/wil6210/

CARL9170 LINUX COMMUNITY WIRELESS DRIVER
M:	Christian Lamparter <chunkeey@googlemail.com>
L:	linux-wireless@vger.kernel.org
W:	http://wireless.kernel.org/en/users/Drivers/carl9170
S:	Maintained
F:	drivers/net/wireless/ath/carl9170/

ATK0110 HWMON DRIVER
M:	Luca Tettamanti <kronos.it@gmail.com>
L:	lm-sensors@lm-sensors.org
S:	Maintained
F:	drivers/hwmon/asus_atk0110.c

ATI_REMOTE2 DRIVER
M:	Ville Syrjala <syrjala@sci.fi>
S:	Maintained
F:	drivers/input/misc/ati_remote2.c

ATLX ETHERNET DRIVERS
M:	Jay Cliburn <jcliburn@gmail.com>
M:	Chris Snook <chris.snook@gmail.com>
L:	netdev@vger.kernel.org
W:	http://sourceforge.net/projects/atl1
W:	http://atl1.sourceforge.net
S:	Maintained
F:	drivers/net/ethernet/atheros/

ATM
M:	Chas Williams <chas@cmf.nrl.navy.mil>
L:	linux-atm-general@lists.sourceforge.net (moderated for non-subscribers)
L:	netdev@vger.kernel.org
W:	http://linux-atm.sourceforge.net
S:	Maintained
F:	drivers/atm/
F:	include/linux/atm*
F:	include/uapi/linux/atm*

ATMEL AT91 / AT32 MCI DRIVER
M:	Ludovic Desroches <ludovic.desroches@atmel.com>
S:	Maintained
F:	drivers/mmc/host/atmel-mci.c
F:	drivers/mmc/host/atmel-mci-regs.h

ATMEL AT91 / AT32 SERIAL DRIVER
M:	Nicolas Ferre <nicolas.ferre@atmel.com>
S:	Supported
F:	drivers/tty/serial/atmel_serial.c

ATMEL DMA DRIVER
M:	Nicolas Ferre <nicolas.ferre@atmel.com>
L:	linux-arm-kernel@lists.infradead.org (moderated for non-subscribers)
S:	Supported
F:	drivers/dma/at_hdmac.c
F:	drivers/dma/at_hdmac_regs.h
F:	include/linux/platform_data/dma-atmel.h

ATMEL I2C DRIVER
M:	Ludovic Desroches <ludovic.desroches@atmel.com>
L:	linux-i2c@vger.kernel.org
S:	Supported
F:	drivers/i2c/busses/i2c-at91.c

ATMEL ISI DRIVER
M:	Josh Wu <josh.wu@atmel.com>
L:	linux-media@vger.kernel.org
S:	Supported
F:	drivers/media/platform/soc_camera/atmel-isi.c
F:	include/media/atmel-isi.h

ATMEL LCDFB DRIVER
M:	Nicolas Ferre <nicolas.ferre@atmel.com>
L:	linux-fbdev@vger.kernel.org
S:	Maintained
F:	drivers/video/atmel_lcdfb.c
F:	include/video/atmel_lcdc.h

ATMEL MACB ETHERNET DRIVER
M:	Nicolas Ferre <nicolas.ferre@atmel.com>
S:	Supported
F:	drivers/net/ethernet/cadence/

ATMEL SPI DRIVER
M:	Nicolas Ferre <nicolas.ferre@atmel.com>
S:	Supported
F:	drivers/spi/spi-atmel.*

ATMEL Timer Counter (TC) AND CLOCKSOURCE DRIVERS
M:	Nicolas Ferre <nicolas.ferre@atmel.com>
L:	linux-arm-kernel@lists.infradead.org (moderated for non-subscribers)
S:	Supported
F:	drivers/misc/atmel_tclib.c
F:	drivers/clocksource/tcb_clksrc.c

ATMEL TSADCC DRIVER
M:	Josh Wu <josh.wu@atmel.com>
L:	linux-input@vger.kernel.org
S:	Supported
F:	drivers/input/touchscreen/atmel_tsadcc.c

ATMEL USBA UDC DRIVER
M:	Nicolas Ferre <nicolas.ferre@atmel.com>
L:	linux-arm-kernel@lists.infradead.org (moderated for non-subscribers)
S:	Supported
F:	drivers/usb/gadget/atmel_usba_udc.*

ATMEL WIRELESS DRIVER
M:	Simon Kelley <simon@thekelleys.org.uk>
L:	linux-wireless@vger.kernel.org
W:	http://www.thekelleys.org.uk/atmel
W:	http://atmelwlandriver.sourceforge.net/
S:	Maintained
F:	drivers/net/wireless/atmel*

AUDIT SUBSYSTEM
M:	Al Viro <viro@zeniv.linux.org.uk>
M:	Eric Paris <eparis@redhat.com>
L:	linux-audit@redhat.com (subscribers-only)
W:	http://people.redhat.com/sgrubb/audit/
T:	git git://git.kernel.org/pub/scm/linux/kernel/git/viro/audit-current.git
S:	Maintained
F:	include/linux/audit.h
F:	include/uapi/linux/audit.h
F:	kernel/audit*

AUXILIARY DISPLAY DRIVERS
M:	Miguel Ojeda Sandonis <miguel.ojeda.sandonis@gmail.com>
W:	http://miguelojeda.es/auxdisplay.htm
W:	http://jair.lab.fi.uva.es/~migojed/auxdisplay.htm
S:	Maintained
F:	drivers/auxdisplay/
F:	include/linux/cfag12864b.h

AVR32 ARCHITECTURE
M:	Haavard Skinnemoen <hskinnemoen@gmail.com>
M:	Hans-Christian Egtvedt <egtvedt@samfundet.no>
W:	http://www.atmel.com/products/AVR32/
W:	http://mirror.egtvedt.no/avr32linux.org/
W:	http://avrfreaks.net/
S:	Maintained
F:	arch/avr32/

AVR32/AT32AP MACHINE SUPPORT
M:	Haavard Skinnemoen <hskinnemoen@gmail.com>
M:	Hans-Christian Egtvedt <egtvedt@samfundet.no>
S:	Maintained
F:	arch/avr32/mach-at32ap/

AX.25 NETWORK LAYER
M:	Ralf Baechle <ralf@linux-mips.org>
L:	linux-hams@vger.kernel.org
W:	http://www.linux-ax25.org/
S:	Maintained
F:	include/uapi/linux/ax25.h
F:	include/net/ax25.h
F:	net/ax25/

AZ6007 DVB DRIVER
M:	Mauro Carvalho Chehab <m.chehab@samsung.com>
L:	linux-media@vger.kernel.org
W:	http://linuxtv.org
T:	git git://linuxtv.org/media_tree.git
S:	Maintained
F:	drivers/media/usb/dvb-usb-v2/az6007.c

AZTECH FM RADIO RECEIVER DRIVER
M:	Hans Verkuil <hverkuil@xs4all.nl>
L:	linux-media@vger.kernel.org
T:	git git://linuxtv.org/media_tree.git
W:	http://linuxtv.org
S:	Maintained
F:	drivers/media/radio/radio-aztech*

B43 WIRELESS DRIVER
M:	Stefano Brivio <stefano.brivio@polimi.it>
L:	linux-wireless@vger.kernel.org
L:	b43-dev@lists.infradead.org
W:	http://wireless.kernel.org/en/users/Drivers/b43
S:	Maintained
F:	drivers/net/wireless/b43/

B43LEGACY WIRELESS DRIVER
M:	Larry Finger <Larry.Finger@lwfinger.net>
M:	Stefano Brivio <stefano.brivio@polimi.it>
L:	linux-wireless@vger.kernel.org
L:	b43-dev@lists.infradead.org
W:	http://wireless.kernel.org/en/users/Drivers/b43
S:	Maintained
F:	drivers/net/wireless/b43legacy/

BACKLIGHT CLASS/SUBSYSTEM
M:	Richard Purdie <rpurdie@rpsys.net>
M:	Jingoo Han <jg1.han@samsung.com>
S:	Maintained
F:	drivers/video/backlight/
F:	include/linux/backlight.h

BATMAN ADVANCED
M:	Marek Lindner <lindner_marek@yahoo.de>
M:	Simon Wunderlich <siwu@hrz.tu-chemnitz.de>
M:	Antonio Quartulli <ordex@autistici.org>
L:	b.a.t.m.a.n@lists.open-mesh.org
W:	http://www.open-mesh.org/
S:	Maintained
F:	net/batman-adv/

BAYCOM/HDLCDRV DRIVERS FOR AX.25
M:	Thomas Sailer <t.sailer@alumni.ethz.ch>
L:	linux-hams@vger.kernel.org
W:	http://www.baycom.org/~tom/ham/ham.html
S:	Maintained
F:	drivers/net/hamradio/baycom*

BCACHE (BLOCK LAYER CACHE)
M:	Kent Overstreet <koverstreet@google.com>
L:	linux-bcache@vger.kernel.org
W:	http://bcache.evilpiepirate.org
S:	Maintained:
F:	drivers/md/bcache/

BEFS FILE SYSTEM
S:	Orphan
F:	Documentation/filesystems/befs.txt
F:	fs/befs/

BFS FILE SYSTEM
M:	"Tigran A. Aivazian" <tigran@aivazian.fsnet.co.uk>
S:	Maintained
F:	Documentation/filesystems/bfs.txt
F:	fs/bfs/
F:	include/uapi/linux/bfs_fs.h

BLACKFIN ARCHITECTURE
M:	Mike Frysinger <vapier@gentoo.org>
L:	uclinux-dist-devel@blackfin.uclinux.org
W:	http://blackfin.uclinux.org
S:	Supported
F:	arch/blackfin/

BLACKFIN EMAC DRIVER
L:	uclinux-dist-devel@blackfin.uclinux.org
W:	http://blackfin.uclinux.org
S:	Supported
F:	drivers/net/ethernet/adi/

BLACKFIN RTC DRIVER
M:	Mike Frysinger <vapier.adi@gmail.com>
L:	uclinux-dist-devel@blackfin.uclinux.org
W:	http://blackfin.uclinux.org
S:	Supported
F:	drivers/rtc/rtc-bfin.c

BLACKFIN SDH DRIVER
M:	Sonic Zhang <sonic.zhang@analog.com>
L:	uclinux-dist-devel@blackfin.uclinux.org
W:	http://blackfin.uclinux.org
S:	Supported
F:	drivers/mmc/host/bfin_sdh.c

BLACKFIN SERIAL DRIVER
M:	Sonic Zhang <sonic.zhang@analog.com>
L:	uclinux-dist-devel@blackfin.uclinux.org
W:	http://blackfin.uclinux.org
S:	Supported
F:	drivers/tty/serial/bfin_uart.c

BLACKFIN WATCHDOG DRIVER
M:	Mike Frysinger <vapier.adi@gmail.com>
L:	uclinux-dist-devel@blackfin.uclinux.org
W:	http://blackfin.uclinux.org
S:	Supported
F:	drivers/watchdog/bfin_wdt.c

BLACKFIN I2C TWI DRIVER
M:	Sonic Zhang <sonic.zhang@analog.com>
L:	uclinux-dist-devel@blackfin.uclinux.org
W:	http://blackfin.uclinux.org/
S:	Supported
F:	drivers/i2c/busses/i2c-bfin-twi.c

BLACKFIN MEDIA DRIVER
M:	Scott Jiang <scott.jiang.linux@gmail.com>
L:	uclinux-dist-devel@blackfin.uclinux.org
W:	http://blackfin.uclinux.org/
S:	Supported
F:	drivers/media/platform/blackfin/
F:	drivers/media/i2c/adv7183*
F:	drivers/media/i2c/vs6624*

BLINKM RGB LED DRIVER
M:	Jan-Simon Moeller <jansimon.moeller@gmx.de>
S:	Maintained
F:	drivers/leds/leds-blinkm.c

BLOCK LAYER
M:	Jens Axboe <axboe@kernel.dk>
T:	git git://git.kernel.org/pub/scm/linux/kernel/git/axboe/linux-block.git
S:	Maintained
F:	block/

BLOCK2MTD DRIVER
M:	Joern Engel <joern@lazybastard.org>
L:	linux-mtd@lists.infradead.org
S:	Maintained
F:	drivers/mtd/devices/block2mtd.c

BLUETOOTH DRIVERS
M:	Marcel Holtmann <marcel@holtmann.org>
M:	Gustavo Padovan <gustavo@padovan.org>
M:	Johan Hedberg <johan.hedberg@gmail.com>
L:	linux-bluetooth@vger.kernel.org
W:	http://www.bluez.org/
T:	git git://git.kernel.org/pub/scm/linux/kernel/git/bluetooth/bluetooth.git
T:	git git://git.kernel.org/pub/scm/linux/kernel/git/bluetooth/bluetooth-next.git
S:	Maintained
F:	drivers/bluetooth/

BLUETOOTH SUBSYSTEM
M:	Marcel Holtmann <marcel@holtmann.org>
M:	Gustavo Padovan <gustavo@padovan.org>
M:	Johan Hedberg <johan.hedberg@gmail.com>
L:	linux-bluetooth@vger.kernel.org
W:	http://www.bluez.org/
T:	git git://git.kernel.org/pub/scm/linux/kernel/git/bluetooth/bluetooth.git
T:	git git://git.kernel.org/pub/scm/linux/kernel/git/bluetooth/bluetooth-next.git
S:	Maintained
F:	net/bluetooth/
F:	include/net/bluetooth/

BONDING DRIVER
M:	Jay Vosburgh <fubar@us.ibm.com>
M:	Andy Gospodarek <andy@greyhouse.net>
L:	netdev@vger.kernel.org
W:	http://sourceforge.net/projects/bonding/
S:	Supported
F:	drivers/net/bonding/
F:	include/uapi/linux/if_bonding.h

BROADCOM B44 10/100 ETHERNET DRIVER
M:	Gary Zambrano <zambrano@broadcom.com>
L:	netdev@vger.kernel.org
S:	Supported
F:	drivers/net/ethernet/broadcom/b44.*

BROADCOM BNX2 GIGABIT ETHERNET DRIVER
M:	Michael Chan <mchan@broadcom.com>
L:	netdev@vger.kernel.org
S:	Supported
F:	drivers/net/ethernet/broadcom/bnx2.*
F:	drivers/net/ethernet/broadcom/bnx2_*

BROADCOM BNX2X 10 GIGABIT ETHERNET DRIVER
M:	Eilon Greenstein <eilong@broadcom.com>
L:	netdev@vger.kernel.org
S:	Supported
F:	drivers/net/ethernet/broadcom/bnx2x/

BROADCOM BCM2835 ARM ARCHICTURE
M:	Stephen Warren <swarren@wwwdotorg.org>
L:	linux-rpi-kernel@lists.infradead.org (moderated for non-subscribers)
T:	git git://git.kernel.org/pub/scm/linux/kernel/git/swarren/linux-rpi.git
S:	Maintained
F:	arch/arm/mach-bcm2835/
F:	arch/arm/boot/dts/bcm2835*
F:	arch/arm/configs/bcm2835_defconfig
F:	drivers/*/*bcm2835*

BROADCOM TG3 GIGABIT ETHERNET DRIVER
M:	Nithin Nayak Sujir <nsujir@broadcom.com>
M:	Michael Chan <mchan@broadcom.com>
L:	netdev@vger.kernel.org
S:	Supported
F:	drivers/net/ethernet/broadcom/tg3.*

BROADCOM BRCM80211 IEEE802.11n WIRELESS DRIVER
M:	Brett Rudley <brudley@broadcom.com>
M:	Arend van Spriel <arend@broadcom.com>
M:	Franky (Zhenhui) Lin <frankyl@broadcom.com>
M:	Hante Meuleman <meuleman@broadcom.com>
L:	linux-wireless@vger.kernel.org
L:	brcm80211-dev-list@broadcom.com
S:	Supported
F:	drivers/net/wireless/brcm80211/

BROADCOM BNX2FC 10 GIGABIT FCOE DRIVER
M:	Bhanu Prakash Gollapudi <bprakash@broadcom.com>
L:	linux-scsi@vger.kernel.org
S:	Supported
F:	drivers/scsi/bnx2fc/

BROADCOM SPECIFIC AMBA DRIVER (BCMA)
M:	Rafał Miłecki <zajec5@gmail.com>
L:	linux-wireless@vger.kernel.org
S:	Maintained
F:	drivers/bcma/
F:	include/linux/bcma/

BROCADE BFA FC SCSI DRIVER
M:	Anil Gurumurthy <agurumur@brocade.com>
M:	Vijaya Mohan Guvva <vmohan@brocade.com>
L:	linux-scsi@vger.kernel.org
S:	Supported
F:	drivers/scsi/bfa/

BROCADE BNA 10 GIGABIT ETHERNET DRIVER
M:	Rasesh Mody <rmody@brocade.com>
L:	netdev@vger.kernel.org
S:	Supported
F:	drivers/net/ethernet/brocade/bna/

BSG (block layer generic sg v4 driver)
M:	FUJITA Tomonori <fujita.tomonori@lab.ntt.co.jp>
L:	linux-scsi@vger.kernel.org
S:	Supported
F:	block/bsg.c
F:	include/linux/bsg.h
F:	include/uapi/linux/bsg.h

BT87X AUDIO DRIVER
M:	Clemens Ladisch <clemens@ladisch.de>
L:	alsa-devel@alsa-project.org (moderated for non-subscribers)
T:	git git://git.alsa-project.org/alsa-kernel.git
S:	Maintained
F:	Documentation/sound/alsa/Bt87x.txt
F:	sound/pci/bt87x.c

BT8XXGPIO DRIVER
M:	Michael Buesch <m@bues.ch>
W:	http://bu3sch.de/btgpio.php
S:	Maintained
F:	drivers/gpio/gpio-bt8xx.c

BTRFS FILE SYSTEM
M:	Chris Mason <chris.mason@fusionio.com>
L:	linux-btrfs@vger.kernel.org
W:	http://btrfs.wiki.kernel.org/
Q:	http://patchwork.kernel.org/project/linux-btrfs/list/
T:	git git://git.kernel.org/pub/scm/linux/kernel/git/mason/linux-btrfs.git
S:	Maintained
F:	Documentation/filesystems/btrfs.txt
F:	fs/btrfs/

BTTV VIDEO4LINUX DRIVER
M:	Mauro Carvalho Chehab <m.chehab@samsung.com>
L:	linux-media@vger.kernel.org
W:	http://linuxtv.org
T:	git git://linuxtv.org/media_tree.git
S:	Odd fixes
F:	Documentation/video4linux/bttv/
F:	drivers/media/pci/bt8xx/bttv*

BUSLOGIC SCSI DRIVER
M:	Khalid Aziz <khalid@gonehiking.org>
L:	linux-scsi@vger.kernel.org
S:	Maintained
F:	drivers/scsi/BusLogic.*
F:	drivers/scsi/FlashPoint.*

C-MEDIA CMI8788 DRIVER
M:	Clemens Ladisch <clemens@ladisch.de>
L:	alsa-devel@alsa-project.org (moderated for non-subscribers)
T:	git git://git.alsa-project.org/alsa-kernel.git
S:	Maintained
F:	sound/pci/oxygen/

C6X ARCHITECTURE
M:	Mark Salter <msalter@redhat.com>
M:	Aurelien Jacquiot <a-jacquiot@ti.com>
L:	linux-c6x-dev@linux-c6x.org
W:	http://www.linux-c6x.org/wiki/index.php/Main_Page
S:	Maintained
F:	arch/c6x/

CACHEFILES: FS-CACHE BACKEND FOR CACHING ON MOUNTED FILESYSTEMS
M:	David Howells <dhowells@redhat.com>
L:	linux-cachefs@redhat.com
S:	Supported
F:	Documentation/filesystems/caching/cachefiles.txt
F:	fs/cachefiles/

CADET FM/AM RADIO RECEIVER DRIVER
M:	Hans Verkuil <hverkuil@xs4all.nl>
L:	linux-media@vger.kernel.org
T:	git git://linuxtv.org/media_tree.git
W:	http://linuxtv.org
S:	Maintained
F:	drivers/media/radio/radio-cadet*

CAFE CMOS INTEGRATED CAMERA CONTROLLER DRIVER
M:	Jonathan Corbet <corbet@lwn.net>
L:	linux-media@vger.kernel.org
T:	git git://linuxtv.org/media_tree.git
S:	Maintained
F:	Documentation/video4linux/cafe_ccic
F:	drivers/media/platform/marvell-ccic/

CAIF NETWORK LAYER
M:	Dmitry Tarnyagin <dmitry.tarnyagin@lockless.no>
L:	netdev@vger.kernel.org
S:	Supported
F:	Documentation/networking/caif/
F:	drivers/net/caif/
F:	include/uapi/linux/caif/
F:	include/net/caif/
F:	net/caif/

CALGARY x86-64 IOMMU
M:	Muli Ben-Yehuda <muli@il.ibm.com>
M:	"Jon D. Mason" <jdmason@kudzu.us>
L:	discuss@x86-64.org
S:	Maintained
F:	arch/x86/kernel/pci-calgary_64.c
F:	arch/x86/kernel/tce_64.c
F:	arch/x86/include/asm/calgary.h
F:	arch/x86/include/asm/tce.h

CAN NETWORK LAYER
M:	Oliver Hartkopp <socketcan@hartkopp.net>
L:	linux-can@vger.kernel.org
W:	http://gitorious.org/linux-can
T:	git git://gitorious.org/linux-can/linux-can-next.git
S:	Maintained
F:	net/can/
F:	include/linux/can/core.h
F:	include/uapi/linux/can.h
F:	include/uapi/linux/can/bcm.h
F:	include/uapi/linux/can/raw.h
F:	include/uapi/linux/can/gw.h

CAN NETWORK DRIVERS
M:	Wolfgang Grandegger <wg@grandegger.com>
M:	Marc Kleine-Budde <mkl@pengutronix.de>
L:	linux-can@vger.kernel.org
W:	http://gitorious.org/linux-can
T:	git git://gitorious.org/linux-can/linux-can-next.git
S:	Maintained
F:	drivers/net/can/
F:	include/linux/can/dev.h
F:	include/linux/can/platform/
F:	include/uapi/linux/can/error.h
F:	include/uapi/linux/can/netlink.h

CAPABILITIES
M:	Serge Hallyn <serge.hallyn@canonical.com>
L:	linux-security-module@vger.kernel.org
S:	Supported
F:	include/linux/capability.h
F:	include/uapi/linux/capability.h
F:	security/capability.c
F:	security/commoncap.c
F:	kernel/capability.c

CELL BROADBAND ENGINE ARCHITECTURE
M:	Arnd Bergmann <arnd@arndb.de>
L:	linuxppc-dev@lists.ozlabs.org
L:	cbe-oss-dev@lists.ozlabs.org
W:	http://www.ibm.com/developerworks/power/cell/
S:	Supported
F:	arch/powerpc/include/asm/cell*.h
F:	arch/powerpc/include/asm/spu*.h
F:	arch/powerpc/include/uapi/asm/spu*.h
F:	arch/powerpc/oprofile/*cell*
F:	arch/powerpc/platforms/cell/

CEPH DISTRIBUTED FILE SYSTEM CLIENT
M:	Sage Weil <sage@inktank.com>
L:	ceph-devel@vger.kernel.org
W:	http://ceph.com/
T:	git git://git.kernel.org/pub/scm/linux/kernel/git/sage/ceph-client.git
S:	Supported
F:	Documentation/filesystems/ceph.txt
F:	fs/ceph
F:	net/ceph
F:	include/linux/ceph
F:	include/linux/crush

CERTIFIED WIRELESS USB (WUSB) SUBSYSTEM:
L:	linux-usb@vger.kernel.org
S:	Orphan
F:	Documentation/usb/WUSB-Design-overview.txt
F:	Documentation/usb/wusb-cbaf
F:	drivers/usb/host/hwa-hc.c
F:	drivers/usb/host/whci/
F:	drivers/usb/wusbcore/
F:	include/linux/usb/wusb*

CFAG12864B LCD DRIVER
M:	Miguel Ojeda Sandonis <miguel.ojeda.sandonis@gmail.com>
W:	http://miguelojeda.es/auxdisplay.htm
W:	http://jair.lab.fi.uva.es/~migojed/auxdisplay.htm
S:	Maintained
F:	drivers/auxdisplay/cfag12864b.c
F:	include/linux/cfag12864b.h

CFAG12864BFB LCD FRAMEBUFFER DRIVER
M:	Miguel Ojeda Sandonis <miguel.ojeda.sandonis@gmail.com>
W:	http://miguelojeda.es/auxdisplay.htm
W:	http://jair.lab.fi.uva.es/~migojed/auxdisplay.htm
S:	Maintained
F:	drivers/auxdisplay/cfag12864bfb.c
F:	include/linux/cfag12864b.h

CFG80211 and NL80211
M:	Johannes Berg <johannes@sipsolutions.net>
L:	linux-wireless@vger.kernel.org
W:	http://wireless.kernel.org/
T:	git git://git.kernel.org/pub/scm/linux/kernel/git/jberg/mac80211.git
T:	git git://git.kernel.org/pub/scm/linux/kernel/git/jberg/mac80211-next.git
S:	Maintained
F:	include/uapi/linux/nl80211.h
F:	include/net/cfg80211.h
F:	net/wireless/*
X:	net/wireless/wext*

CHAR and MISC DRIVERS
M:	Arnd Bergmann <arnd@arndb.de>
M:	Greg Kroah-Hartman <gregkh@linuxfoundation.org>
T:	git git://git.kernel.org/pub/scm/linux/kernel/git/gregkh/char-misc.git
S:	Supported
F:	drivers/char/*
F:	drivers/misc/*

CHECKPATCH
M:	Andy Whitcroft <apw@canonical.com>
M:	Joe Perches <joe@perches.com>
S:	Maintained
F:	scripts/checkpatch.pl

CHINESE DOCUMENTATION
M:	Harry Wei <harryxiyou@gmail.com>
L:	xiyoulinuxkernelgroup@googlegroups.com (subscribers-only)
L:	linux-kernel@zh-kernel.org (moderated for non-subscribers)
S:	Maintained
F:	Documentation/zh_CN/

CHIPIDEA USB HIGH SPEED DUAL ROLE CONTROLLER
M:	Alexander Shishkin <alexander.shishkin@linux.intel.com>
L:	linux-usb@vger.kernel.org
S:	Maintained
F:	drivers/usb/chipidea/

CISCO VIC ETHERNET NIC DRIVER
M:	Christian Benvenuti <benve@cisco.com>
M:	Roopa Prabhu <roprabhu@cisco.com>
M:	Neel Patel <neepatel@cisco.com>
M:	Nishank Trivedi <nistrive@cisco.com>
S:	Supported
F:	drivers/net/ethernet/cisco/enic/

CIRRUS LOGIC EP93XX ETHERNET DRIVER
M:	Hartley Sweeten <hsweeten@visionengravers.com>
L:	netdev@vger.kernel.org
S:	Maintained
F:	drivers/net/ethernet/cirrus/ep93xx_eth.c

CIRRUS LOGIC EP93XX OHCI USB HOST DRIVER
M:	Lennert Buytenhek <kernel@wantstofly.org>
L:	linux-usb@vger.kernel.org
S:	Maintained
F:	drivers/usb/host/ohci-ep93xx.c

CIRRUS LOGIC CS4270 SOUND DRIVER
M:	Timur Tabi <timur@tabi.org>
L:	alsa-devel@alsa-project.org (moderated for non-subscribers)
S:	Odd Fixes
F:	sound/soc/codecs/cs4270*

CLEANCACHE API
M:	Konrad Rzeszutek Wilk <konrad.wilk@oracle.com>
L:	linux-kernel@vger.kernel.org
S:	Maintained
F:	mm/cleancache.c
F:	include/linux/cleancache.h

CLK API
M:	Russell King <linux@arm.linux.org.uk>
S:	Maintained
F:	include/linux/clk.h

CISCO FCOE HBA DRIVER
M:	Hiral Patel <hiralpat@cisco.com>
M:	Suma Ramars <sramars@cisco.com>
M:	Brian Uchino <buchino@cisco.com>
L:	linux-scsi@vger.kernel.org
S:	Supported
F:	drivers/scsi/fnic/

CMPC ACPI DRIVER
M:	Thadeu Lima de Souza Cascardo <cascardo@holoscopio.com>
M:	Daniel Oliveira Nascimento <don@syst.com.br>
L:	platform-driver-x86@vger.kernel.org
S:	Supported
F:	drivers/platform/x86/classmate-laptop.c

COCCINELLE/Semantic Patches (SmPL)
M:	Julia Lawall <Julia.Lawall@lip6.fr>
M:	Gilles Muller <Gilles.Muller@lip6.fr>
M:	Nicolas Palix <nicolas.palix@imag.fr>
M:	Michal Marek <mmarek@suse.cz>
L:	cocci@systeme.lip6.fr (moderated for non-subscribers)
T:	git git://git.kernel.org/pub/scm/linux/kernel/git/mmarek/kbuild.git misc
W:	http://coccinelle.lip6.fr/
S:	Supported
F:	Documentation/coccinelle.txt
F:	scripts/coccinelle/
F:	scripts/coccicheck

CODA FILE SYSTEM
M:	Jan Harkes <jaharkes@cs.cmu.edu>
M:	coda@cs.cmu.edu
L:	codalist@coda.cs.cmu.edu
W:	http://www.coda.cs.cmu.edu/
S:	Maintained
F:	Documentation/filesystems/coda.txt
F:	fs/coda/
F:	include/linux/coda*.h
F:	include/uapi/linux/coda*.h

COMMON CLK FRAMEWORK
M:	Mike Turquette <mturquette@linaro.org>
L:	linux-arm-kernel@lists.infradead.org (same as CLK API & CLKDEV)
T:	git git://git.linaro.org/people/mturquette/linux.git
S:	Maintained
F:	drivers/clk/
X:	drivers/clk/clkdev.c
F:	include/linux/clk-pr*
F:	include/linux/clk/

COMMON INTERNET FILE SYSTEM (CIFS)
M:	Steve French <sfrench@samba.org>
L:	linux-cifs@vger.kernel.org
L:	samba-technical@lists.samba.org (moderated for non-subscribers)
W:	http://linux-cifs.samba.org/
Q:	http://patchwork.ozlabs.org/project/linux-cifs-client/list/
T:	git git://git.kernel.org/pub/scm/linux/kernel/git/sfrench/cifs-2.6.git
S:	Supported
F:	Documentation/filesystems/cifs.txt
F:	fs/cifs/

COMPACTPCI HOTPLUG CORE
M:	Scott Murray <scott@spiteful.org>
L:	linux-pci@vger.kernel.org
S:	Maintained
F:	drivers/pci/hotplug/cpci_hotplug*

COMPACTPCI HOTPLUG ZIATECH ZT5550 DRIVER
M:	Scott Murray <scott@spiteful.org>
L:	linux-pci@vger.kernel.org
S:	Maintained
F:	drivers/pci/hotplug/cpcihp_zt5550.*

COMPACTPCI HOTPLUG GENERIC DRIVER
M:	Scott Murray <scott@spiteful.org>
L:	linux-pci@vger.kernel.org
S:	Maintained
F:	drivers/pci/hotplug/cpcihp_generic.c

COMPAL LAPTOP SUPPORT
M:	Cezary Jackiewicz <cezary.jackiewicz@gmail.com>
L:	platform-driver-x86@vger.kernel.org
S:	Maintained
F:	drivers/platform/x86/compal-laptop.c

CONEXANT ACCESSRUNNER USB DRIVER
M:	Simon Arlott <cxacru@fire.lp0.eu>
L:	accessrunner-general@lists.sourceforge.net
W:	http://accessrunner.sourceforge.net/
S:	Maintained
F:	drivers/usb/atm/cxacru.c

CONFIGFS
M:	Joel Becker <jlbec@evilplan.org>
T:	git git://git.kernel.org/pub/scm/linux/kernel/git/jlbec/configfs.git
S:	Supported
F:	fs/configfs/
F:	include/linux/configfs.h

CONNECTOR
M:	Evgeniy Polyakov <zbr@ioremap.net>
L:	netdev@vger.kernel.org
S:	Maintained
F:	drivers/connector/

CONTROL GROUPS (CGROUPS)
M:	Tejun Heo <tj@kernel.org>
M:	Li Zefan <lizefan@huawei.com>
L:	containers@lists.linux-foundation.org
L:	cgroups@vger.kernel.org
T:	git git://git.kernel.org/pub/scm/linux/kernel/git/tj/cgroup.git
S:	Maintained
F:	include/linux/cgroup*
F:	kernel/cgroup*
F:	mm/*cgroup*

CORETEMP HARDWARE MONITORING DRIVER
M:	Fenghua Yu <fenghua.yu@intel.com>
L:	lm-sensors@lm-sensors.org
S:	Maintained
F:	Documentation/hwmon/coretemp
F:	drivers/hwmon/coretemp.c

COSA/SRP SYNC SERIAL DRIVER
M:	Jan "Yenya" Kasprzak <kas@fi.muni.cz>
W:	http://www.fi.muni.cz/~kas/cosa/
S:	Maintained
F:	drivers/net/wan/cosa*

CPMAC ETHERNET DRIVER
M:	Florian Fainelli <florian@openwrt.org>
L:	netdev@vger.kernel.org
S:	Maintained
F:	drivers/net/ethernet/ti/cpmac.c

CPU FREQUENCY DRIVERS
M:	Rafael J. Wysocki <rjw@sisk.pl>
M:	Viresh Kumar <viresh.kumar@linaro.org>
L:	cpufreq@vger.kernel.org
L:	linux-pm@vger.kernel.org
S:	Maintained
<<<<<<< HEAD
T:	git git://git.kernel.org/pub/scm/linux/kernel/git/rafael/linux-pm.git
T:	git git://git.linaro.org/people/vireshk/linux.git (For ARM Updates)
=======
T:	git://git.kernel.org/pub/scm/linux/kernel/git/rafael/linux-pm.git
>>>>>>> 1b2c14b4
F:	drivers/cpufreq/
F:	include/linux/cpufreq.h

CPU FREQUENCY DRIVERS - ARM BIG LITTLE
M:	Viresh Kumar <viresh.kumar@linaro.org>
M:	Sudeep KarkadaNagesha <sudeep.karkadanagesha@arm.com>
L:	cpufreq@vger.kernel.org
L:	linux-pm@vger.kernel.org
W:	http://www.arm.com/products/processors/technologies/biglittleprocessing.php
S:	Maintained
F:	drivers/cpufreq/arm_big_little.h
F:	drivers/cpufreq/arm_big_little.c
F:	drivers/cpufreq/arm_big_little_dt.c

CPUIDLE DRIVERS
M:	Rafael J. Wysocki <rjw@sisk.pl>
M:	Daniel Lezcano <daniel.lezcano@linaro.org>
L:	linux-pm@vger.kernel.org
S:	Maintained
T:	git://git.kernel.org/pub/scm/linux/kernel/git/rafael/linux-pm.git
F:	drivers/cpuidle/*
F:	include/linux/cpuidle.h

CPUID/MSR DRIVER
M:	"H. Peter Anvin" <hpa@zytor.com>
S:	Maintained
F:	arch/x86/kernel/cpuid.c
F:	arch/x86/kernel/msr.c

CPU POWER MONITORING SUBSYSTEM
M:	Dominik Brodowski <linux@dominikbrodowski.net>
M:	Thomas Renninger <trenn@suse.de>
S:	Maintained
F:	tools/power/cpupower

CPUSETS
M:	Li Zefan <lizefan@huawei.com>
W:	http://www.bullopensource.org/cpuset/
W:	http://oss.sgi.com/projects/cpusets/
S:	Maintained
F:	Documentation/cgroups/cpusets.txt
F:	include/linux/cpuset.h
F:	kernel/cpuset.c

CRAMFS FILESYSTEM
W:	http://sourceforge.net/projects/cramfs/
S:	Orphan
F:	Documentation/filesystems/cramfs.txt
F:	fs/cramfs/

CRIS PORT
M:	Mikael Starvik <starvik@axis.com>
M:	Jesper Nilsson <jesper.nilsson@axis.com>
L:	linux-cris-kernel@axis.com
W:	http://developer.axis.com
S:	Maintained
F:	arch/cris/
F:	drivers/tty/serial/crisv10.*

CRYPTO API
M:	Herbert Xu <herbert@gondor.apana.org.au>
M:	"David S. Miller" <davem@davemloft.net>
L:	linux-crypto@vger.kernel.org
T:	git git://git.kernel.org/pub/scm/linux/kernel/git/herbert/crypto-2.6.git
S:	Maintained
F:	Documentation/crypto/
F:	arch/*/crypto/
F:	crypto/
F:	drivers/crypto/
F:	include/crypto/

CRYPTOGRAPHIC RANDOM NUMBER GENERATOR
M:	Neil Horman <nhorman@tuxdriver.com>
L:	linux-crypto@vger.kernel.org
S:	Maintained
F:	crypto/ansi_cprng.c
F:	crypto/rng.c

CS5535 Audio ALSA driver
M:	Jaya Kumar <jayakumar.alsa@gmail.com>
S:	Maintained
F:	sound/pci/cs5535audio/

CW1200 WLAN driver
M:     Solomon Peachy <pizza@shaftnet.org>
S:     Maintained
F:     drivers/net/wireless/cw1200/

CX18 VIDEO4LINUX DRIVER
M:	Andy Walls <awalls@md.metrocast.net>
L:	ivtv-devel@ivtvdriver.org (moderated for non-subscribers)
L:	linux-media@vger.kernel.org
T:	git git://linuxtv.org/media_tree.git
W:	http://linuxtv.org
W:	http://www.ivtvdriver.org/index.php/Cx18
S:	Maintained
F:	Documentation/video4linux/cx18.txt
F:	drivers/media/pci/cx18/
F:	include/uapi/linux/ivtv*

CX2341X MPEG ENCODER HELPER MODULE
M:	Hans Verkuil <hverkuil@xs4all.nl>
L:	linux-media@vger.kernel.org
T:	git git://linuxtv.org/media_tree.git
W:	http://linuxtv.org
S:	Maintained
F:	drivers/media/common/cx2341x*
F:	include/media/cx2341x*

CX88 VIDEO4LINUX DRIVER
M:	Mauro Carvalho Chehab <m.chehab@samsung.com>
L:	linux-media@vger.kernel.org
W:	http://linuxtv.org
T:	git git://linuxtv.org/media_tree.git
S:	Odd fixes
F:	Documentation/video4linux/cx88/
F:	drivers/media/pci/cx88/

CXD2820R MEDIA DRIVER
M:	Antti Palosaari <crope@iki.fi>
L:	linux-media@vger.kernel.org
W:	http://linuxtv.org/
W:	http://palosaari.fi/linux/
Q:	http://patchwork.linuxtv.org/project/linux-media/list/
T:	git git://linuxtv.org/anttip/media_tree.git
S:	Maintained
F:	drivers/media/dvb-frontends/cxd2820r*

CXGB3 ETHERNET DRIVER (CXGB3)
M:	Divy Le Ray <divy@chelsio.com>
L:	netdev@vger.kernel.org
W:	http://www.chelsio.com
S:	Supported
F:	drivers/net/ethernet/chelsio/cxgb3/

CXGB3 IWARP RNIC DRIVER (IW_CXGB3)
M:	Steve Wise <swise@chelsio.com>
L:	linux-rdma@vger.kernel.org
W:	http://www.openfabrics.org
S:	Supported
F:	drivers/infiniband/hw/cxgb3/

CXGB4 ETHERNET DRIVER (CXGB4)
M:	Dimitris Michailidis <dm@chelsio.com>
L:	netdev@vger.kernel.org
W:	http://www.chelsio.com
S:	Supported
F:	drivers/net/ethernet/chelsio/cxgb4/

CXGB4 IWARP RNIC DRIVER (IW_CXGB4)
M:	Steve Wise <swise@chelsio.com>
L:	linux-rdma@vger.kernel.org
W:	http://www.openfabrics.org
S:	Supported
F:	drivers/infiniband/hw/cxgb4/

CXGB4VF ETHERNET DRIVER (CXGB4VF)
M:	Casey Leedom <leedom@chelsio.com>
L:	netdev@vger.kernel.org
W:	http://www.chelsio.com
S:	Supported
F:	drivers/net/ethernet/chelsio/cxgb4vf/

STMMAC ETHERNET DRIVER
M:	Giuseppe Cavallaro <peppe.cavallaro@st.com>
L:	netdev@vger.kernel.org
W:	http://www.stlinux.com
S:	Supported
F:	drivers/net/ethernet/stmicro/stmmac/

CYBERPRO FB DRIVER
M:	Russell King <linux@arm.linux.org.uk>
L:	linux-arm-kernel@lists.infradead.org (moderated for non-subscribers)
W:	http://www.arm.linux.org.uk/
S:	Maintained
F:	drivers/video/cyber2000fb.*

CYCLADES ASYNC MUX DRIVER
W:	http://www.cyclades.com/
S:	Orphan
F:	drivers/tty/cyclades.c
F:	include/linux/cyclades.h
F:	include/uapi/linux/cyclades.h

CYCLADES PC300 DRIVER
W:	http://www.cyclades.com/
S:	Orphan
F:	drivers/net/wan/pc300*

CYPRESS_FIRMWARE MEDIA DRIVER
M:	Antti Palosaari <crope@iki.fi>
L:	linux-media@vger.kernel.org
W:	http://linuxtv.org/
W:	http://palosaari.fi/linux/
Q:	http://patchwork.linuxtv.org/project/linux-media/list/
T:	git git://linuxtv.org/anttip/media_tree.git
S:	Maintained
F:	drivers/media/common/cypress_firmware*

CYTTSP TOUCHSCREEN DRIVER
M:	Javier Martinez Canillas <javier@dowhile0.org>
L:	linux-input@vger.kernel.org
S:	Maintained
F:	drivers/input/touchscreen/cyttsp*
F:	include/linux/input/cyttsp.h

DAMA SLAVE for AX.25
M:	Joerg Reuter <jreuter@yaina.de>
W:	http://yaina.de/jreuter/
W:	http://www.qsl.net/dl1bke/
L:	linux-hams@vger.kernel.org
S:	Maintained
F:	net/ax25/af_ax25.c
F:	net/ax25/ax25_dev.c
F:	net/ax25/ax25_ds_*
F:	net/ax25/ax25_in.c
F:	net/ax25/ax25_out.c
F:	net/ax25/ax25_timer.c
F:	net/ax25/sysctl_net_ax25.c

DAVICOM FAST ETHERNET (DMFE) NETWORK DRIVER
L:	netdev@vger.kernel.org
S:	Orphan
F:	Documentation/networking/dmfe.txt
F:	drivers/net/ethernet/dec/tulip/dmfe.c

DC390/AM53C974 SCSI driver
M:	Kurt Garloff <garloff@suse.de>
W:	http://www.garloff.de/kurt/linux/dc390/
M:	Guennadi Liakhovetski <g.liakhovetski@gmx.de>
S:	Maintained
F:	drivers/scsi/tmscsim.*

DC395x SCSI driver
M:	Oliver Neukum <oliver@neukum.org>
M:	Ali Akcaagac <aliakc@web.de>
M:	Jamie Lenehan <lenehan@twibble.org>
W:	http://twibble.org/dist/dc395x/
L:	dc395x@twibble.org
L:	http://lists.twibble.org/mailman/listinfo/dc395x/
S:	Maintained
F:	Documentation/scsi/dc395x.txt
F:	drivers/scsi/dc395x.*

DCCP PROTOCOL
M:	Gerrit Renker <gerrit@erg.abdn.ac.uk>
L:	dccp@vger.kernel.org
W:	http://www.linuxfoundation.org/collaborate/workgroups/networking/dccp
S:	Maintained
F:	include/linux/dccp.h
F:	include/uapi/linux/dccp.h
F:	include/linux/tfrc.h
F:	net/dccp/

DECnet NETWORK LAYER
W:	http://linux-decnet.sourceforge.net
L:	linux-decnet-user@lists.sourceforge.net
S:	Orphan
F:	Documentation/networking/decnet.txt
F:	net/decnet/

DEFXX FDDI NETWORK DRIVER
M:	"Maciej W. Rozycki" <macro@linux-mips.org>
S:	Maintained
F:	drivers/net/fddi/defxx.*

DELL LAPTOP DRIVER
M:	Matthew Garrett <mjg59@srcf.ucam.org>
L:	platform-driver-x86@vger.kernel.org
S:	Maintained
F:	drivers/platform/x86/dell-laptop.c

DELL LAPTOP SMM DRIVER
S:	Orphan
F:	drivers/char/i8k.c
F:	include/uapi/linux/i8k.h

DELL SYSTEMS MANAGEMENT BASE DRIVER (dcdbas)
M:	Doug Warzecha <Douglas_Warzecha@dell.com>
S:	Maintained
F:	Documentation/dcdbas.txt
F:	drivers/firmware/dcdbas.*

DELL WMI EXTRAS DRIVER
M:	Matthew Garrett <mjg59@srcf.ucam.org>
S:	Maintained
F:	drivers/platform/x86/dell-wmi.c

DESIGNWARE USB2 DRD IP DRIVER
M:	Paul Zimmerman <paulz@synopsys.com>
L:	linux-usb@vger.kernel.org
S:	Maintained
F:	drivers/staging/dwc2/

DESIGNWARE USB3 DRD IP DRIVER
M:	Felipe Balbi <balbi@ti.com>
L:	linux-usb@vger.kernel.org
L:	linux-omap@vger.kernel.org
T:	git git://git.kernel.org/pub/scm/linux/kernel/git/balbi/usb.git
S:	Maintained
F:	drivers/usb/dwc3/

DEVICE FREQUENCY (DEVFREQ)
M:	MyungJoo Ham <myungjoo.ham@samsung.com>
M:	Kyungmin Park <kyungmin.park@samsung.com>
L:	linux-pm@vger.kernel.org
S:	Maintained
F:	drivers/devfreq/

DEVICE NUMBER REGISTRY
M:	Torben Mathiasen <device@lanana.org>
W:	http://lanana.org/docs/device-list/index.html
S:	Maintained

DEVICE-MAPPER  (LVM)
M:	Alasdair Kergon <agk@redhat.com>
M:	Mike Snitzer <snitzer@redhat.com>
M:	dm-devel@redhat.com
L:	dm-devel@redhat.com
W:	http://sources.redhat.com/dm
Q:	http://patchwork.kernel.org/project/dm-devel/list/
T:	quilt http://people.redhat.com/agk/patches/linux/editing/
S:	Maintained
F:	Documentation/device-mapper/
F:	drivers/md/dm*
F:	drivers/md/persistent-data/
F:	include/linux/device-mapper.h
F:	include/linux/dm-*.h
F:	include/uapi/linux/dm-*.h

DIOLAN U2C-12 I2C DRIVER
M:	Guenter Roeck <linux@roeck-us.net>
L:	linux-i2c@vger.kernel.org
S:	Maintained
F:	drivers/i2c/busses/i2c-diolan-u2c.c

DIRECTORY NOTIFICATION (DNOTIFY)
M:	Eric Paris <eparis@parisplace.org>
S:	Maintained
F:	Documentation/filesystems/dnotify.txt
F:	fs/notify/dnotify/
F:	include/linux/dnotify.h

DISK GEOMETRY AND PARTITION HANDLING
M:	Andries Brouwer <aeb@cwi.nl>
W:	http://www.win.tue.nl/~aeb/linux/Large-Disk.html
W:	http://www.win.tue.nl/~aeb/linux/zip/zip-1.html
W:	http://www.win.tue.nl/~aeb/partitions/partition_types-1.html
S:	Maintained

DISKQUOTA
M:	Jan Kara <jack@suse.cz>
S:	Maintained
F:	Documentation/filesystems/quota.txt
F:	fs/quota/
F:	include/linux/quota*.h
F:	include/uapi/linux/quota*.h

DISPLAYLINK USB 2.0 FRAMEBUFFER DRIVER (UDLFB)
M:	Bernie Thompson <bernie@plugable.com>
L:	linux-fbdev@vger.kernel.org
S:	Maintained
W:	http://plugable.com/category/projects/udlfb/
F:	drivers/video/udlfb.c
F:	include/video/udlfb.h
F:	Documentation/fb/udlfb.txt

DISTRIBUTED LOCK MANAGER (DLM)
M:	Christine Caulfield <ccaulfie@redhat.com>
M:	David Teigland <teigland@redhat.com>
L:	cluster-devel@redhat.com
W:	http://sources.redhat.com/cluster/
T:	git git://git.kernel.org/pub/scm/linux/kernel/git/teigland/dlm.git
S:	Supported
F:	fs/dlm/

DMA BUFFER SHARING FRAMEWORK
M:	Sumit Semwal <sumit.semwal@linaro.org>
S:	Maintained
L:	linux-media@vger.kernel.org
L:	dri-devel@lists.freedesktop.org
L:	linaro-mm-sig@lists.linaro.org
F:	drivers/base/dma-buf*
F:	include/linux/dma-buf*
F:	Documentation/dma-buf-sharing.txt
T:	git git://git.linaro.org/people/sumitsemwal/linux-dma-buf.git

DMA GENERIC OFFLOAD ENGINE SUBSYSTEM
M:	Vinod Koul <vinod.koul@intel.com>
M:	Dan Williams <djbw@fb.com>
S:	Supported
F:	drivers/dma/
F:	include/linux/dma*
T:	git git://git.kernel.org/pub/scm/linux/kernel/git/djbw/async_tx.git
T:	git git://git.infradead.org/users/vkoul/slave-dma.git (slave-dma)

DME1737 HARDWARE MONITOR DRIVER
M:	Juerg Haefliger <juergh@gmail.com>
L:	lm-sensors@lm-sensors.org
S:	Maintained
F:	Documentation/hwmon/dme1737
F:	drivers/hwmon/dme1737.c

DOCKING STATION DRIVER
M:	Shaohua Li <shaohua.li@intel.com>
L:	linux-acpi@vger.kernel.org
S:	Supported
F:	drivers/acpi/dock.c

DOCUMENTATION
M:	Rob Landley <rob@landley.net>
L:	linux-doc@vger.kernel.org
T:	TBD
S:	Maintained
F:	Documentation/

DOUBLETALK DRIVER
M:	"James R. Van Zandt" <jrv@vanzandt.mv.com>
L:	blinux-list@redhat.com
S:	Maintained
F:	drivers/char/dtlk.c
F:	include/linux/dtlk.h

DPT_I2O SCSI RAID DRIVER
M:	Adaptec OEM Raid Solutions <aacraid@adaptec.com>
L:	linux-scsi@vger.kernel.org
W:	http://www.adaptec.com/
S:	Maintained
F:	drivers/scsi/dpt*
F:	drivers/scsi/dpt/

DRBD DRIVER
P:	Philipp Reisner
P:	Lars Ellenberg
M:	drbd-dev@lists.linbit.com
L:	drbd-user@lists.linbit.com
W:	http://www.drbd.org
T:	git git://git.drbd.org/linux-2.6-drbd.git drbd
T:	git git://git.drbd.org/drbd-8.3.git
S:	Supported
F:	drivers/block/drbd/
F:	lib/lru_cache.c
F:	Documentation/blockdev/drbd/

DRIVER CORE, KOBJECTS, DEBUGFS AND SYSFS
M:	Greg Kroah-Hartman <gregkh@linuxfoundation.org>
T:	git git://git.kernel.org/pub/scm/linux/kernel/git/gregkh/driver-core.git
S:	Supported
F:	Documentation/kobject.txt
F:	drivers/base/
F:	fs/sysfs/
F:	fs/debugfs/
F:	include/linux/kobj*
F:	include/linux/debugfs.h
F:	lib/kobj*

DRM DRIVERS
M:	David Airlie <airlied@linux.ie>
L:	dri-devel@lists.freedesktop.org
T:	git git://git.kernel.org/pub/scm/linux/kernel/git/airlied/drm-2.6.git
S:	Maintained
F:	drivers/gpu/drm/
F:	include/drm/
F:	include/uapi/drm/

INTEL DRM DRIVERS (excluding Poulsbo, Moorestown and derivative chipsets)
M:	Daniel Vetter <daniel.vetter@ffwll.ch>
L:	intel-gfx@lists.freedesktop.org
L:	dri-devel@lists.freedesktop.org
T:	git git://people.freedesktop.org/~danvet/drm-intel
S:	Supported
F:	drivers/gpu/drm/i915
F:	include/drm/i915*
F:	include/uapi/drm/i915*

DRM DRIVERS FOR EXYNOS
M:	Inki Dae <inki.dae@samsung.com>
M:	Joonyoung Shim <jy0922.shim@samsung.com>
M:	Seung-Woo Kim <sw0312.kim@samsung.com>
M:	Kyungmin Park <kyungmin.park@samsung.com>
L:	dri-devel@lists.freedesktop.org
T:	git git://git.kernel.org/pub/scm/linux/kernel/git/daeinki/drm-exynos.git
S:	Supported
F:	drivers/gpu/drm/exynos
F:	include/drm/exynos*
F:	include/uapi/drm/exynos*

DRM DRIVERS FOR NVIDIA TEGRA
M:	Thierry Reding <thierry.reding@gmail.com>
M:	Terje Bergström <tbergstrom@nvidia.com>
L:	dri-devel@lists.freedesktop.org
L:	linux-tegra@vger.kernel.org
T:	git git://anongit.freedesktop.org/tegra/linux.git
S:	Maintained
F:	drivers/gpu/host1x/
F:	include/uapi/drm/tegra_drm.h
F:	Documentation/devicetree/bindings/gpu/nvidia,tegra20-host1x.txt

DSBR100 USB FM RADIO DRIVER
M:	Alexey Klimov <klimov.linux@gmail.com>
L:	linux-media@vger.kernel.org
T:	git git://linuxtv.org/media_tree.git
S:	Maintained
F:	drivers/media/radio/dsbr100.c

DSCC4 DRIVER
M:	Francois Romieu <romieu@fr.zoreil.com>
L:	netdev@vger.kernel.org
S:	Maintained
F:	drivers/net/wan/dscc4.c

DVB_USB_AF9015 MEDIA DRIVER
M:	Antti Palosaari <crope@iki.fi>
L:	linux-media@vger.kernel.org
W:	http://linuxtv.org/
W:	http://palosaari.fi/linux/
Q:	http://patchwork.linuxtv.org/project/linux-media/list/
T:	git git://linuxtv.org/anttip/media_tree.git
S:	Maintained
F:	drivers/media/usb/dvb-usb-v2/af9015*

DVB_USB_AF9035 MEDIA DRIVER
M:	Antti Palosaari <crope@iki.fi>
L:	linux-media@vger.kernel.org
W:	http://linuxtv.org/
W:	http://palosaari.fi/linux/
Q:	http://patchwork.linuxtv.org/project/linux-media/list/
T:	git git://linuxtv.org/anttip/media_tree.git
S:	Maintained
F:	drivers/media/usb/dvb-usb-v2/af9035*

DVB_USB_ANYSEE MEDIA DRIVER
M:	Antti Palosaari <crope@iki.fi>
L:	linux-media@vger.kernel.org
W:	http://linuxtv.org/
W:	http://palosaari.fi/linux/
Q:	http://patchwork.linuxtv.org/project/linux-media/list/
T:	git git://linuxtv.org/anttip/media_tree.git
S:	Maintained
F:	drivers/media/usb/dvb-usb-v2/anysee*

DVB_USB_AU6610 MEDIA DRIVER
M:	Antti Palosaari <crope@iki.fi>
L:	linux-media@vger.kernel.org
W:	http://linuxtv.org/
W:	http://palosaari.fi/linux/
Q:	http://patchwork.linuxtv.org/project/linux-media/list/
T:	git git://linuxtv.org/anttip/media_tree.git
S:	Maintained
F:	drivers/media/usb/dvb-usb-v2/au6610*

DVB_USB_CE6230 MEDIA DRIVER
M:	Antti Palosaari <crope@iki.fi>
L:	linux-media@vger.kernel.org
W:	http://linuxtv.org/
W:	http://palosaari.fi/linux/
Q:	http://patchwork.linuxtv.org/project/linux-media/list/
T:	git git://linuxtv.org/anttip/media_tree.git
S:	Maintained
F:	drivers/media/usb/dvb-usb-v2/ce6230*

DVB_USB_CXUSB MEDIA DRIVER
M:	Michael Krufky <mkrufky@linuxtv.org>
L:	linux-media@vger.kernel.org
W:	http://linuxtv.org/
W:	http://github.com/mkrufky
Q:	http://patchwork.linuxtv.org/project/linux-media/list/
T:	git git://linuxtv.org/media_tree.git
S:	Maintained
F:	drivers/media/usb/dvb-usb/cxusb*

DVB_USB_EC168 MEDIA DRIVER
M:	Antti Palosaari <crope@iki.fi>
L:	linux-media@vger.kernel.org
W:	http://linuxtv.org/
W:	http://palosaari.fi/linux/
Q:	http://patchwork.linuxtv.org/project/linux-media/list/
T:	git git://linuxtv.org/anttip/media_tree.git
S:	Maintained
F:	drivers/media/usb/dvb-usb-v2/ec168*

DVB_USB_GL861 MEDIA DRIVER
M:	Antti Palosaari <crope@iki.fi>
L:	linux-media@vger.kernel.org
W:	http://linuxtv.org/
Q:	http://patchwork.linuxtv.org/project/linux-media/list/
T:	git git://linuxtv.org/anttip/media_tree.git
S:	Maintained
F:	drivers/media/usb/dvb-usb-v2/gl861*

DVB_USB_MXL111SF MEDIA DRIVER
M:	Michael Krufky <mkrufky@linuxtv.org>
L:	linux-media@vger.kernel.org
W:	http://linuxtv.org/
W:	http://github.com/mkrufky
Q:	http://patchwork.linuxtv.org/project/linux-media/list/
T:	git git://linuxtv.org/mkrufky/mxl111sf.git
S:	Maintained
F:	drivers/media/usb/dvb-usb-v2/mxl111sf*

DVB_USB_RTL28XXU MEDIA DRIVER
M:	Antti Palosaari <crope@iki.fi>
L:	linux-media@vger.kernel.org
W:	http://linuxtv.org/
W:	http://palosaari.fi/linux/
Q:	http://patchwork.linuxtv.org/project/linux-media/list/
T:	git git://linuxtv.org/anttip/media_tree.git
S:	Maintained
F:	drivers/media/usb/dvb-usb-v2/rtl28xxu*

DVB_USB_V2 MEDIA DRIVER
M:	Antti Palosaari <crope@iki.fi>
L:	linux-media@vger.kernel.org
W:	http://linuxtv.org/
W:	http://palosaari.fi/linux/
Q:	http://patchwork.linuxtv.org/project/linux-media/list/
T:	git git://linuxtv.org/anttip/media_tree.git
S:	Maintained
F:	drivers/media/usb/dvb-usb-v2/dvb_usb*
F:	drivers/media/usb/dvb-usb-v2/usb_urb.c

DYNAMIC DEBUG
M:	Jason Baron <jbaron@redhat.com>
S:	Maintained
F:	lib/dynamic_debug.c
F:	include/linux/dynamic_debug.h

DZ DECSTATION DZ11 SERIAL DRIVER
M:	"Maciej W. Rozycki" <macro@linux-mips.org>
S:	Maintained
F:	drivers/tty/serial/dz.*

E4000 MEDIA DRIVER
M:	Antti Palosaari <crope@iki.fi>
L:	linux-media@vger.kernel.org
W:	http://linuxtv.org/
W:	http://palosaari.fi/linux/
Q:	http://patchwork.linuxtv.org/project/linux-media/list/
T:	git git://linuxtv.org/anttip/media_tree.git
S:	Maintained
F:	drivers/media/tuners/e4000*

EATA-DMA SCSI DRIVER
M:	Michael Neuffer <mike@i-Connect.Net>
L:	linux-eata@i-connect.net
L:	linux-scsi@vger.kernel.org
S:	Maintained
F:	drivers/scsi/eata*

EATA ISA/EISA/PCI SCSI DRIVER
M:	Dario Ballabio <ballabio_dario@emc.com>
L:	linux-scsi@vger.kernel.org
S:	Maintained
F:	drivers/scsi/eata.c

EATA-PIO SCSI DRIVER
M:	Michael Neuffer <mike@i-Connect.Net>
L:	linux-eata@i-connect.net
L:	linux-scsi@vger.kernel.org
S:	Maintained
F:	drivers/scsi/eata_pio.*

EBTABLES
M:	Bart De Schuymer <bart.de.schuymer@pandora.be>
L:	netfilter-devel@vger.kernel.org
W:	http://ebtables.sourceforge.net/
S:	Maintained
F:	include/linux/netfilter_bridge/ebt_*.h
F:	include/uapi/linux/netfilter_bridge/ebt_*.h
F:	net/bridge/netfilter/ebt*.c

EC100 MEDIA DRIVER
M:	Antti Palosaari <crope@iki.fi>
L:	linux-media@vger.kernel.org
W:	http://linuxtv.org/
W:	http://palosaari.fi/linux/
Q:	http://patchwork.linuxtv.org/project/linux-media/list/
T:	git git://linuxtv.org/anttip/media_tree.git
S:	Maintained
F:	drivers/media/dvb-frontends/ec100*

ECRYPT FILE SYSTEM
M:	Tyler Hicks <tyhicks@canonical.com>
L:	ecryptfs@vger.kernel.org
W:	http://ecryptfs.org
W:	https://launchpad.net/ecryptfs
S:	Supported
F:	Documentation/filesystems/ecryptfs.txt
F:	fs/ecryptfs/

EDAC-CORE
M:	Doug Thompson <dougthompson@xmission.com>
L:	linux-edac@vger.kernel.org
W:	bluesmoke.sourceforge.net
S:	Supported
F:	Documentation/edac.txt
F:	drivers/edac/
F:	include/linux/edac.h

EDAC-AMD64
M:	Doug Thompson <dougthompson@xmission.com>
M:	Borislav Petkov <bp@alien8.de>
L:	linux-edac@vger.kernel.org
W:	bluesmoke.sourceforge.net
S:	Maintained
F:	drivers/edac/amd64_edac*

EDAC-CAVIUM
M:	Ralf Baechle <ralf@linux-mips.org>
M:	David Daney <david.daney@cavium.com>
L:	linux-edac@vger.kernel.org
L:	linux-mips@linux-mips.org
W:	bluesmoke.sourceforge.net
S:	Supported
F:	drivers/edac/octeon_edac*

EDAC-E752X
M:	Mark Gross <mark.gross@intel.com>
M:	Doug Thompson <dougthompson@xmission.com>
L:	linux-edac@vger.kernel.org
W:	bluesmoke.sourceforge.net
S:	Maintained
F:	drivers/edac/e752x_edac.c

EDAC-E7XXX
M:	Doug Thompson <dougthompson@xmission.com>
L:	linux-edac@vger.kernel.org
W:	bluesmoke.sourceforge.net
S:	Maintained
F:	drivers/edac/e7xxx_edac.c

EDAC-GHES
M:	Mauro Carvalho Chehab <m.chehab@samsung.com>
L:	linux-edac@vger.kernel.org
W:	bluesmoke.sourceforge.net
S:	Maintained
F:	drivers/edac/ghes-edac.c

EDAC-I82443BXGX
M:	Tim Small <tim@buttersideup.com>
L:	linux-edac@vger.kernel.org
W:	bluesmoke.sourceforge.net
S:	Maintained
F:	drivers/edac/i82443bxgx_edac.c

EDAC-I3000
M:	Jason Uhlenkott <juhlenko@akamai.com>
L:	linux-edac@vger.kernel.org
W:	bluesmoke.sourceforge.net
S:	Maintained
F:	drivers/edac/i3000_edac.c

EDAC-I5000
M:	Doug Thompson <dougthompson@xmission.com>
L:	linux-edac@vger.kernel.org
W:	bluesmoke.sourceforge.net
S:	Maintained
F:	drivers/edac/i5000_edac.c

EDAC-I5400
M:	Mauro Carvalho Chehab <m.chehab@samsung.com>
L:	linux-edac@vger.kernel.org
W:	bluesmoke.sourceforge.net
S:	Maintained
F:	drivers/edac/i5400_edac.c

EDAC-I7300
M:	Mauro Carvalho Chehab <m.chehab@samsung.com>
L:	linux-edac@vger.kernel.org
W:	bluesmoke.sourceforge.net
S:	Maintained
F:	drivers/edac/i7300_edac.c

EDAC-I7CORE
M:	Mauro Carvalho Chehab <m.chehab@samsung.com>
L:	linux-edac@vger.kernel.org
W:	bluesmoke.sourceforge.net
S:	Maintained
F:	drivers/edac/i7core_edac.c

EDAC-I82975X
M:	Ranganathan Desikan <ravi@jetztechnologies.com>
M:	"Arvind R." <arvino55@gmail.com>
L:	linux-edac@vger.kernel.org
W:	bluesmoke.sourceforge.net
S:	Maintained
F:	drivers/edac/i82975x_edac.c

EDAC-PASEMI
M:	Egor Martovetsky <egor@pasemi.com>
L:	linux-edac@vger.kernel.org
W:	bluesmoke.sourceforge.net
S:	Maintained
F:	drivers/edac/pasemi_edac.c

EDAC-R82600
M:	Tim Small <tim@buttersideup.com>
L:	linux-edac@vger.kernel.org
W:	bluesmoke.sourceforge.net
S:	Maintained
F:	drivers/edac/r82600_edac.c

EDAC-SBRIDGE
M:	Mauro Carvalho Chehab <m.chehab@samsung.com>
L:	linux-edac@vger.kernel.org
W:	bluesmoke.sourceforge.net
S:	Maintained
F:	drivers/edac/sb_edac.c

EDIROL UA-101/UA-1000 DRIVER
M:	Clemens Ladisch <clemens@ladisch.de>
L:	alsa-devel@alsa-project.org (moderated for non-subscribers)
T:	git git://git.alsa-project.org/alsa-kernel.git
S:	Maintained
F:	sound/usb/misc/ua101.c

EXTENSIBLE FIRMWARE INTERFACE (EFI)
M:	Matt Fleming <matt.fleming@intel.com>
L:	linux-efi@vger.kernel.org
T:	git git://git.kernel.org/pub/scm/linux/kernel/git/mfleming/efi.git
S:	Maintained
F:	Documentation/x86/efi-stub.txt
F:	arch/ia64/kernel/efi.c
F:	arch/x86/boot/compressed/eboot.[ch]
F:	arch/x86/include/asm/efi.h
F:	arch/x86/platform/efi/*
F:	drivers/firmware/efi/*
F:	include/linux/efi*.h

EFI VARIABLE FILESYSTEM
M:	Matthew Garrett <matthew.garrett@nebula.com>
M:	Jeremy Kerr <jk@ozlabs.org>
M:	Matt Fleming <matt.fleming@intel.com>
T:	git git://git.kernel.org/pub/scm/linux/kernel/git/mfleming/efi.git
L:	linux-efi@vger.kernel.org
S:	Maintained
F:	fs/efivarfs/

EFIFB FRAMEBUFFER DRIVER
L:	linux-fbdev@vger.kernel.org
M:	Peter Jones <pjones@redhat.com>
S:	Maintained
F:	drivers/video/efifb.c

EFS FILESYSTEM
W:	http://aeschi.ch.eu.org/efs/
S:	Orphan
F:	fs/efs/

EHCA (IBM GX bus InfiniBand adapter) DRIVER
M:	Hoang-Nam Nguyen <hnguyen@de.ibm.com>
M:	Christoph Raisch <raisch@de.ibm.com>
L:	linux-rdma@vger.kernel.org
S:	Supported
F:	drivers/infiniband/hw/ehca/

EHEA (IBM pSeries eHEA 10Gb ethernet adapter) DRIVER
M:	Thadeu Lima de Souza Cascardo <cascardo@linux.vnet.ibm.com>
L:	netdev@vger.kernel.org
S:	Maintained
F:	drivers/net/ethernet/ibm/ehea/

EM28XX VIDEO4LINUX DRIVER
M:	Mauro Carvalho Chehab <m.chehab@samsung.com>
L:	linux-media@vger.kernel.org
W:	http://linuxtv.org
T:	git git://linuxtv.org/media_tree.git
S:	Maintained
F:	drivers/media/usb/em28xx/

EMBEDDED LINUX
M:	Paul Gortmaker <paul.gortmaker@windriver.com>
M:	Matt Mackall <mpm@selenic.com>
M:	David Woodhouse <dwmw2@infradead.org>
L:	linux-embedded@vger.kernel.org
S:	Maintained

EMULEX LPFC FC SCSI DRIVER
M:	James Smart <james.smart@emulex.com>
L:	linux-scsi@vger.kernel.org
W:	http://sourceforge.net/projects/lpfcxxxx
S:	Supported
F:	drivers/scsi/lpfc/

ENE CB710 FLASH CARD READER DRIVER
M:	Michał Mirosław <mirq-linux@rere.qmqm.pl>
S:	Maintained
F:	drivers/misc/cb710/
F:	drivers/mmc/host/cb710-mmc.*
F:	include/linux/cb710.h

ENE KB2426 (ENE0100/ENE020XX) INFRARED RECEIVER
M:	Maxim Levitsky <maximlevitsky@gmail.com>
S:	Maintained
F:	drivers/media/rc/ene_ir.*

ENHANCED ERROR HANDLING (EEH)
M:	Gavin Shan <shangw@linux.vnet.ibm.com>
L:	linuxppc-dev@lists.ozlabs.org
S:	Supported
F:	Documentation/powerpc/eeh-pci-error-recovery.txt
F:	arch/powerpc/kernel/eeh*.c

EPSON S1D13XXX FRAMEBUFFER DRIVER
M:	Kristoffer Ericson <kristoffer.ericson@gmail.com>
S:	Maintained
T:	git git://git.kernel.org/pub/scm/linux/kernel/git/kristoffer/linux-hpc.git
F:	drivers/video/s1d13xxxfb.c
F:	include/video/s1d13xxxfb.h

ETHERNET BRIDGE
M:	Stephen Hemminger <stephen@networkplumber.org>
L:	bridge@lists.linux-foundation.org
L:	netdev@vger.kernel.org
W:	http://www.linuxfoundation.org/en/Net:Bridge
S:	Maintained
F:	include/linux/netfilter_bridge/
F:	net/bridge/

EXT2 FILE SYSTEM
M:	Jan Kara <jack@suse.cz>
L:	linux-ext4@vger.kernel.org
S:	Maintained
F:	Documentation/filesystems/ext2.txt
F:	fs/ext2/
F:	include/linux/ext2*

EXT3 FILE SYSTEM
M:	Jan Kara <jack@suse.cz>
M:	Andrew Morton <akpm@linux-foundation.org>
M:	Andreas Dilger <adilger.kernel@dilger.ca>
L:	linux-ext4@vger.kernel.org
S:	Maintained
F:	Documentation/filesystems/ext3.txt
F:	fs/ext3/

EXT4 FILE SYSTEM
M:	"Theodore Ts'o" <tytso@mit.edu>
M:	Andreas Dilger <adilger.kernel@dilger.ca>
L:	linux-ext4@vger.kernel.org
W:	http://ext4.wiki.kernel.org
Q:	http://patchwork.ozlabs.org/project/linux-ext4/list/
S:	Maintained
F:	Documentation/filesystems/ext4.txt
F:	fs/ext4/

Extended Verification Module (EVM)
M:	Mimi Zohar <zohar@us.ibm.com>
S:	Supported
F:	security/integrity/evm/

EXTERNAL CONNECTOR SUBSYSTEM (EXTCON)
M:	MyungJoo Ham <myungjoo.ham@samsung.com>
M:	Chanwoo Choi <cw00.choi@samsung.com>
L:	linux-kernel@vger.kernel.org
S:	Maintained
F:	drivers/extcon/
F:	Documentation/extcon/

EXYNOS DP DRIVER
M:	Jingoo Han <jg1.han@samsung.com>
L:	linux-fbdev@vger.kernel.org
S:	Maintained
F:	drivers/video/exynos/exynos_dp*
F:	include/video/exynos_dp*

EXYNOS MIPI DISPLAY DRIVERS
M:	Inki Dae <inki.dae@samsung.com>
M:	Donghwa Lee <dh09.lee@samsung.com>
M:	Kyungmin Park <kyungmin.park@samsung.com>
L:	linux-fbdev@vger.kernel.org
S:	Maintained
F:	drivers/video/exynos/exynos_mipi*
F:	include/video/exynos_mipi*

F71805F HARDWARE MONITORING DRIVER
M:	Jean Delvare <khali@linux-fr.org>
L:	lm-sensors@lm-sensors.org
S:	Maintained
F:	Documentation/hwmon/f71805f
F:	drivers/hwmon/f71805f.c

FC0011 TUNER DRIVER
M:	Michael Buesch <m@bues.ch>
L:	linux-media@vger.kernel.org
S:	Maintained
F:	drivers/media/tuners/fc0011.h
F:	drivers/media/tuners/fc0011.c

FC2580 MEDIA DRIVER
M:	Antti Palosaari <crope@iki.fi>
L:	linux-media@vger.kernel.org
W:	http://linuxtv.org/
W:	http://palosaari.fi/linux/
Q:	http://patchwork.linuxtv.org/project/linux-media/list/
T:	git git://linuxtv.org/anttip/media_tree.git
S:	Maintained
F:	drivers/media/tuners/fc2580*

FANOTIFY
M:	Eric Paris <eparis@redhat.com>
S:	Maintained
F:	fs/notify/fanotify/
F:	include/linux/fanotify.h
F:	include/uapi/linux/fanotify.h

FARSYNC SYNCHRONOUS DRIVER
M:	Kevin Curtis <kevin.curtis@farsite.co.uk>
W:	http://www.farsite.co.uk/
S:	Supported
F:	drivers/net/wan/farsync.*

FAULT INJECTION SUPPORT
M:	Akinobu Mita <akinobu.mita@gmail.com>
S:	Supported
F:	Documentation/fault-injection/
F:	lib/fault-inject.c

FCOE SUBSYSTEM (libfc, libfcoe, fcoe)
M:	Robert Love <robert.w.love@intel.com>
L:	fcoe-devel@open-fcoe.org
W:	www.Open-FCoE.org
S:	Supported
F:	drivers/scsi/libfc/
F:	drivers/scsi/fcoe/
F:	include/scsi/fc/
F:	include/scsi/libfc.h
F:	include/scsi/libfcoe.h
F:	include/uapi/scsi/fc/

FILE LOCKING (flock() and fcntl()/lockf())
M:	Matthew Wilcox <matthew@wil.cx>
L:	linux-fsdevel@vger.kernel.org
S:	Maintained
F:	include/linux/fcntl.h
F:	include/linux/fs.h
F:	include/uapi/linux/fcntl.h
F:	include/uapi/linux/fs.h
F:	fs/fcntl.c
F:	fs/locks.c

FILESYSTEMS (VFS and infrastructure)
M:	Alexander Viro <viro@zeniv.linux.org.uk>
L:	linux-fsdevel@vger.kernel.org
S:	Maintained
F:	fs/*

FINTEK F75375S HARDWARE MONITOR AND FAN CONTROLLER DRIVER
M:	Riku Voipio <riku.voipio@iki.fi>
L:	lm-sensors@lm-sensors.org
S:	Maintained
F:	drivers/hwmon/f75375s.c
F:	include/linux/f75375s.h

FIREWIRE AUDIO DRIVERS
M:	Clemens Ladisch <clemens@ladisch.de>
L:	alsa-devel@alsa-project.org (moderated for non-subscribers)
T:	git git://git.alsa-project.org/alsa-kernel.git
S:	Maintained
F:	sound/firewire/

FIREWIRE MEDIA DRIVERS (firedtv)
M:	Stefan Richter <stefanr@s5r6.in-berlin.de>
L:	linux-media@vger.kernel.org
L:	linux1394-devel@lists.sourceforge.net
T:	git git://git.kernel.org/pub/scm/linux/kernel/git/mchehab/linux-media.git
S:	Maintained
F:	drivers/media/firewire/

FIREWIRE SBP-2 TARGET
M:	Chris Boot <bootc@bootc.net>
L:	linux-scsi@vger.kernel.org
L:	target-devel@vger.kernel.org
L:	linux1394-devel@lists.sourceforge.net
T:	git git://git.kernel.org/pub/scm/linux/kernel/git/nab/lio-core-2.6.git master
S:	Maintained
F:	drivers/target/sbp/

FIREWIRE SUBSYSTEM
M:	Stefan Richter <stefanr@s5r6.in-berlin.de>
L:	linux1394-devel@lists.sourceforge.net
W:	http://ieee1394.wiki.kernel.org/
T:	git git://git.kernel.org/pub/scm/linux/kernel/git/ieee1394/linux1394.git
S:	Maintained
F:	drivers/firewire/
F:	include/linux/firewire.h
F:	include/uapi/linux/firewire*.h
F:	tools/firewire/

FIRMWARE LOADER (request_firmware)
M:	Ming Lei <ming.lei@canonical.com>
L:	linux-kernel@vger.kernel.org
S:	Maintained
F:	Documentation/firmware_class/
F:	drivers/base/firmware*.c
F:	include/linux/firmware.h

FLASHSYSTEM DRIVER (IBM FlashSystem 70/80 PCI SSD Flash Card)
M:	Joshua Morris <josh.h.morris@us.ibm.com>
M:	Philip Kelleher <pjk1939@linux.vnet.ibm.com>
S:	Maintained
F:	drivers/block/rsxx/

FLOPPY DRIVER
M:	Jiri Kosina <jkosina@suse.cz>
T:	git git://git.kernel.org/pub/scm/linux/kernel/git/jikos/floppy.git
S:	Odd fixes
F:	drivers/block/floppy.c

FMC SUBSYSTEM
M:	Alessandro Rubini <rubini@gnudd.com>
W:	http://www.ohwr.org/projects/fmc-bus
S:	Supported
F:	drivers/fmc/
F:	include/linux/fmc*.h
F:	include/linux/ipmi-fru.h
K:	fmc_d.*register

FPU EMULATOR
M:	Bill Metzenthen <billm@melbpc.org.au>
W:	http://floatingpoint.sourceforge.net/emulator/index.html
S:	Maintained
F:	arch/x86/math-emu/

FRAME RELAY DLCI/FRAD (Sangoma drivers too)
L:	netdev@vger.kernel.org
S:	Orphan
F:	drivers/net/wan/dlci.c
F:	drivers/net/wan/sdla.c

FRAMEBUFFER LAYER
M:	Jean-Christophe Plagniol-Villard <plagnioj@jcrosoft.com>
M:	Tomi Valkeinen <tomi.valkeinen@ti.com>
L:	linux-fbdev@vger.kernel.org
W:	http://linux-fbdev.sourceforge.net/
Q:	http://patchwork.kernel.org/project/linux-fbdev/list/
T:	git git://git.kernel.org/pub/scm/linux/kernel/git/plagnioj/linux-fbdev.git
S:	Maintained
F:	Documentation/fb/
F:	Documentation/devicetree/bindings/fb/
F:	drivers/video/
F:	include/video/
F:	include/linux/fb.h
F:	include/uapi/video/
F:	include/uapi/linux/fb.h

FREESCALE DIU FRAMEBUFFER DRIVER
M:	Timur Tabi <timur@tabi.org>
L:	linux-fbdev@vger.kernel.org
S:	Maintained
F:	drivers/video/fsl-diu-fb.*

FREESCALE DMA DRIVER
M:	Li Yang <leoli@freescale.com>
M:	Zhang Wei <zw@zh-kernel.org>
L:	linuxppc-dev@lists.ozlabs.org
S:	Maintained
F:	drivers/dma/fsldma.*

FREESCALE I2C CPM DRIVER
M:	Jochen Friedrich <jochen@scram.de>
L:	linuxppc-dev@lists.ozlabs.org
L:	linux-i2c@vger.kernel.org
S:	Maintained
F:	drivers/i2c/busses/i2c-cpm.c

FREESCALE IMX / MXC FRAMEBUFFER DRIVER
M:	Sascha Hauer <kernel@pengutronix.de>
L:	linux-fbdev@vger.kernel.org
L:	linux-arm-kernel@lists.infradead.org (moderated for non-subscribers)
S:	Maintained
F:	include/linux/platform_data/video-imxfb.h
F:	drivers/video/imxfb.c

FREESCALE SOC FS_ENET DRIVER
M:	Pantelis Antoniou <pantelis.antoniou@gmail.com>
M:	Vitaly Bordug <vbordug@ru.mvista.com>
L:	linuxppc-dev@lists.ozlabs.org
L:	netdev@vger.kernel.org
S:	Maintained
F:	drivers/net/ethernet/freescale/fs_enet/
F:	include/linux/fs_enet_pd.h

FREESCALE QUICC ENGINE LIBRARY
L:	linuxppc-dev@lists.ozlabs.org
S:	Orphan
F:	arch/powerpc/sysdev/qe_lib/
F:	arch/powerpc/include/asm/*qe.h

FREESCALE USB PERIPHERAL DRIVERS
M:	Li Yang <leoli@freescale.com>
L:	linux-usb@vger.kernel.org
L:	linuxppc-dev@lists.ozlabs.org
S:	Maintained
F:	drivers/usb/gadget/fsl*

FREESCALE QUICC ENGINE UCC ETHERNET DRIVER
M:	Li Yang <leoli@freescale.com>
L:	netdev@vger.kernel.org
L:	linuxppc-dev@lists.ozlabs.org
S:	Maintained
F:	drivers/net/ethernet/freescale/ucc_geth*

FREESCALE QUICC ENGINE UCC UART DRIVER
M:	Timur Tabi <timur@tabi.org>
L:	linuxppc-dev@lists.ozlabs.org
S:	Maintained
F:	drivers/tty/serial/ucc_uart.c

FREESCALE SOC SOUND DRIVERS
M:	Timur Tabi <timur@tabi.org>
L:	alsa-devel@alsa-project.org (moderated for non-subscribers)
L:	linuxppc-dev@lists.ozlabs.org
S:	Maintained
F:	sound/soc/fsl/fsl*
F:	sound/soc/fsl/mpc8610_hpcd.c

FREEVXFS FILESYSTEM
M:	Christoph Hellwig <hch@infradead.org>
W:	ftp://ftp.openlinux.org/pub/people/hch/vxfs
S:	Maintained
F:	fs/freevxfs/

FREEZER
M:	Pavel Machek <pavel@ucw.cz>
M:	"Rafael J. Wysocki" <rjw@sisk.pl>
L:	linux-pm@vger.kernel.org
S:	Supported
F:	Documentation/power/freezing-of-tasks.txt
F:	include/linux/freezer.h
F:	kernel/freezer.c

FRONTSWAP API
M:	Konrad Rzeszutek Wilk <konrad.wilk@oracle.com>
L:	linux-kernel@vger.kernel.org
S:	Maintained
F:	mm/frontswap.c
F:	include/linux/frontswap.h

FS-CACHE: LOCAL CACHING FOR NETWORK FILESYSTEMS
M:	David Howells <dhowells@redhat.com>
L:	linux-cachefs@redhat.com
S:	Supported
F:	Documentation/filesystems/caching/
F:	fs/fscache/
F:	include/linux/fscache*.h

F2FS FILE SYSTEM
M:	Jaegeuk Kim <jaegeuk.kim@samsung.com>
L:	linux-f2fs-devel@lists.sourceforge.net
W:	http://en.wikipedia.org/wiki/F2FS
T:	git git://git.kernel.org/pub/scm/linux/kernel/git/jaegeuk/f2fs.git
S:	Maintained
F:	Documentation/filesystems/f2fs.txt
F:	fs/f2fs/
F:	include/linux/f2fs_fs.h

FUJITSU FR-V (FRV) PORT
M:	David Howells <dhowells@redhat.com>
S:	Maintained
F:	arch/frv/

FUJITSU LAPTOP EXTRAS
M:	Jonathan Woithe <jwoithe@just42.net>
L:	platform-driver-x86@vger.kernel.org
S:	Maintained
F:	drivers/platform/x86/fujitsu-laptop.c

FUJITSU M-5MO LS CAMERA ISP DRIVER
M:	Kyungmin Park <kyungmin.park@samsung.com>
M:	Heungjun Kim <riverful.kim@samsung.com>
L:	linux-media@vger.kernel.org
S:	Maintained
F:	drivers/media/i2c/m5mols/
F:	include/media/m5mols.h

FUJITSU TABLET EXTRAS
M:	Robert Gerlach <khnz@gmx.de>
L:	platform-driver-x86@vger.kernel.org
S:	Maintained
F:	drivers/platform/x86/fujitsu-tablet.c

FUSE: FILESYSTEM IN USERSPACE
M:	Miklos Szeredi <miklos@szeredi.hu>
L:	fuse-devel@lists.sourceforge.net
W:	http://fuse.sourceforge.net/
S:	Maintained
F:	fs/fuse/
F:	include/uapi/linux/fuse.h

FUTURE DOMAIN TMC-16x0 SCSI DRIVER (16-bit)
M:	Rik Faith <faith@cs.unc.edu>
L:	linux-scsi@vger.kernel.org
S:	Odd Fixes (e.g., new signatures)
F:	drivers/scsi/fdomain.*

GDT SCSI DISK ARRAY CONTROLLER DRIVER
M:	Achim Leubner <achim_leubner@adaptec.com>
L:	linux-scsi@vger.kernel.org
W:	http://www.icp-vortex.com/
S:	Supported
F:	drivers/scsi/gdt*

GEMTEK FM RADIO RECEIVER DRIVER
M:	Hans Verkuil <hverkuil@xs4all.nl>
L:	linux-media@vger.kernel.org
T:	git git://linuxtv.org/media_tree.git
W:	http://linuxtv.org
S:	Maintained
F:	drivers/media/radio/radio-gemtek*

GENERIC GPIO I2C DRIVER
M:	Haavard Skinnemoen <hskinnemoen@gmail.com>
S:	Supported
F:	drivers/i2c/busses/i2c-gpio.c
F:	include/linux/i2c-gpio.h

GENERIC GPIO I2C MULTIPLEXER DRIVER
M:	Peter Korsgaard <peter.korsgaard@barco.com>
L:	linux-i2c@vger.kernel.org
S:	Supported
F:	drivers/i2c/muxes/i2c-mux-gpio.c
F:	include/linux/i2c-mux-gpio.h
F:	Documentation/i2c/muxes/i2c-mux-gpio

GENERIC HDLC (WAN) DRIVERS
M:	Krzysztof Halasa <khc@pm.waw.pl>
W:	http://www.kernel.org/pub/linux/utils/net/hdlc/
S:	Maintained
F:	drivers/net/wan/c101.c
F:	drivers/net/wan/hd6457*
F:	drivers/net/wan/hdlc*
F:	drivers/net/wan/n2.c
F:	drivers/net/wan/pc300too.c
F:	drivers/net/wan/pci200syn.c
F:	drivers/net/wan/wanxl*

GENERIC INCLUDE/ASM HEADER FILES
M:	Arnd Bergmann <arnd@arndb.de>
L:	linux-arch@vger.kernel.org
T:	git git://git.kernel.org/pub/scm/linux/kernel/git/arnd/asm-generic.git
S:	Maintained
F:	include/asm-generic
F:	include/uapi/asm-generic

GENERIC UIO DRIVER FOR PCI DEVICES
M:	"Michael S. Tsirkin" <mst@redhat.com>
L:	kvm@vger.kernel.org
S:	Supported
F:	drivers/uio/uio_pci_generic.c

GFS2 FILE SYSTEM
M:	Steven Whitehouse <swhiteho@redhat.com>
L:	cluster-devel@redhat.com
W:	http://sources.redhat.com/cluster/
T:	git git://git.kernel.org/pub/scm/linux/kernel/git/steve/gfs2-3.0-fixes.git
T:	git git://git.kernel.org/pub/scm/linux/kernel/git/steve/gfs2-3.0-nmw.git
S:	Supported
F:	Documentation/filesystems/gfs2*.txt
F:	fs/gfs2/
F:	include/uapi/linux/gfs2_ondisk.h

GIGASET ISDN DRIVERS
M:	Hansjoerg Lipp <hjlipp@web.de>
M:	Tilman Schmidt <tilman@imap.cc>
L:	gigaset307x-common@lists.sourceforge.net
W:	http://gigaset307x.sourceforge.net/
S:	Maintained
F:	Documentation/isdn/README.gigaset
F:	drivers/isdn/gigaset/
F:	include/uapi/linux/gigaset_dev.h

GPIO SUBSYSTEM
M:	Grant Likely <grant.likely@linaro.org>
M:	Linus Walleij <linus.walleij@linaro.org>
S:	Maintained
L:	linux-gpio@vger.kernel.org
T:	git git://git.secretlab.ca/git/linux-2.6.git
F:	Documentation/gpio.txt
F:	drivers/gpio/
F:	include/linux/gpio*
F:	include/asm-generic/gpio.h

GRE DEMULTIPLEXER DRIVER
M:	Dmitry Kozlov <xeb@mail.ru>
L:	netdev@vger.kernel.org
S:	Maintained
F:	net/ipv4/gre.c
F:	include/net/gre.h

GRETH 10/100/1G Ethernet MAC device driver
M:	Kristoffer Glembo <kristoffer@gaisler.com>
L:	netdev@vger.kernel.org
S:	Maintained
F:	drivers/net/ethernet/aeroflex/

GSPCA FINEPIX SUBDRIVER
M:	Frank Zago <frank@zago.net>
L:	linux-media@vger.kernel.org
T:	git git://linuxtv.org/media_tree.git
S:	Maintained
F:	drivers/media/usb/gspca/finepix.c

GSPCA GL860 SUBDRIVER
M:	Olivier Lorin <o.lorin@laposte.net>
L:	linux-media@vger.kernel.org
T:	git git://linuxtv.org/media_tree.git
S:	Maintained
F:	drivers/media/usb/gspca/gl860/

GSPCA M5602 SUBDRIVER
M:	Erik Andren <erik.andren@gmail.com>
L:	linux-media@vger.kernel.org
T:	git git://linuxtv.org/media_tree.git
S:	Maintained
F:	drivers/media/usb/gspca/m5602/

GSPCA PAC207 SONIXB SUBDRIVER
M:	Hans de Goede <hdegoede@redhat.com>
L:	linux-media@vger.kernel.org
T:	git git://linuxtv.org/media_tree.git
S:	Maintained
F:	drivers/media/usb/gspca/pac207.c

GSPCA SN9C20X SUBDRIVER
M:	Brian Johnson <brijohn@gmail.com>
L:	linux-media@vger.kernel.org
T:	git git://linuxtv.org/media_tree.git
S:	Maintained
F:	drivers/media/usb/gspca/sn9c20x.c

GSPCA T613 SUBDRIVER
M:	Leandro Costantino <lcostantino@gmail.com>
L:	linux-media@vger.kernel.org
T:	git git://linuxtv.org/media_tree.git
S:	Maintained
F:	drivers/media/usb/gspca/t613.c

GSPCA USB WEBCAM DRIVER
M:	Hans de Goede <hdegoede@redhat.com>
L:	linux-media@vger.kernel.org
T:	git git://linuxtv.org/media_tree.git
S:	Maintained
F:	drivers/media/usb/gspca/

STK1160 USB VIDEO CAPTURE DRIVER
M:	Ezequiel Garcia <elezegarcia@gmail.com>
L:	linux-media@vger.kernel.org
T:	git git://linuxtv.org/media_tree.git
S:	Maintained
F:	drivers/media/usb/stk1160/

HARD DRIVE ACTIVE PROTECTION SYSTEM (HDAPS) DRIVER
M:	Frank Seidel <frank@f-seidel.de>
L:	platform-driver-x86@vger.kernel.org
W:	http://www.kernel.org/pub/linux/kernel/people/fseidel/hdaps/
S:	Maintained
F:	drivers/platform/x86/hdaps.c

HDPVR USB VIDEO ENCODER DRIVER
M:	Hans Verkuil <hverkuil@xs4all.nl>
L:	linux-media@vger.kernel.org
T:	git git://linuxtv.org/media_tree.git
W:	http://linuxtv.org
S:	Odd Fixes
F:	drivers/media/usb/hdpvr

HWPOISON MEMORY FAILURE HANDLING
M:	Andi Kleen <andi@firstfloor.org>
L:	linux-mm@kvack.org
T:	git git://git.kernel.org/pub/scm/linux/kernel/git/ak/linux-mce-2.6.git hwpoison
S:	Maintained
F:	mm/memory-failure.c
F:	mm/hwpoison-inject.c

HYPERVISOR VIRTUAL CONSOLE DRIVER
L:	linuxppc-dev@lists.ozlabs.org
S:	Odd Fixes
F:	drivers/tty/hvc/

HARDWARE MONITORING
M:	Jean Delvare <khali@linux-fr.org>
M:	Guenter Roeck <linux@roeck-us.net>
L:	lm-sensors@lm-sensors.org
W:	http://www.lm-sensors.org/
T:	quilt kernel.org/pub/linux/kernel/people/jdelvare/linux-2.6/jdelvare-hwmon/
T:	git git://git.kernel.org/pub/scm/linux/kernel/git/groeck/linux-staging.git
S:	Maintained
F:	Documentation/hwmon/
F:	drivers/hwmon/
F:	include/linux/hwmon*.h

HARDWARE RANDOM NUMBER GENERATOR CORE
M:	Matt Mackall <mpm@selenic.com>
M:	Herbert Xu <herbert@gondor.apana.org.au>
S:	Odd fixes
F:	Documentation/hw_random.txt
F:	drivers/char/hw_random/
F:	include/linux/hw_random.h

HARDWARE SPINLOCK CORE
M:	Ohad Ben-Cohen <ohad@wizery.com>
S:	Maintained
F:	Documentation/hwspinlock.txt
F:	drivers/hwspinlock/hwspinlock_*
F:	include/linux/hwspinlock.h

HARMONY SOUND DRIVER
L:	linux-parisc@vger.kernel.org
S:	Maintained
F:	sound/parisc/harmony.*

HD29L2 MEDIA DRIVER
M:	Antti Palosaari <crope@iki.fi>
L:	linux-media@vger.kernel.org
W:	http://linuxtv.org/
W:	http://palosaari.fi/linux/
Q:	http://patchwork.linuxtv.org/project/linux-media/list/
T:	git git://linuxtv.org/anttip/media_tree.git
S:	Maintained
F:	drivers/media/dvb-frontends/hd29l2*

HEWLETT-PACKARD SMART2 RAID DRIVER
M:	Chirag Kantharia <chirag.kantharia@hp.com>
L:	iss_storagedev@hp.com
S:	Maintained
F:	Documentation/blockdev/cpqarray.txt
F:	drivers/block/cpqarray.*

HEWLETT-PACKARD SMART ARRAY RAID DRIVER (hpsa)
M:	"Stephen M. Cameron" <scameron@beardog.cce.hp.com>
L:	iss_storagedev@hp.com
S:	Supported
F:	Documentation/scsi/hpsa.txt
F:	drivers/scsi/hpsa*.[ch]
F:	include/linux/cciss*.h
F:	include/uapi/linux/cciss*.h

HEWLETT-PACKARD SMART CISS RAID DRIVER (cciss)
M:	Mike Miller <mike.miller@hp.com>
L:	iss_storagedev@hp.com
S:	Supported
F:	Documentation/blockdev/cciss.txt
F:	drivers/block/cciss*
F:	include/linux/cciss_ioctl.h
F:	include/uapi/linux/cciss_ioctl.h

HFS FILESYSTEM
L:	linux-fsdevel@vger.kernel.org
S:	Orphan
F:	Documentation/filesystems/hfs.txt
F:	fs/hfs/

HGA FRAMEBUFFER DRIVER
M:	Ferenc Bakonyi <fero@drama.obuda.kando.hu>
L:	linux-nvidia@lists.surfsouth.com
W:	http://drama.obuda.kando.hu/~fero/cgi-bin/hgafb.shtml
S:	Maintained
F:	drivers/video/hgafb.c

HIBERNATION (aka Software Suspend, aka swsusp)
M:	Pavel Machek <pavel@ucw.cz>
M:	"Rafael J. Wysocki" <rjw@sisk.pl>
L:	linux-pm@vger.kernel.org
S:	Supported
F:	arch/x86/power/
F:	drivers/base/power/
F:	kernel/power/
F:	include/linux/suspend.h
F:	include/linux/freezer.h
F:	include/linux/pm.h
F:	arch/*/include/asm/suspend*.h

HID CORE LAYER
M:	Jiri Kosina <jkosina@suse.cz>
L:	linux-input@vger.kernel.org
T:	git git://git.kernel.org/pub/scm/linux/kernel/git/jikos/hid.git
S:	Maintained
F:	drivers/hid/
F:	include/linux/hid*
F:	include/uapi/linux/hid*

HIGH-RESOLUTION TIMERS, CLOCKEVENTS, DYNTICKS
M:	Thomas Gleixner <tglx@linutronix.de>
T:	git git://git.kernel.org/pub/scm/linux/kernel/git/tip/tip.git timers/core
S:	Maintained
F:	Documentation/timers/
F:	kernel/hrtimer.c
F:	kernel/time/clockevents.c
F:	kernel/time/tick*.*
F:	kernel/time/timer_*.c
F:	include/linux/clockchips.h
F:	include/linux/hrtimer.h

HIGH-SPEED SCC DRIVER FOR AX.25
L:	linux-hams@vger.kernel.org
S:	Orphan
F:	drivers/net/hamradio/dmascc.c
F:	drivers/net/hamradio/scc.c

HIGHPOINT ROCKETRAID 3xxx RAID DRIVER
M:	HighPoint Linux Team <linux@highpoint-tech.com>
W:	http://www.highpoint-tech.com
S:	Supported
F:	Documentation/scsi/hptiop.txt
F:	drivers/scsi/hptiop.c

HIPPI
M:	Jes Sorensen <jes@trained-monkey.org>
L:	linux-hippi@sunsite.dk
S:	Maintained
F:	include/linux/hippidevice.h
F:	include/uapi/linux/if_hippi.h
F:	net/802/hippi.c
F:	drivers/net/hippi/

HOST AP DRIVER
M:	Jouni Malinen <j@w1.fi>
L:	hostap@shmoo.com (subscribers-only)
L:	linux-wireless@vger.kernel.org
W:	http://hostap.epitest.fi/
S:	Maintained
F:	drivers/net/wireless/hostap/

HP COMPAQ TC1100 TABLET WMI EXTRAS DRIVER
L:	platform-driver-x86@vger.kernel.org
S:	Orphan
F:	drivers/platform/x86/tc1100-wmi.c

HP100:	Driver for HP 10/100 Mbit/s Voice Grade Network Adapter Series
M:	Jaroslav Kysela <perex@perex.cz>
S:	Maintained
F:	drivers/net/ethernet/hp/hp100.*

HPET:	High Precision Event Timers driver
M:	Clemens Ladisch <clemens@ladisch.de>
S:	Maintained
F:	Documentation/timers/hpet.txt
F:	drivers/char/hpet.c
F:	include/linux/hpet.h
F:	include/uapi/linux/hpet.h

HPET:	x86
M:	"Venkatesh Pallipadi (Venki)" <venki@google.com>
S:	Maintained
F:	arch/x86/kernel/hpet.c
F:	arch/x86/include/asm/hpet.h

HPFS FILESYSTEM
M:	Mikulas Patocka <mikulas@artax.karlin.mff.cuni.cz>
W:	http://artax.karlin.mff.cuni.cz/~mikulas/vyplody/hpfs/index-e.cgi
S:	Maintained
F:	fs/hpfs/

HSO 3G MODEM DRIVER
M:	Jan Dumon <j.dumon@option.com>
W:	http://www.pharscape.org
S:	Maintained
F:	drivers/net/usb/hso.c

HTCPEN TOUCHSCREEN DRIVER
M:	Pau Oliva Fora <pof@eslack.org>
L:	linux-input@vger.kernel.org
S:	Maintained
F:	drivers/input/touchscreen/htcpen.c

HUGETLB FILESYSTEM
M:	Nadia Yvette Chambers <nyc@holomorphy.com>
S:	Maintained
F:	fs/hugetlbfs/

Hyper-V CORE AND DRIVERS
M:	K. Y. Srinivasan <kys@microsoft.com>
M:	Haiyang Zhang <haiyangz@microsoft.com>
L:	devel@linuxdriverproject.org
S:	Maintained
F:	arch/x86/include/asm/mshyperv.h
F:	arch/x86/include/uapi/asm/hyperv.h
F:	arch/x86/kernel/cpu/mshyperv.c
F:	drivers/hid/hid-hyperv.c
F:	drivers/hv/
F:	drivers/net/hyperv/
F:	drivers/scsi/storvsc_drv.c
F:	drivers/video/hyperv_fb.c
F:	include/linux/hyperv.h
F:	tools/hv/

I2C OVER PARALLEL PORT
M:	Jean Delvare <khali@linux-fr.org>
L:	linux-i2c@vger.kernel.org
S:	Maintained
F:	Documentation/i2c/busses/i2c-parport
F:	Documentation/i2c/busses/i2c-parport-light
F:	drivers/i2c/busses/i2c-parport.c
F:	drivers/i2c/busses/i2c-parport-light.c

I2C/SMBUS CONTROLLER DRIVERS FOR PC
M:	Jean Delvare <khali@linux-fr.org>
L:	linux-i2c@vger.kernel.org
S:	Maintained
F:	Documentation/i2c/busses/i2c-ali1535
F:	Documentation/i2c/busses/i2c-ali1563
F:	Documentation/i2c/busses/i2c-ali15x3
F:	Documentation/i2c/busses/i2c-amd756
F:	Documentation/i2c/busses/i2c-amd8111
F:	Documentation/i2c/busses/i2c-i801
F:	Documentation/i2c/busses/i2c-nforce2
F:	Documentation/i2c/busses/i2c-piix4
F:	Documentation/i2c/busses/i2c-sis5595
F:	Documentation/i2c/busses/i2c-sis630
F:	Documentation/i2c/busses/i2c-sis96x
F:	Documentation/i2c/busses/i2c-via
F:	Documentation/i2c/busses/i2c-viapro
F:	drivers/i2c/busses/i2c-ali1535.c
F:	drivers/i2c/busses/i2c-ali1563.c
F:	drivers/i2c/busses/i2c-ali15x3.c
F:	drivers/i2c/busses/i2c-amd756.c
F:	drivers/i2c/busses/i2c-amd756-s4882.c
F:	drivers/i2c/busses/i2c-amd8111.c
F:	drivers/i2c/busses/i2c-i801.c
F:	drivers/i2c/busses/i2c-isch.c
F:	drivers/i2c/busses/i2c-nforce2.c
F:	drivers/i2c/busses/i2c-nforce2-s4985.c
F:	drivers/i2c/busses/i2c-piix4.c
F:	drivers/i2c/busses/i2c-sis5595.c
F:	drivers/i2c/busses/i2c-sis630.c
F:	drivers/i2c/busses/i2c-sis96x.c
F:	drivers/i2c/busses/i2c-via.c
F:	drivers/i2c/busses/i2c-viapro.c

I2C/SMBUS ISMT DRIVER
M:	Seth Heasley <seth.heasley@intel.com>
M:	Neil Horman <nhorman@tuxdriver.com>
L:	linux-i2c@vger.kernel.org
F:	drivers/i2c/busses/i2c-ismt.c
F:	Documentation/i2c/busses/i2c-ismt

I2C/SMBUS STUB DRIVER
M:	Jean Delvare <khali@linux-fr.org>
L:	linux-i2c@vger.kernel.org
S:	Maintained
F:	drivers/i2c/i2c-stub.c

I2C SUBSYSTEM
M:	Wolfram Sang <wsa@the-dreams.de>
L:	linux-i2c@vger.kernel.org
W:	http://i2c.wiki.kernel.org/
T:	git git://git.kernel.org/pub/scm/linux/kernel/git/wsa/linux.git
S:	Maintained
F:	Documentation/i2c/
F:	drivers/i2c/
F:	include/linux/i2c.h
F:	include/linux/i2c-*.h
F:	include/uapi/linux/i2c.h
F:	include/uapi/linux/i2c-*.h

I2C-TAOS-EVM DRIVER
M:	Jean Delvare <khali@linux-fr.org>
L:	linux-i2c@vger.kernel.org
S:	Maintained
F:	Documentation/i2c/busses/i2c-taos-evm
F:	drivers/i2c/busses/i2c-taos-evm.c

I2C-TINY-USB DRIVER
M:	Till Harbaum <till@harbaum.org>
L:	linux-i2c@vger.kernel.org
W:	http://www.harbaum.org/till/i2c_tiny_usb
S:	Maintained
F:	drivers/i2c/busses/i2c-tiny-usb.c

i386 BOOT CODE
M:	"H. Peter Anvin" <hpa@zytor.com>
S:	Maintained
F:	arch/x86/boot/

i386 SETUP CODE / CPU ERRATA WORKAROUNDS
M:	"H. Peter Anvin" <hpa@zytor.com>
T:	git git://git.kernel.org/pub/scm/linux/kernel/git/hpa/linux-2.6-x86setup.git
S:	Maintained

IA64 (Itanium) PLATFORM
M:	Tony Luck <tony.luck@intel.com>
M:	Fenghua Yu <fenghua.yu@intel.com>
L:	linux-ia64@vger.kernel.org
T:	git git://git.kernel.org/pub/scm/linux/kernel/git/aegl/linux.git
S:	Maintained
F:	arch/ia64/

IBM Power in-Nest Crypto Acceleration
M:	Marcelo Henrique Cerri <mhcerri@linux.vnet.ibm.com>
M:	Fionnuala Gunter <fin@linux.vnet.ibm.com>
L:	linux-crypto@vger.kernel.org
S:	Supported
F:	drivers/crypto/nx/

IBM Power 842 compression accelerator
M:	Robert Jennings <rcj@linux.vnet.ibm.com>
S:	Supported
F:	drivers/crypto/nx/nx-842.c
F:	include/linux/nx842.h

IBM Power Linux RAID adapter
M:	Brian King <brking@us.ibm.com>
S:	Supported
F:	drivers/scsi/ipr.*

IBM Power Virtual Ethernet Device Driver
M:	Santiago Leon <santil@linux.vnet.ibm.com>
L:	netdev@vger.kernel.org
S:	Supported
F:	drivers/net/ethernet/ibm/ibmveth.*

IBM Power Virtual SCSI/FC Device Drivers
M:	Robert Jennings <rcj@linux.vnet.ibm.com>
L:	linux-scsi@vger.kernel.org
S:	Supported
F:	drivers/scsi/ibmvscsi/
X:	drivers/scsi/ibmvscsi/ibmvstgt.c

IBM ServeRAID RAID DRIVER
P:	Jack Hammer
M:	Dave Jeffery <ipslinux@adaptec.com>
W:	http://www.developer.ibm.com/welcome/netfinity/serveraid.html
S:	Supported
F:	drivers/scsi/ips.*

ICH LPC AND GPIO DRIVER
M:	Peter Tyser <ptyser@xes-inc.com>
S:	Maintained
F:	drivers/mfd/lpc_ich.c
F:	drivers/gpio/gpio-ich.c

IDE SUBSYSTEM
M:	"David S. Miller" <davem@davemloft.net>
L:	linux-ide@vger.kernel.org
Q:	http://patchwork.ozlabs.org/project/linux-ide/list/
T:	git git://git.kernel.org/pub/scm/linux/kernel/git/davem/ide.git
S:	Maintained
F:	Documentation/ide/
F:	drivers/ide/
F:	include/linux/ide.h

IDEAPAD LAPTOP EXTRAS DRIVER
M:	Ike Panhc <ike.pan@canonical.com>
L:	platform-driver-x86@vger.kernel.org
W:	http://launchpad.net/ideapad-laptop
S:	Maintained
F:	drivers/platform/x86/ideapad-laptop.c

IDE/ATAPI DRIVERS
M:	Borislav Petkov <bp@alien8.de>
L:	linux-ide@vger.kernel.org
S:	Maintained
F:	Documentation/cdrom/ide-cd
F:	drivers/ide/ide-cd*

IDLE-I7300
M:	Andy Henroid <andrew.d.henroid@intel.com>
L:	linux-pm@vger.kernel.org
S:	Supported
F:	drivers/idle/i7300_idle.c

IEEE 802.15.4 SUBSYSTEM
M:	Alexander Smirnov <alex.bluesman.smirnov@gmail.com>
M:	Dmitry Eremin-Solenikov <dbaryshkov@gmail.com>
L:	linux-zigbee-devel@lists.sourceforge.net (moderated for non-subscribers)
W:	http://apps.sourceforge.net/trac/linux-zigbee
T:	git git://git.kernel.org/pub/scm/linux/kernel/git/lowpan/lowpan.git
S:	Maintained
F:	net/ieee802154/
F:	net/mac802154/
F:	drivers/net/ieee802154/

IGUANAWORKS USB IR TRANSCEIVER
M:	Sean Young <sean@mess.org>
L:	linux-media@vger.kernel.org
S:	Maintained
F:	drivers/media/rc/iguanair.c

IIO SUBSYSTEM AND DRIVERS
M:	Jonathan Cameron <jic23@cam.ac.uk>
L:	linux-iio@vger.kernel.org
S:	Maintained
F:	drivers/iio/
F:	drivers/staging/iio/

IKANOS/ADI EAGLE ADSL USB DRIVER
M:	Matthieu Castet <castet.matthieu@free.fr>
M:	Stanislaw Gruszka <stf_xl@wp.pl>
S:	Maintained
F:	drivers/usb/atm/ueagle-atm.c

INA209 HARDWARE MONITOR DRIVER
M:	Guenter Roeck <linux@roeck-us.net>
L:	lm-sensors@lm-sensors.org
S:	Maintained
F:	Documentation/hwmon/ina209
F:	Documentation/devicetree/bindings/i2c/ina209.txt
F:	drivers/hwmon/ina209.c

INA2XX HARDWARE MONITOR DRIVER
M:	Guenter Roeck <linux@roeck-us.net>
L:	lm-sensors@lm-sensors.org
S:	Maintained
F:	Documentation/hwmon/ina2xx
F:	drivers/hwmon/ina2xx.c
F:	include/linux/platform_data/ina2xx.h

INDUSTRY PACK SUBSYSTEM (IPACK)
M:	Samuel Iglesias Gonsalvez <siglesias@igalia.com>
M:	Jens Taprogge <jens.taprogge@taprogge.org>
M:	Greg Kroah-Hartman <gregkh@linuxfoundation.org>
L:	industrypack-devel@lists.sourceforge.net
W:	http://industrypack.sourceforge.net
S:	Maintained
F:	drivers/ipack/

INTEGRITY MEASUREMENT ARCHITECTURE (IMA)
M:	Mimi Zohar <zohar@us.ibm.com>
M:	Dmitry Kasatkin <d.kasatkin@samsung.com>
S:	Supported
F:	security/integrity/ima/

IMS TWINTURBO FRAMEBUFFER DRIVER
L:	linux-fbdev@vger.kernel.org
S:	Orphan
F:	drivers/video/imsttfb.c

INFINIBAND SUBSYSTEM
M:	Roland Dreier <roland@kernel.org>
M:	Sean Hefty <sean.hefty@intel.com>
M:	Hal Rosenstock <hal.rosenstock@gmail.com>
L:	linux-rdma@vger.kernel.org
W:	http://www.openfabrics.org/
Q:	http://patchwork.kernel.org/project/linux-rdma/list/
T:	git git://git.kernel.org/pub/scm/linux/kernel/git/roland/infiniband.git
S:	Supported
F:	Documentation/infiniband/
F:	drivers/infiniband/
F:	include/uapi/linux/if_infiniband.h

INOTIFY
M:	John McCutchan <john@johnmccutchan.com>
M:	Robert Love <rlove@rlove.org>
M:	Eric Paris <eparis@parisplace.org>
S:	Maintained
F:	Documentation/filesystems/inotify.txt
F:	fs/notify/inotify/
F:	include/linux/inotify.h
F:	include/uapi/linux/inotify.h

INPUT (KEYBOARD, MOUSE, JOYSTICK, TOUCHSCREEN) DRIVERS
M:	Dmitry Torokhov <dmitry.torokhov@gmail.com>
M:	Dmitry Torokhov <dtor@mail.ru>
L:	linux-input@vger.kernel.org
Q:	http://patchwork.kernel.org/project/linux-input/list/
T:	git git://git.kernel.org/pub/scm/linux/kernel/git/dtor/input.git
S:	Maintained
F:	drivers/input/
F:	include/linux/input.h
F:	include/uapi/linux/input.h
F:	include/linux/input/

INPUT MULTITOUCH (MT) PROTOCOL
M:	Henrik Rydberg <rydberg@euromail.se>
L:	linux-input@vger.kernel.org
T:	git git://git.kernel.org/pub/scm/linux/kernel/git/rydberg/input-mt.git
S:	Maintained
F:	Documentation/input/multi-touch-protocol.txt
F:	drivers/input/input-mt.c
K:	\b(ABS|SYN)_MT_

INTEL C600 SERIES SAS CONTROLLER DRIVER
M:	Intel SCU Linux support <intel-linux-scu@intel.com>
M:	Lukasz Dorau <lukasz.dorau@intel.com>
M:	Maciej Patelczyk <maciej.patelczyk@intel.com>
M:	Dave Jiang <dave.jiang@intel.com>
L:	linux-scsi@vger.kernel.org
T:	git git://git.code.sf.net/p/intel-sas/isci
S:	Supported
F:	drivers/scsi/isci/

INTEL IDLE DRIVER
M:	Len Brown <lenb@kernel.org>
L:	linux-pm@vger.kernel.org
T:	git git://git.kernel.org/pub/scm/linux/kernel/git/lenb/linux.git
S:	Supported
F:	drivers/idle/intel_idle.c

INTEL FRAMEBUFFER DRIVER (excluding 810 and 815)
M:	Maik Broemme <mbroemme@plusserver.de>
L:	linux-fbdev@vger.kernel.org
S:	Maintained
F:	Documentation/fb/intelfb.txt
F:	drivers/video/intelfb/

INTEL 810/815 FRAMEBUFFER DRIVER
M:	Antonino Daplas <adaplas@gmail.com>
L:	linux-fbdev@vger.kernel.org
S:	Maintained
F:	drivers/video/i810/

INTEL MENLOW THERMAL DRIVER
M:	Sujith Thomas <sujith.thomas@intel.com>
L:	platform-driver-x86@vger.kernel.org
W:	http://www.lesswatts.org/projects/acpi/
S:	Supported
F:	drivers/platform/x86/intel_menlow.c

INTEL IA32 MICROCODE UPDATE SUPPORT
M:	Tigran Aivazian <tigran@aivazian.fsnet.co.uk>
S:	Maintained
F:	arch/x86/kernel/microcode_core.c
F:	arch/x86/kernel/microcode_intel.c

INTEL I/OAT DMA DRIVER
M:	Dan Williams <djbw@fb.com>
S:	Maintained
F:	drivers/dma/ioat*

INTEL IOMMU (VT-d)
M:	David Woodhouse <dwmw2@infradead.org>
L:	iommu@lists.linux-foundation.org
T:	git git://git.infradead.org/iommu-2.6.git
S:	Supported
F:	drivers/iommu/intel-iommu.c
F:	include/linux/intel-iommu.h

INTEL IOP-ADMA DMA DRIVER
M:	Dan Williams <djbw@fb.com>
S:	Odd fixes
F:	drivers/dma/iop-adma.c

INTEL IXP4XX QMGR, NPE, ETHERNET and HSS SUPPORT
M:	Krzysztof Halasa <khc@pm.waw.pl>
S:	Maintained
F:	arch/arm/mach-ixp4xx/include/mach/qmgr.h
F:	arch/arm/mach-ixp4xx/include/mach/npe.h
F:	arch/arm/mach-ixp4xx/ixp4xx_qmgr.c
F:	arch/arm/mach-ixp4xx/ixp4xx_npe.c
F:	drivers/net/ethernet/xscale/ixp4xx_eth.c
F:	drivers/net/wan/ixp4xx_hss.c

INTEL IXP4XX RANDOM NUMBER GENERATOR SUPPORT
M:	Deepak Saxena <dsaxena@plexity.net>
S:	Maintained
F:	drivers/char/hw_random/ixp4xx-rng.c

INTEL ETHERNET DRIVERS (e100/e1000/e1000e/igb/igbvf/ixgb/ixgbe/ixgbevf)
M:	Jeff Kirsher <jeffrey.t.kirsher@intel.com>
M:	Jesse Brandeburg <jesse.brandeburg@intel.com>
M:	Bruce Allan <bruce.w.allan@intel.com>
M:	Carolyn Wyborny <carolyn.wyborny@intel.com>
M:	Don Skidmore <donald.c.skidmore@intel.com>
M:	Greg Rose <gregory.v.rose@intel.com>
M:	Peter P Waskiewicz Jr <peter.p.waskiewicz.jr@intel.com>
M:	Alex Duyck <alexander.h.duyck@intel.com>
M:	John Ronciak <john.ronciak@intel.com>
M:	Tushar Dave <tushar.n.dave@intel.com>
L:	e1000-devel@lists.sourceforge.net
W:	http://www.intel.com/support/feedback.htm
W:	http://e1000.sourceforge.net/
T:	git git://git.kernel.org/pub/scm/linux/kernel/git/jkirsher/net.git
T:	git git://git.kernel.org/pub/scm/linux/kernel/git/jkirsher/net-next.git
S:	Supported
F:	Documentation/networking/e100.txt
F:	Documentation/networking/e1000.txt
F:	Documentation/networking/e1000e.txt
F:	Documentation/networking/igb.txt
F:	Documentation/networking/igbvf.txt
F:	Documentation/networking/ixgb.txt
F:	Documentation/networking/ixgbe.txt
F:	Documentation/networking/ixgbevf.txt
F:	drivers/net/ethernet/intel/

INTEL PRO/WIRELESS 2100, 2200BG, 2915ABG NETWORK CONNECTION SUPPORT
M:	Stanislav Yakovlev <stas.yakovlev@gmail.com>
L:	linux-wireless@vger.kernel.org
S:	Maintained
F:	Documentation/networking/README.ipw2100
F:	Documentation/networking/README.ipw2200
F:	drivers/net/wireless/ipw2x00/

INTEL(R) TRUSTED EXECUTION TECHNOLOGY (TXT)
M:	Richard L Maliszewski <richard.l.maliszewski@intel.com>
M:	Gang Wei <gang.wei@intel.com>
M:	Shane Wang <shane.wang@intel.com>
L:	tboot-devel@lists.sourceforge.net
W:	http://tboot.sourceforge.net
T:	hg http://tboot.hg.sourceforge.net:8000/hgroot/tboot/tboot
S:	Supported
F:	Documentation/intel_txt.txt
F:	include/linux/tboot.h
F:	arch/x86/kernel/tboot.c

INTEL WIRELESS WIMAX CONNECTION 2400
M:	Inaky Perez-Gonzalez <inaky.perez-gonzalez@intel.com>
M:	linux-wimax@intel.com
L:	wimax@linuxwimax.org
S:	Supported
W:	http://linuxwimax.org
F:	Documentation/wimax/README.i2400m
F:	drivers/net/wimax/i2400m/
F:	include/uapi/linux/wimax/i2400m.h

INTEL WIRELESS 3945ABG/BG, 4965AGN (iwlegacy)
M:	Stanislaw Gruszka <sgruszka@redhat.com>
L:	linux-wireless@vger.kernel.org
S:	Supported
F:	drivers/net/wireless/iwlegacy/

INTEL WIRELESS WIFI LINK (iwlwifi)
M:	Johannes Berg <johannes.berg@intel.com>
M:	Wey-Yi Guy <wey-yi.w.guy@intel.com>
M:	Intel Linux Wireless <ilw@linux.intel.com>
L:	linux-wireless@vger.kernel.org
W:	http://intellinuxwireless.org
T:	git git://git.kernel.org/pub/scm/linux/kernel/git/iwlwifi/iwlwifi.git
S:	Supported
F:	drivers/net/wireless/iwlwifi/

INTEL MANAGEMENT ENGINE (mei)
M:	Tomas Winkler <tomas.winkler@intel.com>
L:	linux-kernel@vger.kernel.org
S:	Supported
F:	include/uapi/linux/mei.h
F:	drivers/misc/mei/*
F:	Documentation/misc-devices/mei/*

IOC3 ETHERNET DRIVER
M:	Ralf Baechle <ralf@linux-mips.org>
L:	linux-mips@linux-mips.org
S:	Maintained
F:	drivers/net/ethernet/sgi/ioc3-eth.c

IOC3 SERIAL DRIVER
M:	Pat Gefre <pfg@sgi.com>
L:	linux-serial@vger.kernel.org
S:	Maintained
F:	drivers/tty/serial/ioc3_serial.c

IP MASQUERADING
M:	Juanjo Ciarlante <jjciarla@raiz.uncu.edu.ar>
S:	Maintained
F:	net/ipv4/netfilter/ipt_MASQUERADE.c

IP1000A 10/100/1000 GIGABIT ETHERNET DRIVER
M:	Francois Romieu <romieu@fr.zoreil.com>
M:	Sorbica Shieh <sorbica@icplus.com.tw>
L:	netdev@vger.kernel.org
S:	Maintained
F:	drivers/net/ethernet/icplus/ipg.*

IPATH DRIVER
M:	Mike Marciniszyn <infinipath@intel.com>
L:	linux-rdma@vger.kernel.org
S:	Maintained
F:	drivers/infiniband/hw/ipath/

IPMI SUBSYSTEM
M:	Corey Minyard <minyard@acm.org>
L:	openipmi-developer@lists.sourceforge.net (moderated for non-subscribers)
W:	http://openipmi.sourceforge.net/
S:	Supported
F:	Documentation/IPMI.txt
F:	drivers/char/ipmi/
F:	include/linux/ipmi*
F:	include/uapi/linux/ipmi*

IPS SCSI RAID DRIVER
M:	Adaptec OEM Raid Solutions <aacraid@adaptec.com>
L:	linux-scsi@vger.kernel.org
W:	http://www.adaptec.com/
S:	Maintained
F:	drivers/scsi/ips*

IPVS
M:	Wensong Zhang <wensong@linux-vs.org>
M:	Simon Horman <horms@verge.net.au>
M:	Julian Anastasov <ja@ssi.bg>
L:	netdev@vger.kernel.org
L:	lvs-devel@vger.kernel.org
S:	Maintained
F:	Documentation/networking/ipvs-sysctl.txt
F:	include/net/ip_vs.h
F:	include/uapi/linux/ip_vs.h
F:	net/netfilter/ipvs/

IPWIRELESS DRIVER
M:	Jiri Kosina <jkosina@suse.cz>
M:	David Sterba <dsterba@suse.cz>
S:	Odd Fixes
F:	drivers/tty/ipwireless/

IPX NETWORK LAYER
M:	Arnaldo Carvalho de Melo <acme@ghostprotocols.net>
L:	netdev@vger.kernel.org
S:	Maintained
F:	include/net/ipx.h
F:	include/uapi/linux/ipx.h
F:	net/ipx/

IRDA SUBSYSTEM
M:	Samuel Ortiz <samuel@sortiz.org>
L:	irda-users@lists.sourceforge.net (subscribers-only)
L:	netdev@vger.kernel.org
W:	http://irda.sourceforge.net/
S:	Maintained
T:	git git://git.kernel.org/pub/scm/linux/kernel/git/sameo/irda-2.6.git
F:	Documentation/networking/irda.txt
F:	drivers/net/irda/
F:	include/net/irda/
F:	net/irda/

IRQ SUBSYSTEM
M:	Thomas Gleixner <tglx@linutronix.de>
S:	Maintained
T:	git git://git.kernel.org/pub/scm/linux/kernel/git/tip/tip.git irq/core
F:	kernel/irq/
F:	drivers/irqchip/

IRQ DOMAINS (IRQ NUMBER MAPPING LIBRARY)
M:	Benjamin Herrenschmidt <benh@kernel.crashing.org>
M:	Grant Likely <grant.likely@linaro.org>
T:	git git://git.secretlab.ca/git/linux-2.6.git irqdomain/next
S:	Maintained
F:	Documentation/IRQ-domain.txt
F:	include/linux/irqdomain.h
F:	kernel/irq/irqdomain.c

ISAPNP
M:	Jaroslav Kysela <perex@perex.cz>
S:	Maintained
F:	Documentation/isapnp.txt
F:	drivers/pnp/isapnp/
F:	include/linux/isapnp.h

ISA RADIO MODULE
M:	Hans Verkuil <hverkuil@xs4all.nl>
L:	linux-media@vger.kernel.org
T:	git git://linuxtv.org/media_tree.git
W:	http://linuxtv.org
S:	Maintained
F:	drivers/media/radio/radio-isa*

iSCSI BOOT FIRMWARE TABLE (iBFT) DRIVER
M:	Peter Jones <pjones@redhat.com>
M:	Konrad Rzeszutek Wilk <konrad@kernel.org>
S:	Maintained
F:	drivers/firmware/iscsi_ibft*

ISCSI
M:	Mike Christie <michaelc@cs.wisc.edu>
L:	open-iscsi@googlegroups.com
W:	www.open-iscsi.org
T:	git git://git.kernel.org/pub/scm/linux/kernel/git/mnc/linux-2.6-iscsi.git
S:	Maintained
F:	drivers/scsi/*iscsi*
F:	include/scsi/*iscsi*

ISCSI EXTENSIONS FOR RDMA (ISER) INITIATOR
M:	Or Gerlitz <ogerlitz@mellanox.com>
M:	Roi Dayan <roid@mellanox.com>
L:	linux-rdma@vger.kernel.org
S:	Supported
W:	http://www.openfabrics.org
W:	www.open-iscsi.org
Q:	http://patchwork.kernel.org/project/linux-rdma/list/
F:	drivers/infiniband/ulp/iser

ISDN SUBSYSTEM
M:	Karsten Keil <isdn@linux-pingi.de>
L:	isdn4linux@listserv.isdn4linux.de (subscribers-only)
L:	netdev@vger.kernel.org
W:	http://www.isdn4linux.de
T:	git git://git.kernel.org/pub/scm/linux/kernel/git/kkeil/isdn-2.6.git
S:	Maintained
F:	Documentation/isdn/
F:	drivers/isdn/
F:	include/linux/isdn.h
F:	include/linux/isdn/
F:	include/uapi/linux/isdn.h
F:	include/uapi/linux/isdn/

ISDN SUBSYSTEM (Eicon active card driver)
M:	Armin Schindler <mac@melware.de>
L:	isdn4linux@listserv.isdn4linux.de (subscribers-only)
W:	http://www.melware.de
S:	Maintained
F:	drivers/isdn/hardware/eicon/

IT87 HARDWARE MONITORING DRIVER
M:	Jean Delvare <khali@linux-fr.org>
L:	lm-sensors@lm-sensors.org
S:	Maintained
F:	Documentation/hwmon/it87
F:	drivers/hwmon/it87.c

IT913X MEDIA DRIVER
M:	Malcolm Priestley <tvboxspy@gmail.com>
L:	linux-media@vger.kernel.org
W:	http://linuxtv.org/
Q:	http://patchwork.linuxtv.org/project/linux-media/list/
S:	Maintained
F:	drivers/media/usb/dvb-usb-v2/it913x*

IT913X FE MEDIA DRIVER
M:	Malcolm Priestley <tvboxspy@gmail.com>
L:	linux-media@vger.kernel.org
W:	http://linuxtv.org/
Q:	http://patchwork.linuxtv.org/project/linux-media/list/
S:	Maintained
F:	drivers/media/dvb-frontends/it913x-fe*

IT913X MEDIA DRIVER
M:	Antti Palosaari <crope@iki.fi>
L:	linux-media@vger.kernel.org
W:	http://linuxtv.org/
W:	http://palosaari.fi/linux/
Q:	http://patchwork.linuxtv.org/project/linux-media/list/
T:	git git://linuxtv.org/anttip/media_tree.git
S:	Maintained
F:	drivers/media/tuners/it913x*

IVTV VIDEO4LINUX DRIVER
M:	Andy Walls <awalls@md.metrocast.net>
L:	ivtv-devel@ivtvdriver.org (moderated for non-subscribers)
L:	linux-media@vger.kernel.org
T:	git git://linuxtv.org/media_tree.git
W:	http://www.ivtvdriver.org
S:	Maintained
F:	Documentation/video4linux/*.ivtv
F:	drivers/media/pci/ivtv/
F:	include/uapi/linux/ivtv*

IX2505V MEDIA DRIVER
M:	Malcolm Priestley <tvboxspy@gmail.com>
L:	linux-media@vger.kernel.org
W:	http://linuxtv.org/
Q:	http://patchwork.linuxtv.org/project/linux-media/list/
S:	Maintained
F:	drivers/media/dvb-frontends/ix2505v*

JC42.4 TEMPERATURE SENSOR DRIVER
M:	Guenter Roeck <linux@roeck-us.net>
L:	lm-sensors@lm-sensors.org
S:	Maintained
F:	drivers/hwmon/jc42.c
F:	Documentation/hwmon/jc42

JFS FILESYSTEM
M:	Dave Kleikamp <shaggy@kernel.org>
L:	jfs-discussion@lists.sourceforge.net
W:	http://jfs.sourceforge.net/
T:	git git://git.kernel.org/pub/scm/linux/kernel/git/shaggy/jfs-2.6.git
S:	Maintained
F:	Documentation/filesystems/jfs.txt
F:	fs/jfs/

JME NETWORK DRIVER
M:	Guo-Fu Tseng <cooldavid@cooldavid.org>
L:	netdev@vger.kernel.org
S:	Maintained
F:	drivers/net/ethernet/jme.*

JOURNALLING FLASH FILE SYSTEM V2 (JFFS2)
M:	David Woodhouse <dwmw2@infradead.org>
L:	linux-mtd@lists.infradead.org
W:	http://www.linux-mtd.infradead.org/doc/jffs2.html
S:	Maintained
F:	fs/jffs2/
F:	include/uapi/linux/jffs2.h

JOURNALLING LAYER FOR BLOCK DEVICES (JBD)
M:	Andrew Morton <akpm@linux-foundation.org>
M:	Jan Kara <jack@suse.cz>
L:	linux-ext4@vger.kernel.org
S:	Maintained
F:	fs/jbd/
F:	include/linux/jbd.h

JOURNALLING LAYER FOR BLOCK DEVICES (JBD2)
M:	"Theodore Ts'o" <tytso@mit.edu>
L:	linux-ext4@vger.kernel.org
S:	Maintained
F:	fs/jbd2/
F:	include/linux/jbd2.h

JSM Neo PCI based serial card
M:	Thadeu Lima de Souza Cascardo <cascardo@linux.vnet.ibm.com>
L:	linux-serial@vger.kernel.org
S:	Maintained
F:	drivers/tty/serial/jsm/

K10TEMP HARDWARE MONITORING DRIVER
M:	Clemens Ladisch <clemens@ladisch.de>
L:	lm-sensors@lm-sensors.org
S:	Maintained
F:	Documentation/hwmon/k10temp
F:	drivers/hwmon/k10temp.c

K8TEMP HARDWARE MONITORING DRIVER
M:	Rudolf Marek <r.marek@assembler.cz>
L:	lm-sensors@lm-sensors.org
S:	Maintained
F:	Documentation/hwmon/k8temp
F:	drivers/hwmon/k8temp.c

KCONFIG
M:	Michal Marek <mmarek@suse.cz>
L:	linux-kbuild@vger.kernel.org
S:	Odd Fixes
F:	Documentation/kbuild/kconfig-language.txt
F:	scripts/kconfig/

KDUMP
M:	Vivek Goyal <vgoyal@redhat.com>
M:	Haren Myneni <hbabu@us.ibm.com>
L:	kexec@lists.infradead.org
W:	http://lse.sourceforge.net/kdump/
S:	Maintained
F:	Documentation/kdump/

KEENE FM RADIO TRANSMITTER DRIVER
M:	Hans Verkuil <hverkuil@xs4all.nl>
L:	linux-media@vger.kernel.org
T:	git git://linuxtv.org/media_tree.git
W:	http://linuxtv.org
S:	Maintained
F:	drivers/media/radio/radio-keene*

KERNEL AUTOMOUNTER v4 (AUTOFS4)
M:	Ian Kent <raven@themaw.net>
L:	autofs@vger.kernel.org
S:	Maintained
F:	fs/autofs4/

KERNEL BUILD + files below scripts/ (unless maintained elsewhere)
M:	Michal Marek <mmarek@suse.cz>
T:	git git://git.kernel.org/pub/scm/linux/kernel/git/mmarek/kbuild.git for-next
T:	git git://git.kernel.org/pub/scm/linux/kernel/git/mmarek/kbuild.git rc-fixes
L:	linux-kbuild@vger.kernel.org
S:	Maintained
F:	Documentation/kbuild/
F:	Makefile
F:	scripts/Makefile.*
F:	scripts/basic/
F:	scripts/mk*
F:	scripts/package/

KERNEL JANITORS
L:	kernel-janitors@vger.kernel.org
W:	http://kernelnewbies.org/KernelJanitors
S:	Odd Fixes

KERNEL NFSD, SUNRPC, AND LOCKD SERVERS
M:	"J. Bruce Fields" <bfields@fieldses.org>
L:	linux-nfs@vger.kernel.org
W:	http://nfs.sourceforge.net/
S:	Supported
F:	fs/nfsd/
F:	include/linux/nfsd/
F:	include/uapi/linux/nfsd/
F:	fs/lockd/
F:	fs/nfs_common/
F:	net/sunrpc/
F:	include/linux/lockd/
F:	include/linux/sunrpc/
F:	include/uapi/linux/sunrpc/

KERNEL VIRTUAL MACHINE (KVM)
M:	Gleb Natapov <gleb@redhat.com>
M:	Paolo Bonzini <pbonzini@redhat.com>
L:	kvm@vger.kernel.org
W:	http://linux-kvm.org
S:	Supported
F:	Documentation/*/kvm*.txt
F:	Documentation/virtual/kvm/
F:	arch/*/kvm/
F:	arch/*/include/asm/kvm*
F:	include/linux/kvm*
F:	include/uapi/linux/kvm*
F:	virt/kvm/

KERNEL VIRTUAL MACHINE (KVM) FOR AMD-V
M:	Joerg Roedel <joro@8bytes.org>
L:	kvm@vger.kernel.org
W:	http://kvm.qumranet.com
S:	Maintained
F:	arch/x86/include/asm/svm.h
F:	arch/x86/kvm/svm.c

KERNEL VIRTUAL MACHINE (KVM) FOR POWERPC
M:	Alexander Graf <agraf@suse.de>
L:	kvm-ppc@vger.kernel.org
W:	http://kvm.qumranet.com
T:	git git://github.com/agraf/linux-2.6.git
S:	Supported
F:	arch/powerpc/include/asm/kvm*
F:	arch/powerpc/kvm/

KERNEL VIRTUAL MACHINE For Itanium (KVM/IA64)
M:	Xiantao Zhang <xiantao.zhang@intel.com>
L:	kvm-ia64@vger.kernel.org
W:	http://kvm.qumranet.com
S:	Supported
F:	Documentation/ia64/kvm.txt
F:	arch/ia64/include/asm/kvm*
F:	arch/ia64/kvm/

KERNEL VIRTUAL MACHINE for s390 (KVM/s390)
M:	Christian Borntraeger <borntraeger@de.ibm.com>
M:	Cornelia Huck <cornelia.huck@de.ibm.com>
M:	linux390@de.ibm.com
L:	linux-s390@vger.kernel.org
W:	http://www.ibm.com/developerworks/linux/linux390/
S:	Supported
F:	Documentation/s390/kvm.txt
F:	arch/s390/include/asm/kvm*
F:	arch/s390/kvm/
F:	drivers/s390/kvm/

KERNEL VIRTUAL MACHINE (KVM) FOR ARM
M:	Christoffer Dall <christoffer.dall@linaro.org>
L:	kvmarm@lists.cs.columbia.edu
W:	http://systems.cs.columbia.edu/projects/kvm-arm
S:	Supported
F:	arch/arm/include/uapi/asm/kvm*
F:	arch/arm/include/asm/kvm*
F:	arch/arm/kvm/

KERNEL VIRTUAL MACHINE FOR ARM64 (KVM/arm64)
M:	Marc Zyngier <marc.zyngier@arm.com>
L:	linux-arm-kernel@lists.infradead.org (moderated for non-subscribers)
L:	kvmarm@lists.cs.columbia.edu
S:	Maintained
F:	arch/arm64/include/uapi/asm/kvm*
F:	arch/arm64/include/asm/kvm*
F:	arch/arm64/kvm/

KEXEC
M:	Eric Biederman <ebiederm@xmission.com>
W:	http://kernel.org/pub/linux/utils/kernel/kexec/
L:	kexec@lists.infradead.org
S:	Maintained
F:	include/linux/kexec.h
F:	include/uapi/linux/kexec.h
F:	kernel/kexec.c

KEYS/KEYRINGS:
M:	David Howells <dhowells@redhat.com>
L:	keyrings@linux-nfs.org
S:	Maintained
F:	Documentation/security/keys.txt
F:	include/linux/key.h
F:	include/linux/key-type.h
F:	include/keys/
F:	security/keys/

KEYS-TRUSTED
M:	David Safford <safford@watson.ibm.com>
M:	Mimi Zohar <zohar@us.ibm.com>
L:	linux-security-module@vger.kernel.org
L:	keyrings@linux-nfs.org
S:	Supported
F:	Documentation/security/keys-trusted-encrypted.txt
F:	include/keys/trusted-type.h
F:	security/keys/trusted.c
F:	security/keys/trusted.h

KEYS-ENCRYPTED
M:	Mimi Zohar <zohar@us.ibm.com>
M:	David Safford <safford@watson.ibm.com>
L:	linux-security-module@vger.kernel.org
L:	keyrings@linux-nfs.org
S:	Supported
F:	Documentation/security/keys-trusted-encrypted.txt
F:	include/keys/encrypted-type.h
F:	security/keys/encrypted-keys/

KGDB / KDB /debug_core
M:	Jason Wessel <jason.wessel@windriver.com>
W:	http://kgdb.wiki.kernel.org/
L:	kgdb-bugreport@lists.sourceforge.net
S:	Maintained
F:	Documentation/DocBook/kgdb.tmpl
F:	drivers/misc/kgdbts.c
F:	drivers/tty/serial/kgdboc.c
F:	include/linux/kdb.h
F:	include/linux/kgdb.h
F:	kernel/debug/

KMEMCHECK
M:	Vegard Nossum <vegardno@ifi.uio.no>
M:	Pekka Enberg <penberg@kernel.org>
S:	Maintained
F:	Documentation/kmemcheck.txt
F:	arch/x86/include/asm/kmemcheck.h
F:	arch/x86/mm/kmemcheck/
F:	include/linux/kmemcheck.h
F:	mm/kmemcheck.c

KMEMLEAK
M:	Catalin Marinas <catalin.marinas@arm.com>
S:	Maintained
F:	Documentation/kmemleak.txt
F:	include/linux/kmemleak.h
F:	mm/kmemleak.c
F:	mm/kmemleak-test.c

KPROBES
M:	Ananth N Mavinakayanahalli <ananth@in.ibm.com>
M:	Anil S Keshavamurthy <anil.s.keshavamurthy@intel.com>
M:	"David S. Miller" <davem@davemloft.net>
M:	Masami Hiramatsu <masami.hiramatsu.pt@hitachi.com>
S:	Maintained
F:	Documentation/kprobes.txt
F:	include/linux/kprobes.h
F:	kernel/kprobes.c

KS0108 LCD CONTROLLER DRIVER
M:	Miguel Ojeda Sandonis <miguel.ojeda.sandonis@gmail.com>
W:	http://miguelojeda.es/auxdisplay.htm
W:	http://jair.lab.fi.uva.es/~migojed/auxdisplay.htm
S:	Maintained
F:	Documentation/auxdisplay/ks0108
F:	drivers/auxdisplay/ks0108.c
F:	include/linux/ks0108.h

LAPB module
L:	linux-x25@vger.kernel.org
S:	Orphan
F:	Documentation/networking/lapb-module.txt
F:	include/*/lapb.h
F:	net/lapb/

LASI 53c700 driver for PARISC
M:	"James E.J. Bottomley" <James.Bottomley@HansenPartnership.com>
L:	linux-scsi@vger.kernel.org
S:	Maintained
F:	Documentation/scsi/53c700.txt
F:	drivers/scsi/53c700*

LED SUBSYSTEM
M:	Bryan Wu <cooloney@gmail.com>
M:	Richard Purdie <rpurdie@rpsys.net>
L:	linux-leds@vger.kernel.org
T:	git git://git.kernel.org/pub/scm/linux/kernel/git/cooloney/linux-leds.git
S:	Maintained
F:	drivers/leds/
F:	include/linux/leds.h

LEGACY EEPROM DRIVER
M:	Jean Delvare <khali@linux-fr.org>
S:	Maintained
F:	Documentation/misc-devices/eeprom
F:	drivers/misc/eeprom/eeprom.c

LEGO USB Tower driver
M:	Juergen Stuber <starblue@users.sourceforge.net>
L:	legousb-devel@lists.sourceforge.net
W:	http://legousb.sourceforge.net/
S:	Maintained
F:	drivers/usb/misc/legousbtower.c

LG2160 MEDIA DRIVER
M:	Michael Krufky <mkrufky@linuxtv.org>
L:	linux-media@vger.kernel.org
W:	http://linuxtv.org/
W:	http://github.com/mkrufky
Q:	http://patchwork.linuxtv.org/project/linux-media/list/
T:	git git://linuxtv.org/mkrufky/tuners.git
S:	Maintained
F:	drivers/media/dvb-frontends/lg2160.*

LGDT3305 MEDIA DRIVER
M:	Michael Krufky <mkrufky@linuxtv.org>
L:	linux-media@vger.kernel.org
W:	http://linuxtv.org/
W:	http://github.com/mkrufky
Q:	http://patchwork.linuxtv.org/project/linux-media/list/
T:	git git://linuxtv.org/mkrufky/tuners.git
S:	Maintained
F:	drivers/media/dvb-frontends/lgdt3305.*

LGUEST
M:	Rusty Russell <rusty@rustcorp.com.au>
L:	lguest@lists.ozlabs.org
W:	http://lguest.ozlabs.org/
S:	Odd Fixes
F:	arch/x86/include/asm/lguest*.h
F:	arch/x86/lguest/
F:	drivers/lguest/
F:	include/linux/lguest*.h
F:	tools/lguest/

LINUX FOR IBM pSERIES (RS/6000)
M:	Paul Mackerras <paulus@au.ibm.com>
W:	http://www.ibm.com/linux/ltc/projects/ppc
S:	Supported
F:	arch/powerpc/boot/rs6000.h

LINUX FOR POWERPC (32-BIT AND 64-BIT)
M:	Benjamin Herrenschmidt <benh@kernel.crashing.org>
M:	Paul Mackerras <paulus@samba.org>
W:	http://www.penguinppc.org/
L:	linuxppc-dev@lists.ozlabs.org
Q:	http://patchwork.ozlabs.org/project/linuxppc-dev/list/
T:	git git://git.kernel.org/pub/scm/linux/kernel/git/benh/powerpc.git
S:	Supported
F:	Documentation/powerpc/
F:	arch/powerpc/

LINUX FOR POWER MACINTOSH
M:	Benjamin Herrenschmidt <benh@kernel.crashing.org>
W:	http://www.penguinppc.org/
L:	linuxppc-dev@lists.ozlabs.org
S:	Maintained
F:	arch/powerpc/platforms/powermac/
F:	drivers/macintosh/

LINUX FOR POWERPC EMBEDDED MPC5XXX
M:	Anatolij Gustschin <agust@denx.de>
L:	linuxppc-dev@lists.ozlabs.org
T:	git git://git.denx.de/linux-2.6-agust.git
S:	Maintained
F:	arch/powerpc/platforms/512x/
F:	arch/powerpc/platforms/52xx/

LINUX FOR POWERPC EMBEDDED PPC4XX
M:	Josh Boyer <jwboyer@gmail.com>
M:	Matt Porter <mporter@kernel.crashing.org>
W:	http://www.penguinppc.org/
L:	linuxppc-dev@lists.ozlabs.org
T:	git git://git.kernel.org/pub/scm/linux/kernel/git/jwboyer/powerpc-4xx.git
S:	Maintained
F:	arch/powerpc/platforms/40x/
F:	arch/powerpc/platforms/44x/

LINUX FOR POWERPC EMBEDDED XILINX VIRTEX
L:	linuxppc-dev@lists.ozlabs.org
S:	Unmaintained
F:	arch/powerpc/*/*virtex*
F:	arch/powerpc/*/*/*virtex*

LINUX FOR POWERPC EMBEDDED PPC8XX
M:	Vitaly Bordug <vitb@kernel.crashing.org>
M:	Marcelo Tosatti <marcelo@kvack.org>
W:	http://www.penguinppc.org/
L:	linuxppc-dev@lists.ozlabs.org
S:	Maintained
F:	arch/powerpc/platforms/8xx/

LINUX FOR POWERPC EMBEDDED PPC83XX AND PPC85XX
M:	Kumar Gala <galak@kernel.crashing.org>
W:	http://www.penguinppc.org/
L:	linuxppc-dev@lists.ozlabs.org
S:	Maintained
F:	arch/powerpc/platforms/83xx/
F:	arch/powerpc/platforms/85xx/

LINUX FOR POWERPC PA SEMI PWRFICIENT
M:	Olof Johansson <olof@lixom.net>
L:	linuxppc-dev@lists.ozlabs.org
S:	Maintained
F:	arch/powerpc/platforms/pasemi/
F:	drivers/*/*pasemi*
F:	drivers/*/*/*pasemi*

LINUX SECURITY MODULE (LSM) FRAMEWORK
M:	Chris Wright <chrisw@sous-sol.org>
L:	linux-security-module@vger.kernel.org
S:	Supported

LIS3LV02D ACCELEROMETER DRIVER
M:	Eric Piel <eric.piel@tremplin-utc.net>
S:	Maintained
F:	Documentation/misc-devices/lis3lv02d
F:	drivers/misc/lis3lv02d/
F:	drivers/platform/x86/hp_accel.c

LLC (802.2)
M:	Arnaldo Carvalho de Melo <acme@ghostprotocols.net>
S:	Maintained
F:	include/linux/llc.h
F:	include/uapi/linux/llc.h
F:	include/net/llc*
F:	net/llc/

LM73 HARDWARE MONITOR DRIVER
M:	Guillaume Ligneul <guillaume.ligneul@gmail.com>
L:	lm-sensors@lm-sensors.org
S:	Maintained
F:	drivers/hwmon/lm73.c

LM78 HARDWARE MONITOR DRIVER
M:	Jean Delvare <khali@linux-fr.org>
L:	lm-sensors@lm-sensors.org
S:	Maintained
F:	Documentation/hwmon/lm78
F:	drivers/hwmon/lm78.c

LM83 HARDWARE MONITOR DRIVER
M:	Jean Delvare <khali@linux-fr.org>
L:	lm-sensors@lm-sensors.org
S:	Maintained
F:	Documentation/hwmon/lm83
F:	drivers/hwmon/lm83.c

LM90 HARDWARE MONITOR DRIVER
M:	Jean Delvare <khali@linux-fr.org>
L:	lm-sensors@lm-sensors.org
S:	Maintained
F:	Documentation/hwmon/lm90
F:	drivers/hwmon/lm90.c

LM95234 HARDWARE MONITOR DRIVER
M:	Guenter Roeck <linux@roeck-us.net>
L:	lm-sensors@lm-sensors.org
S:	Maintained
F:	Documentation/hwmon/lm95234
F:	drivers/hwmon/lm95234.c

LME2510 MEDIA DRIVER
M:	Malcolm Priestley <tvboxspy@gmail.com>
L:	linux-media@vger.kernel.org
W:	http://linuxtv.org/
Q:	http://patchwork.linuxtv.org/project/linux-media/list/
S:	Maintained
F:	drivers/media/usb/dvb-usb-v2/lmedm04*

LOCKDEP AND LOCKSTAT
M:	Peter Zijlstra <peterz@infradead.org>
M:	Ingo Molnar <mingo@redhat.com>
T:	git git://git.kernel.org/pub/scm/linux/kernel/git/tip/tip.git core/locking
S:	Maintained
F:	Documentation/lockdep*.txt
F:	Documentation/lockstat.txt
F:	include/linux/lockdep.h
F:	kernel/lockdep*

LOGICAL DISK MANAGER SUPPORT (LDM, Windows 2000/XP/Vista Dynamic Disks)
M:	"Richard Russon (FlatCap)" <ldm@flatcap.org>
L:	linux-ntfs-dev@lists.sourceforge.net
W:	http://www.linux-ntfs.org/content/view/19/37/
S:	Maintained
F:	Documentation/ldm.txt
F:	block/partitions/ldm.*

LogFS
M:	Joern Engel <joern@logfs.org>
M:	Prasad Joshi <prasadjoshi.linux@gmail.com>
L:	logfs@logfs.org
W:	logfs.org
S:	Maintained
F:	fs/logfs/

LPC32XX MACHINE SUPPORT
M:	Roland Stigge <stigge@antcom.de>
L:	linux-arm-kernel@lists.infradead.org (moderated for non-subscribers)
S:	Maintained
F:	arch/arm/mach-lpc32xx/

LSILOGIC MPT FUSION DRIVERS (FC/SAS/SPI)
M:	Nagalakshmi Nandigama <Nagalakshmi.Nandigama@lsi.com>
M:	Sreekanth Reddy <Sreekanth.Reddy@lsi.com>
M:	support@lsi.com
L:	DL-MPTFusionLinux@lsi.com
L:	linux-scsi@vger.kernel.org
W:	http://www.lsilogic.com/support
S:	Supported
F:	drivers/message/fusion/
F:	drivers/scsi/mpt2sas/
F:	drivers/scsi/mpt3sas/

LSILOGIC/SYMBIOS/NCR 53C8XX and 53C1010 PCI-SCSI drivers
M:	Matthew Wilcox <matthew@wil.cx>
L:	linux-scsi@vger.kernel.org
S:	Maintained
F:	drivers/scsi/sym53c8xx_2/

LTC4261 HARDWARE MONITOR DRIVER
M:	Guenter Roeck <linux@roeck-us.net>
L:	lm-sensors@lm-sensors.org
S:	Maintained
F:	Documentation/hwmon/ltc4261
F:	drivers/hwmon/ltc4261.c

LTP (Linux Test Project)
M:	Shubham Goyal <shubham@linux.vnet.ibm.com>
M:	Mike Frysinger <vapier@gentoo.org>
M:	Cyril Hrubis <chrubis@suse.cz>
M:	Caspar Zhang <caspar@casparzhang.com>
M:	Wanlong Gao <gaowanlong@cn.fujitsu.com>
L:	ltp-list@lists.sourceforge.net (subscribers-only)
W:	http://ltp.sourceforge.net/
T:	git git://github.com/linux-test-project/ltp.git
T:	git git://ltp.git.sourceforge.net/gitroot/ltp/ltp-dev
S:	Maintained

M32R ARCHITECTURE
M:	Hirokazu Takata <takata@linux-m32r.org>
L:	linux-m32r@ml.linux-m32r.org (moderated for non-subscribers)
L:	linux-m32r-ja@ml.linux-m32r.org (in Japanese)
W:	http://www.linux-m32r.org/
S:	Maintained
F:	arch/m32r/

M68K ARCHITECTURE
M:	Geert Uytterhoeven <geert@linux-m68k.org>
L:	linux-m68k@lists.linux-m68k.org
W:	http://www.linux-m68k.org/
T:	git git://git.kernel.org/pub/scm/linux/kernel/git/geert/linux-m68k.git
S:	Maintained
F:	arch/m68k/
F:	drivers/zorro/

M68K ON APPLE MACINTOSH
M:	Joshua Thompson <funaho@jurai.org>
W:	http://www.mac.linux-m68k.org/
L:	linux-m68k@lists.linux-m68k.org
S:	Maintained
F:	arch/m68k/mac/

M68K ON HP9000/300
M:	Philip Blundell <philb@gnu.org>
W:	http://www.tazenda.demon.co.uk/phil/linux-hp
S:	Maintained
F:	arch/m68k/hp300/

M88RS2000 MEDIA DRIVER
M:	Malcolm Priestley <tvboxspy@gmail.com>
L:	linux-media@vger.kernel.org
W:	http://linuxtv.org/
Q:	http://patchwork.linuxtv.org/project/linux-media/list/
S:	Maintained
F:	drivers/media/dvb-frontends/m88rs2000*

MA901 MASTERKIT USB FM RADIO DRIVER
M:      Alexey Klimov <klimov.linux@gmail.com>
L:      linux-media@vger.kernel.org
T:      git git://linuxtv.org/media_tree.git
S:      Maintained
F:      drivers/media/radio/radio-ma901.c

MAC80211
M:	Johannes Berg <johannes@sipsolutions.net>
L:	linux-wireless@vger.kernel.org
W:	http://wireless.kernel.org/
T:	git git://git.kernel.org/pub/scm/linux/kernel/git/jberg/mac80211.git
T:	git git://git.kernel.org/pub/scm/linux/kernel/git/jberg/mac80211-next.git
S:	Maintained
F:	Documentation/networking/mac80211-injection.txt
F:	include/net/mac80211.h
F:	net/mac80211/

MAC80211 PID RATE CONTROL
M:	Stefano Brivio <stefano.brivio@polimi.it>
M:	Mattias Nissler <mattias.nissler@gmx.de>
L:	linux-wireless@vger.kernel.org
W:	http://wireless.kernel.org/en/developers/Documentation/mac80211/RateControl/PID
T:	git git://git.kernel.org/pub/scm/linux/kernel/git/jberg/mac80211.git
T:	git git://git.kernel.org/pub/scm/linux/kernel/git/jberg/mac80211-next.git
S:	Maintained
F:	net/mac80211/rc80211_pid*

MACVLAN DRIVER
M:	Patrick McHardy <kaber@trash.net>
L:	netdev@vger.kernel.org
S:	Maintained
F:	drivers/net/macvlan.c
F:	include/linux/if_macvlan.h

MAN-PAGES: MANUAL PAGES FOR LINUX -- Sections 2, 3, 4, 5, and 7
M:	Michael Kerrisk <mtk.manpages@gmail.com>
W:	http://www.kernel.org/doc/man-pages
L:	linux-man@vger.kernel.org
S:	Maintained

MARVELL GIGABIT ETHERNET DRIVERS (skge/sky2)
M:	Mirko Lindner <mlindner@marvell.com>
M:	Stephen Hemminger <stephen@networkplumber.org>
L:	netdev@vger.kernel.org
S:	Maintained
F:	drivers/net/ethernet/marvell/sk*

MARVELL LIBERTAS WIRELESS DRIVER
L:	libertas-dev@lists.infradead.org
S:	Orphan
F:	drivers/net/wireless/libertas/

MARVELL MV643XX ETHERNET DRIVER
M:	Lennert Buytenhek <buytenh@wantstofly.org>
L:	netdev@vger.kernel.org
S:	Maintained
F:	drivers/net/ethernet/marvell/mv643xx_eth.*
F:	include/linux/mv643xx.h

MARVELL MVNETA ETHERNET DRIVER
M:	Thomas Petazzoni <thomas.petazzoni@free-electrons.com>
L:	netdev@vger.kernel.org
S:	Maintained
F:	drivers/net/ethernet/marvell/mvneta.*

MARVELL MWIFIEX WIRELESS DRIVER
M:	Bing Zhao <bzhao@marvell.com>
L:	linux-wireless@vger.kernel.org
S:	Maintained
F:	drivers/net/wireless/mwifiex/

MARVELL MWL8K WIRELESS DRIVER
M:	Lennert Buytenhek <buytenh@wantstofly.org>
L:	linux-wireless@vger.kernel.org
S:	Odd Fixes
F:	drivers/net/wireless/mwl8k.c

MARVELL SOC MMC/SD/SDIO CONTROLLER DRIVER
M:	Nicolas Pitre <nico@fluxnic.net>
S:	Odd Fixes
F:	drivers/mmc/host/mvsdio.*

MATROX FRAMEBUFFER DRIVER
L:	linux-fbdev@vger.kernel.org
S:	Orphan
F:	drivers/video/matrox/matroxfb_*
F:	include/uapi/linux/matroxfb.h

MAX16065 HARDWARE MONITOR DRIVER
M:	Guenter Roeck <linux@roeck-us.net>
L:	lm-sensors@lm-sensors.org
S:	Maintained
F:	Documentation/hwmon/max16065
F:	drivers/hwmon/max16065.c

MAX6650 HARDWARE MONITOR AND FAN CONTROLLER DRIVER
M:	"Hans J. Koch" <hjk@hansjkoch.de>
L:	lm-sensors@lm-sensors.org
S:	Maintained
F:	Documentation/hwmon/max6650
F:	drivers/hwmon/max6650.c

MAX6697 HARDWARE MONITOR DRIVER
M:	Guenter Roeck <linux@roeck-us.net>
L:	lm-sensors@lm-sensors.org
S:	Maintained
F:	Documentation/hwmon/max6697
F:	Documentation/devicetree/bindings/i2c/max6697.txt
F:	drivers/hwmon/max6697.c
F:	include/linux/platform_data/max6697.h

MAXIRADIO FM RADIO RECEIVER DRIVER
M:	Hans Verkuil <hverkuil@xs4all.nl>
L:	linux-media@vger.kernel.org
T:	git git://linuxtv.org/media_tree.git
W:	http://linuxtv.org
S:	Maintained
F:	drivers/media/radio/radio-maxiradio*

MEDIA INPUT INFRASTRUCTURE (V4L/DVB)
M:	Mauro Carvalho Chehab <m.chehab@samsung.com>
P:	LinuxTV.org Project
L:	linux-media@vger.kernel.org
W:	http://linuxtv.org
Q:	http://patchwork.kernel.org/project/linux-media/list/
T:	git git://linuxtv.org/media_tree.git
S:	Maintained
F:	Documentation/dvb/
F:	Documentation/video4linux/
F:	Documentation/DocBook/media/
F:	drivers/media/
F:	drivers/staging/media/
F:	include/media/
F:	include/uapi/linux/dvb/
F:	include/uapi/linux/videodev2.h
F:	include/uapi/linux/media.h
F:	include/uapi/linux/v4l2-*
F:	include/uapi/linux/meye.h
F:	include/uapi/linux/ivtv*
F:	include/uapi/linux/uvcvideo.h

MEDIAVISION PRO MOVIE STUDIO DRIVER
M:	Hans Verkuil <hverkuil@xs4all.nl>
L:	linux-media@vger.kernel.org
T:	git git://linuxtv.org/media_tree.git
W:	http://linuxtv.org
S:	Odd Fixes
F:	drivers/media/parport/pms*

MEGARAID SCSI DRIVERS
M:	Neela Syam Kolli <megaraidlinux@lsi.com>
L:	linux-scsi@vger.kernel.org
W:	http://megaraid.lsilogic.com
S:	Maintained
F:	Documentation/scsi/megaraid.txt
F:	drivers/scsi/megaraid.*
F:	drivers/scsi/megaraid/

MELLANOX ETHERNET DRIVER (mlx4_en)
M:	Amir Vadai <amirv@mellanox.com>
L: 	netdev@vger.kernel.org
S:	Supported
W:	http://www.mellanox.com
Q:	http://patchwork.ozlabs.org/project/netdev/list/
F:	drivers/net/ethernet/mellanox/mlx4/en_*

MEMORY MANAGEMENT
L:	linux-mm@kvack.org
W:	http://www.linux-mm.org
S:	Maintained
F:	include/linux/mm.h
F:	include/linux/gfp.h
F:	include/linux/mmzone.h
F:	include/linux/memory_hotplug.h
F:	include/linux/vmalloc.h
F:	mm/

MEMORY RESOURCE CONTROLLER
M:	Johannes Weiner <hannes@cmpxchg.org>
M:	Michal Hocko <mhocko@suse.cz>
M:	Balbir Singh <bsingharora@gmail.com>
M:	KAMEZAWA Hiroyuki <kamezawa.hiroyu@jp.fujitsu.com>
L:	cgroups@vger.kernel.org
L:	linux-mm@kvack.org
S:	Maintained
F:	mm/memcontrol.c
F:	mm/page_cgroup.c

MEMORY TECHNOLOGY DEVICES (MTD)
M:	David Woodhouse <dwmw2@infradead.org>
L:	linux-mtd@lists.infradead.org
W:	http://www.linux-mtd.infradead.org/
Q:	http://patchwork.ozlabs.org/project/linux-mtd/list/
T:	git git://git.infradead.org/mtd-2.6.git
S:	Maintained
F:	drivers/mtd/
F:	include/linux/mtd/
F:	include/uapi/mtd/

METAG ARCHITECTURE
M:	James Hogan <james.hogan@imgtec.com>
S:	Supported
F:	arch/metag/
F:	Documentation/metag/
F:	Documentation/devicetree/bindings/metag/
F:	drivers/clocksource/metag_generic.c
F:	drivers/irqchip/irq-metag.c
F:	drivers/irqchip/irq-metag-ext.c
F:	drivers/tty/metag_da.c
F:	fs/imgdafs/

MICROBLAZE ARCHITECTURE
M:	Michal Simek <monstr@monstr.eu>
L:	microblaze-uclinux@itee.uq.edu.au (moderated for non-subscribers)
W:	http://www.monstr.eu/fdt/
T:	git git://git.monstr.eu/linux-2.6-microblaze.git
S:	Supported
F:	arch/microblaze/

MICROTEK X6 SCANNER
M:	Oliver Neukum <oliver@neukum.org>
S:	Maintained
F:	drivers/usb/image/microtek.*

MIPS
M:	Ralf Baechle <ralf@linux-mips.org>
L:	linux-mips@linux-mips.org
W:	http://www.linux-mips.org/
T:	git git://git.linux-mips.org/pub/scm/ralf/linux.git
Q:	http://patchwork.linux-mips.org/project/linux-mips/list/
S:	Supported
F:	Documentation/mips/
F:	arch/mips/

MIROSOUND PCM20 FM RADIO RECEIVER DRIVER
M:	Hans Verkuil <hverkuil@xs4all.nl>
L:	linux-media@vger.kernel.org
T:	git git://linuxtv.org/media_tree.git
W:	http://linuxtv.org
S:	Odd Fixes
F:	drivers/media/radio/radio-miropcm20*

MODULE SUPPORT
M:	Rusty Russell <rusty@rustcorp.com.au>
S:	Maintained
F:	include/linux/module.h
F:	kernel/module.c

MOTION EYE VAIO PICTUREBOOK CAMERA DRIVER
W:	http://popies.net/meye/
S:	Orphan
F:	Documentation/video4linux/meye.txt
F:	drivers/media/pci/meye/
F:	include/uapi/linux/meye.h

MOXA SMARTIO/INDUSTIO/INTELLIO SERIAL CARD
M:	Jiri Slaby <jirislaby@gmail.com>
S:	Maintained
F:	Documentation/serial/moxa-smartio
F:	drivers/tty/mxser.*

MR800 AVERMEDIA USB FM RADIO DRIVER
M:	Alexey Klimov <klimov.linux@gmail.com>
L:	linux-media@vger.kernel.org
T:	git git://linuxtv.org/media_tree.git
S:	Maintained
F:	drivers/media/radio/radio-mr800.c

MSI LAPTOP SUPPORT
M:	"Lee, Chun-Yi" <jlee@suse.com>
L:	platform-driver-x86@vger.kernel.org
S:	Maintained
F:	drivers/platform/x86/msi-laptop.c

MSI WMI SUPPORT
M:	Anisse Astier <anisse@astier.eu>
L:	platform-driver-x86@vger.kernel.org
S:	Supported
F:	drivers/platform/x86/msi-wmi.c

MT9M032 SENSOR DRIVER
M:	Laurent Pinchart <laurent.pinchart@ideasonboard.com>
L:	linux-media@vger.kernel.org
T:	git git://linuxtv.org/media_tree.git
S:	Maintained
F:	drivers/media/i2c/mt9m032.c
F:	include/media/mt9m032.h

MT9P031 SENSOR DRIVER
M:	Laurent Pinchart <laurent.pinchart@ideasonboard.com>
L:	linux-media@vger.kernel.org
T:	git git://linuxtv.org/media_tree.git
S:	Maintained
F:	drivers/media/i2c/mt9p031.c
F:	include/media/mt9p031.h

MT9T001 SENSOR DRIVER
M:	Laurent Pinchart <laurent.pinchart@ideasonboard.com>
L:	linux-media@vger.kernel.org
T:	git git://linuxtv.org/media_tree.git
S:	Maintained
F:	drivers/media/i2c/mt9t001.c
F:	include/media/mt9t001.h

MT9V032 SENSOR DRIVER
M:	Laurent Pinchart <laurent.pinchart@ideasonboard.com>
L:	linux-media@vger.kernel.org
T:	git git://linuxtv.org/media_tree.git
S:	Maintained
F:	drivers/media/i2c/mt9v032.c
F:	include/media/mt9v032.h

MULTIFUNCTION DEVICES (MFD)
M:	Samuel Ortiz <sameo@linux.intel.com>
M:	Lee Jones <lee.jones@linaro.org>
T:	git git://git.kernel.org/pub/scm/linux/kernel/git/sameo/mfd-next.git
T:	git git://git.kernel.org/pub/scm/linux/kernel/git/sameo/mfd-fixes.git
S:	Supported
F:	drivers/mfd/
F:	include/linux/mfd/

MULTIMEDIA CARD (MMC), SECURE DIGITAL (SD) AND SDIO SUBSYSTEM
M:	Chris Ball <cjb@laptop.org>
L:	linux-mmc@vger.kernel.org
T:	git git://git.kernel.org/pub/scm/linux/kernel/git/cjb/mmc.git
S:	Maintained
F:	drivers/mmc/
F:	include/linux/mmc/
F:	include/uapi/linux/mmc/

MULTIMEDIA CARD (MMC) ETC. OVER SPI
S:	Orphan
F:	drivers/mmc/host/mmc_spi.c
F:	include/linux/spi/mmc_spi.h

MULTISOUND SOUND DRIVER
M:	Andrew Veliath <andrewtv@usa.net>
S:	Maintained
F:	Documentation/sound/oss/MultiSound
F:	sound/oss/msnd*

MULTITECH MULTIPORT CARD (ISICOM)
S:	Orphan
F:	drivers/tty/isicom.c
F:	include/linux/isicom.h

MUSB MULTIPOINT HIGH SPEED DUAL-ROLE CONTROLLER
M:	Felipe Balbi <balbi@ti.com>
L:	linux-usb@vger.kernel.org
T:	git git://git.kernel.org/pub/scm/linux/kernel/git/balbi/usb.git
S:	Maintained
F:	drivers/usb/musb/

MXL5007T MEDIA DRIVER
M:	Michael Krufky <mkrufky@linuxtv.org>
L:	linux-media@vger.kernel.org
W:	http://linuxtv.org/
W:	http://github.com/mkrufky
Q:	http://patchwork.linuxtv.org/project/linux-media/list/
T:	git git://linuxtv.org/mkrufky/tuners.git
S:	Maintained
F:	drivers/media/tuners/mxl5007t.*

MYRICOM MYRI-10G 10GbE DRIVER (MYRI10GE)
M:	Andrew Gallatin <gallatin@myri.com>
L:	netdev@vger.kernel.org
W:	http://www.myri.com/scs/download-Myri10GE.html
S:	Supported
F:	drivers/net/ethernet/myricom/myri10ge/

NATSEMI ETHERNET DRIVER (DP8381x)
S:	Orphan
F:	drivers/net/ethernet/natsemi/natsemi.c

NATIVE INSTRUMENTS USB SOUND INTERFACE DRIVER
M:	Daniel Mack <zonque@gmail.com>
S:	Maintained
L:	alsa-devel@alsa-project.org
W:	http://www.native-instruments.com
F:	sound/usb/caiaq/

NCP FILESYSTEM
M:	Petr Vandrovec <petr@vandrovec.name>
S:	Odd Fixes
F:	fs/ncpfs/

NCR DUAL 700 SCSI DRIVER (MICROCHANNEL)
M:	"James E.J. Bottomley" <James.Bottomley@HansenPartnership.com>
L:	linux-scsi@vger.kernel.org
S:	Maintained
F:	drivers/scsi/NCR_D700.*

NCT6775 HARDWARE MONITOR DRIVER
M:	Guenter Roeck <linux@roeck-us.net>
L:	lm-sensors@lm-sensors.org
S:	Maintained
F:	Documentation/hwmon/nct6775
F:	drivers/hwmon/nct6775.c

NETEFFECT IWARP RNIC DRIVER (IW_NES)
M:	Faisal Latif <faisal.latif@intel.com>
L:	linux-rdma@vger.kernel.org
W:	http://www.intel.com/Products/Server/Adapters/Server-Cluster/Server-Cluster-overview.htm
S:	Supported
F:	drivers/infiniband/hw/nes/

NETEM NETWORK EMULATOR
M:	Stephen Hemminger <stephen@networkplumber.org>
L:	netem@lists.linux-foundation.org
S:	Maintained
F:	net/sched/sch_netem.c

NETERION 10GbE DRIVERS (s2io/vxge)
M:	Jon Mason <jdmason@kudzu.us>
L:	netdev@vger.kernel.org
S:	Supported
F:	Documentation/networking/s2io.txt
F:	Documentation/networking/vxge.txt
F:	drivers/net/ethernet/neterion/

NETFILTER/IPTABLES
M:	Pablo Neira Ayuso <pablo@netfilter.org>
M:	Patrick McHardy <kaber@trash.net>
M:	Jozsef Kadlecsik <kadlec@blackhole.kfki.hu>
L:	netfilter-devel@vger.kernel.org
L:	netfilter@vger.kernel.org
L:	coreteam@netfilter.org
W:	http://www.netfilter.org/
W:	http://www.iptables.org/
Q:	http://patchwork.ozlabs.org/project/netfilter-devel/list/
T:	git git://git.kernel.org/pub/scm/linux/kernel/git/pablo/nf.git
T:	git git://git.kernel.org/pub/scm/linux/kernel/git/pablo/nf-next.git
S:	Supported
F:	include/linux/netfilter*
F:	include/linux/netfilter/
F:	include/net/netfilter/
F:	include/uapi/linux/netfilter*
F:	include/uapi/linux/netfilter/
F:	net/*/netfilter.c
F:	net/*/netfilter/
F:	net/netfilter/

NETLABEL
M:	Paul Moore <paul@paul-moore.com>
W:	http://netlabel.sf.net
L:	netdev@vger.kernel.org
S:	Maintained
F:	Documentation/netlabel/
F:	include/net/netlabel.h
F:	net/netlabel/

NETROM NETWORK LAYER
M:	Ralf Baechle <ralf@linux-mips.org>
L:	linux-hams@vger.kernel.org
W:	http://www.linux-ax25.org/
S:	Maintained
F:	include/net/netrom.h
F:	include/uapi/linux/netrom.h
F:	net/netrom/

NETWORK BLOCK DEVICE (NBD)
M:	Paul Clements <Paul.Clements@steeleye.com>
S:	Maintained
L:	nbd-general@lists.sourceforge.net
F:	Documentation/blockdev/nbd.txt
F:	drivers/block/nbd.c
F:	include/linux/nbd.h
F:	include/uapi/linux/nbd.h

NETWORK DROP MONITOR
M:	Neil Horman <nhorman@tuxdriver.com>
L:	netdev@vger.kernel.org
S:	Maintained
W:	https://fedorahosted.org/dropwatch/
F:	net/core/drop_monitor.c

NETWORKING [GENERAL]
M:	"David S. Miller" <davem@davemloft.net>
L:	netdev@vger.kernel.org
W:	http://www.linuxfoundation.org/en/Net
Q:	http://patchwork.ozlabs.org/project/netdev/list/
T:	git git://git.kernel.org/pub/scm/linux/kernel/git/davem/net.git
T:	git git://git.kernel.org/pub/scm/linux/kernel/git/davem/net-next.git
S:	Maintained
F:	net/
F:	include/net/
F:	include/linux/in.h
F:	include/linux/net.h
F:	include/linux/netdevice.h
F:	include/uapi/linux/in.h
F:	include/uapi/linux/net.h
F:	include/uapi/linux/netdevice.h

NETWORKING [IPv4/IPv6]
M:	"David S. Miller" <davem@davemloft.net>
M:	Alexey Kuznetsov <kuznet@ms2.inr.ac.ru>
M:	James Morris <jmorris@namei.org>
M:	Hideaki YOSHIFUJI <yoshfuji@linux-ipv6.org>
M:	Patrick McHardy <kaber@trash.net>
L:	netdev@vger.kernel.org
T:	git git://git.kernel.org/pub/scm/linux/kernel/git/davem/net.git
S:	Maintained
F:	net/ipv4/
F:	net/ipv6/
F:	include/net/ip*
F:	arch/x86/net/*

NETWORKING [IPSEC]
M:	Steffen Klassert <steffen.klassert@secunet.com>
M:	Herbert Xu <herbert@gondor.apana.org.au>
M:	"David S. Miller" <davem@davemloft.net>
L:	netdev@vger.kernel.org
T:	git git://git.kernel.org/pub/scm/linux/kernel/git/davem/net.git
S:	Maintained
F:	net/xfrm/
F:	net/key/
F:	net/ipv4/xfrm*
F:	net/ipv6/xfrm*
F:	include/uapi/linux/xfrm.h
F:	include/net/xfrm.h

NETWORKING [LABELED] (NetLabel, CIPSO, Labeled IPsec, SECMARK)
M:	Paul Moore <paul@paul-moore.com>
L:	netdev@vger.kernel.org
S:	Maintained

NETWORKING [WIRELESS]
M:	"John W. Linville" <linville@tuxdriver.com>
L:	linux-wireless@vger.kernel.org
Q:	http://patchwork.kernel.org/project/linux-wireless/list/
T:	git git://git.kernel.org/pub/scm/linux/kernel/git/linville/wireless.git
S:	Maintained
F:	net/mac80211/
F:	net/rfkill/
F:	net/wireless/
F:	include/net/ieee80211*
F:	include/linux/wireless.h
F:	include/uapi/linux/wireless.h
F:	include/net/iw_handler.h
F:	drivers/net/wireless/

NETWORKING DRIVERS
L:	netdev@vger.kernel.org
W:	http://www.linuxfoundation.org/en/Net
Q:	http://patchwork.ozlabs.org/project/netdev/list/
T:	git git://git.kernel.org/pub/scm/linux/kernel/git/davem/net.git
T:	git git://git.kernel.org/pub/scm/linux/kernel/git/davem/net-next.git
S:	Odd Fixes
F:	drivers/net/
F:	include/linux/if_*
F:	include/linux/netdevice.h
F:	include/linux/arcdevice.h
F:	include/linux/etherdevice.h
F:	include/linux/fcdevice.h
F:	include/linux/fddidevice.h
F:	include/linux/hippidevice.h
F:	include/linux/inetdevice.h
F:	include/uapi/linux/if_*
F:	include/uapi/linux/netdevice.h

NETXEN (1/10) GbE SUPPORT
M:	Manish Chopra <manish.chopra@qlogic.com>
M:	Sony Chacko <sony.chacko@qlogic.com>
M:	Rajesh Borundia <rajesh.borundia@qlogic.com>
L:	netdev@vger.kernel.org
W:	http://www.qlogic.com
S:	Supported
F:	drivers/net/ethernet/qlogic/netxen/

NFC SUBSYSTEM
M:	Lauro Ramos Venancio <lauro.venancio@openbossa.org>
M:	Aloisio Almeida Jr <aloisio.almeida@openbossa.org>
M:	Samuel Ortiz <sameo@linux.intel.com>
L:	linux-wireless@vger.kernel.org
L:	linux-nfc@lists.01.org (moderated for non-subscribers)
S:	Maintained
F:	net/nfc/
F:	include/net/nfc/
F:	include/uapi/linux/nfc.h
F:	drivers/nfc/
F:	include/linux/platform_data/pn544.h

NFS, SUNRPC, AND LOCKD CLIENTS
M:	Trond Myklebust <Trond.Myklebust@netapp.com>
L:	linux-nfs@vger.kernel.org
W:	http://client.linux-nfs.org
T:	git git://git.linux-nfs.org/pub/linux/nfs-2.6.git
S:	Maintained
F:	fs/lockd/
F:	fs/nfs/
F:	fs/nfs_common/
F:	net/sunrpc/
F:	include/linux/lockd/
F:	include/linux/nfs*
F:	include/linux/sunrpc/
F:	include/uapi/linux/nfs*
F:	include/uapi/linux/sunrpc/

NILFS2 FILESYSTEM
M:	KONISHI Ryusuke <konishi.ryusuke@lab.ntt.co.jp>
L:	linux-nilfs@vger.kernel.org
W:	http://www.nilfs.org/en/
T:	git git://git.kernel.org/pub/scm/linux/kernel/git/ryusuke/nilfs2.git
S:	Supported
F:	Documentation/filesystems/nilfs2.txt
F:	fs/nilfs2/
F:	include/linux/nilfs2_fs.h

NINJA SCSI-3 / NINJA SCSI-32Bi (16bit/CardBus) PCMCIA SCSI HOST ADAPTER DRIVER
M:	YOKOTA Hiroshi <yokota@netlab.is.tsukuba.ac.jp>
W:	http://www.netlab.is.tsukuba.ac.jp/~yokota/izumi/ninja/
S:	Maintained
F:	Documentation/scsi/NinjaSCSI.txt
F:	drivers/scsi/pcmcia/nsp_*

NINJA SCSI-32Bi/UDE PCI/CARDBUS SCSI HOST ADAPTER DRIVER
M:	GOTO Masanori <gotom@debian.or.jp>
M:	YOKOTA Hiroshi <yokota@netlab.is.tsukuba.ac.jp>
W:	http://www.netlab.is.tsukuba.ac.jp/~yokota/izumi/ninja/
S:	Maintained
F:	Documentation/scsi/NinjaSCSI.txt
F:	drivers/scsi/nsp32*

NTB DRIVER
M:	Jon Mason <jon.mason@intel.com>
S:	Supported
F:	drivers/ntb/
F:	drivers/net/ntb_netdev.c
F:	include/linux/ntb.h

NTFS FILESYSTEM
M:	Anton Altaparmakov <anton@tuxera.com>
L:	linux-ntfs-dev@lists.sourceforge.net
W:	http://www.tuxera.com/
T:	git git://git.kernel.org/pub/scm/linux/kernel/git/aia21/ntfs.git
S:	Supported
F:	Documentation/filesystems/ntfs.txt
F:	fs/ntfs/

NVIDIA (rivafb and nvidiafb) FRAMEBUFFER DRIVER
M:	Antonino Daplas <adaplas@gmail.com>
L:	linux-fbdev@vger.kernel.org
S:	Maintained
F:	drivers/video/riva/
F:	drivers/video/nvidia/

NVM EXPRESS DRIVER
M:	Matthew Wilcox <willy@linux.intel.com>
L:	linux-nvme@lists.infradead.org
T:	git git://git.infradead.org/users/willy/linux-nvme.git
S:	Supported
F:	drivers/block/nvme*
F:	include/linux/nvme.h

OMAP SUPPORT
M:	Tony Lindgren <tony@atomide.com>
L:	linux-omap@vger.kernel.org
W:	http://www.muru.com/linux/omap/
W:	http://linux.omap.com/
Q:	http://patchwork.kernel.org/project/linux-omap/list/
T:	git git://git.kernel.org/pub/scm/linux/kernel/git/tmlind/linux-omap.git
S:	Maintained
F:	arch/arm/*omap*/
F:	drivers/i2c/busses/i2c-omap.c
F:	include/linux/i2c-omap.h

OMAP DEVICE TREE SUPPORT
M:	Benoît Cousson <b-cousson@ti.com>
M:	Tony Lindgren <tony@atomide.com>
L:	linux-omap@vger.kernel.org
L:	devicetree-discuss@lists.ozlabs.org (moderated for non-subscribers)
S:	Maintained
F:	arch/arm/boot/dts/*omap*
F:	arch/arm/boot/dts/*am3*

OMAP CLOCK FRAMEWORK SUPPORT
M:	Paul Walmsley <paul@pwsan.com>
L:	linux-omap@vger.kernel.org
S:	Maintained
F:	arch/arm/*omap*/*clock*

OMAP POWER MANAGEMENT SUPPORT
M:	Kevin Hilman <khilman@deeprootsystems.com>
L:	linux-omap@vger.kernel.org
S:	Maintained
F:	arch/arm/*omap*/*pm*
F:	drivers/cpufreq/omap-cpufreq.c

OMAP POWERDOMAIN/CLOCKDOMAIN SOC ADAPTATION LAYER SUPPORT
M:	Rajendra Nayak <rnayak@ti.com>
M:	Paul Walmsley <paul@pwsan.com>
L:	linux-omap@vger.kernel.org
S:	Maintained
F:	arch/arm/mach-omap2/powerdomain2xxx_3xxx.c
F:	arch/arm/mach-omap2/powerdomain44xx.c
F:	arch/arm/mach-omap2/clockdomain2xxx_3xxx.c
F:	arch/arm/mach-omap2/clockdomain44xx.c

OMAP AUDIO SUPPORT
M:	Peter Ujfalusi <peter.ujfalusi@ti.com>
M:	Jarkko Nikula <jarkko.nikula@bitmer.com>
L:	alsa-devel@alsa-project.org (subscribers-only)
L:	linux-omap@vger.kernel.org
S:	Maintained
F:	sound/soc/omap/

OMAP FRAMEBUFFER SUPPORT
M:	Tomi Valkeinen <tomi.valkeinen@ti.com>
L:	linux-fbdev@vger.kernel.org
L:	linux-omap@vger.kernel.org
S:	Maintained
F:	drivers/video/omap/

OMAP DISPLAY SUBSYSTEM and FRAMEBUFFER SUPPORT (DSS2)
M:	Tomi Valkeinen <tomi.valkeinen@ti.com>
L:	linux-omap@vger.kernel.org
L:	linux-fbdev@vger.kernel.org
S:	Maintained
F:	drivers/video/omap2/
F:	Documentation/arm/OMAP/DSS

OMAP HARDWARE SPINLOCK SUPPORT
M:	Ohad Ben-Cohen <ohad@wizery.com>
L:	linux-omap@vger.kernel.org
S:	Maintained
F:	drivers/hwspinlock/omap_hwspinlock.c
F:	arch/arm/mach-omap2/hwspinlock.c

OMAP MMC SUPPORT
M:	Jarkko Lavinen <jarkko.lavinen@nokia.com>
L:	linux-omap@vger.kernel.org
S:	Maintained
F:	drivers/mmc/host/omap.c

OMAP HS MMC SUPPORT
M:	Balaji T K <balajitk@ti.com>
L:	linux-mmc@vger.kernel.org
L:	linux-omap@vger.kernel.org
S:	Maintained
F:	drivers/mmc/host/omap_hsmmc.c

OMAP RANDOM NUMBER GENERATOR SUPPORT
M:	Deepak Saxena <dsaxena@plexity.net>
S:	Maintained
F:	drivers/char/hw_random/omap-rng.c

OMAP HWMOD SUPPORT
M:	Benoît Cousson <b-cousson@ti.com>
M:	Paul Walmsley <paul@pwsan.com>
L:	linux-omap@vger.kernel.org
S:	Maintained
F:	arch/arm/mach-omap2/omap_hwmod.*

OMAP HWMOD DATA FOR OMAP4-BASED DEVICES
M:	Benoît Cousson <b-cousson@ti.com>
L:	linux-omap@vger.kernel.org
S:	Maintained
F:	arch/arm/mach-omap2/omap_hwmod_44xx_data.c

OMAP IMAGE SIGNAL PROCESSOR (ISP)
M:	Laurent Pinchart <laurent.pinchart@ideasonboard.com>
L:	linux-media@vger.kernel.org
S:	Maintained
F:	drivers/media/platform/omap3isp/

OMAP USB SUPPORT
M:	Felipe Balbi <balbi@ti.com>
L:	linux-usb@vger.kernel.org
L:	linux-omap@vger.kernel.org
T:	git git://git.kernel.org/pub/scm/linux/kernel/git/balbi/usb.git
S:	Maintained
F:	drivers/usb/*/*omap*
F:	arch/arm/*omap*/usb*

OMAP GPIO DRIVER
M:	Santosh Shilimkar <santosh.shilimkar@ti.com>
M:	Kevin Hilman <khilman@deeprootsystems.com>
L:	linux-omap@vger.kernel.org
S:	Maintained
F:	drivers/gpio/gpio-omap.c

OMFS FILESYSTEM
M:	Bob Copeland <me@bobcopeland.com>
L:	linux-karma-devel@lists.sourceforge.net
S:	Maintained
F:	Documentation/filesystems/omfs.txt
F:	fs/omfs/

OMNIKEY CARDMAN 4000 DRIVER
M:	Harald Welte <laforge@gnumonks.org>
S:	Maintained
F:	drivers/char/pcmcia/cm4000_cs.c
F:	include/linux/cm4000_cs.h
F:	include/uapi/linux/cm4000_cs.h

OMNIKEY CARDMAN 4040 DRIVER
M:	Harald Welte <laforge@gnumonks.org>
S:	Maintained
F:	drivers/char/pcmcia/cm4040_cs.*

OMNIVISION OV7670 SENSOR DRIVER
M:	Jonathan Corbet <corbet@lwn.net>
L:	linux-media@vger.kernel.org
T:	git git://linuxtv.org/media_tree.git
S:	Maintained
F:	drivers/media/i2c/ov7670.c

ONENAND FLASH DRIVER
M:	Kyungmin Park <kyungmin.park@samsung.com>
L:	linux-mtd@lists.infradead.org
S:	Maintained
F:	drivers/mtd/onenand/
F:	include/linux/mtd/onenand*.h

ONSTREAM SCSI TAPE DRIVER
M:	Willem Riede <osst@riede.org>
L:	osst-users@lists.sourceforge.net
L:	linux-scsi@vger.kernel.org
S:	Maintained
F:	Documentation/scsi/osst.txt
F:	drivers/scsi/osst.*
F:	drivers/scsi/osst_*.h
F:	drivers/scsi/st.h

OPENCORES I2C BUS DRIVER
M:	Peter Korsgaard <jacmet@sunsite.dk>
L:	linux-i2c@vger.kernel.org
S:	Maintained
F:	Documentation/i2c/busses/i2c-ocores
F:	drivers/i2c/busses/i2c-ocores.c

OPEN FIRMWARE AND FLATTENED DEVICE TREE
M:	Grant Likely <grant.likely@linaro.org>
M:	Rob Herring <rob.herring@calxeda.com>
L:	devicetree-discuss@lists.ozlabs.org (moderated for non-subscribers)
W:	http://fdt.secretlab.ca
T:	git git://git.secretlab.ca/git/linux-2.6.git
S:	Maintained
F:	Documentation/devicetree
F:	drivers/of
F:	include/linux/of*.h
F:	scripts/dtc
K:	of_get_property
K:	of_match_table

OPENRISC ARCHITECTURE
M:	Jonas Bonn <jonas@southpole.se>
W:	http://openrisc.net
L:	linux@lists.openrisc.net (moderated for non-subscribers)
S:	Maintained
T:	git git://openrisc.net/~jonas/linux
F:	arch/openrisc

OPENVSWITCH
M:	Jesse Gross <jesse@nicira.com>
L:	dev@openvswitch.org
W:	http://openvswitch.org
T:	git git://git.kernel.org/pub/scm/linux/kernel/git/jesse/openvswitch.git
S:	Maintained
F:	net/openvswitch/

OPL4 DRIVER
M:	Clemens Ladisch <clemens@ladisch.de>
L:	alsa-devel@alsa-project.org (moderated for non-subscribers)
T:	git git://git.alsa-project.org/alsa-kernel.git
S:	Maintained
F:	sound/drivers/opl4/

OPROFILE
M:	Robert Richter <rric@kernel.org>
L:	oprofile-list@lists.sf.net
S:	Maintained
F:	arch/*/include/asm/oprofile*.h
F:	arch/*/oprofile/
F:	drivers/oprofile/
F:	include/linux/oprofile.h

ORACLE CLUSTER FILESYSTEM 2 (OCFS2)
M:	Mark Fasheh <mfasheh@suse.com>
M:	Joel Becker <jlbec@evilplan.org>
L:	ocfs2-devel@oss.oracle.com (moderated for non-subscribers)
W:	http://oss.oracle.com/projects/ocfs2/
T:	git git://git.kernel.org/pub/scm/linux/kernel/git/jlbec/ocfs2.git
S:	Supported
F:	Documentation/filesystems/ocfs2.txt
F:	Documentation/filesystems/dlmfs.txt
F:	fs/ocfs2/

ORINOCO DRIVER
L:	linux-wireless@vger.kernel.org
W:	http://wireless.kernel.org/en/users/Drivers/orinoco
W:	http://www.nongnu.org/orinoco/
S:	Orphan
F:	drivers/net/wireless/orinoco/

OSD LIBRARY and FILESYSTEM
M:	Boaz Harrosh <bharrosh@panasas.com>
M:	Benny Halevy <bhalevy@tonian.com>
L:	osd-dev@open-osd.org
W:	http://open-osd.org
T:	git git://git.open-osd.org/open-osd.git
S:	Maintained
F:	drivers/scsi/osd/
F:	include/scsi/osd_*
F:	fs/exofs/

P54 WIRELESS DRIVER
M:	Christian Lamparter <chunkeey@googlemail.com>
L:	linux-wireless@vger.kernel.org
W:	http://wireless.kernel.org/en/users/Drivers/p54
S:	Maintained
F:	drivers/net/wireless/p54/

PA SEMI ETHERNET DRIVER
M:	Olof Johansson <olof@lixom.net>
L:	netdev@vger.kernel.org
S:	Maintained
F:	drivers/net/ethernet/pasemi/*

PA SEMI SMBUS DRIVER
M:	Olof Johansson <olof@lixom.net>
L:	linux-i2c@vger.kernel.org
S:	Maintained
F:	drivers/i2c/busses/i2c-pasemi.c

PADATA PARALLEL EXECUTION MECHANISM
M:	Steffen Klassert <steffen.klassert@secunet.com>
L:	linux-crypto@vger.kernel.org
S:	Maintained
F:	kernel/padata.c
F:	include/linux/padata.h
F:	Documentation/padata.txt

PANASONIC LAPTOP ACPI EXTRAS DRIVER
M:	Harald Welte <laforge@gnumonks.org>
L:	platform-driver-x86@vger.kernel.org
S:	Maintained
F:	drivers/platform/x86/panasonic-laptop.c

PANASONIC MN10300/AM33/AM34 PORT
M:	David Howells <dhowells@redhat.com>
M:	Koichi Yasutake <yasutake.koichi@jp.panasonic.com>
L:	linux-am33-list@redhat.com (moderated for non-subscribers)
W:	ftp://ftp.redhat.com/pub/redhat/gnupro/AM33/
S:	Maintained
F:	Documentation/mn10300/
F:	arch/mn10300/

PARALLEL PORT SUPPORT
L:	linux-parport@lists.infradead.org (subscribers-only)
S:	Orphan
F:	drivers/parport/
F:	include/linux/parport*.h
F:	drivers/char/ppdev.c
F:	include/uapi/linux/ppdev.h

PARAVIRT_OPS INTERFACE
M:	Jeremy Fitzhardinge <jeremy@goop.org>
M:	Chris Wright <chrisw@sous-sol.org>
M:	Alok Kataria <akataria@vmware.com>
M:	Rusty Russell <rusty@rustcorp.com.au>
L:	virtualization@lists.linux-foundation.org
S:	Supported
F:	Documentation/ia64/paravirt_ops.txt
F:	arch/*/kernel/paravirt*
F:	arch/*/include/asm/paravirt.h

PARIDE DRIVERS FOR PARALLEL PORT IDE DEVICES
M:	Tim Waugh <tim@cyberelk.net>
L:	linux-parport@lists.infradead.org (subscribers-only)
W:	http://www.torque.net/linux-pp.html
S:	Maintained
F:	Documentation/blockdev/paride.txt
F:	drivers/block/paride/

PARISC ARCHITECTURE
M:	"James E.J. Bottomley" <jejb@parisc-linux.org>
M:	Helge Deller <deller@gmx.de>
L:	linux-parisc@vger.kernel.org
W:	http://www.parisc-linux.org/
Q:	http://patchwork.kernel.org/project/linux-parisc/list/
T:	git git://git.kernel.org/pub/scm/linux/kernel/git/jejb/parisc-2.6.git
T:	git git://git.kernel.org/pub/scm/linux/kernel/git/deller/parisc-linux.git
S:	Maintained
F:	arch/parisc/
F:	Documentation/parisc/
F:	drivers/parisc/
F:	drivers/char/agp/parisc-agp.c
F:	drivers/input/serio/gscps2.c
F:	drivers/parport/parport_gsc.*
F:	drivers/tty/serial/8250/8250_gsc.c
F:	drivers/video/sti*
F:	drivers/video/console/sti*
F:	drivers/video/logo/logo_parisc*

PC87360 HARDWARE MONITORING DRIVER
M:	Jim Cromie <jim.cromie@gmail.com>
L:	lm-sensors@lm-sensors.org
S:	Maintained
F:	Documentation/hwmon/pc87360
F:	drivers/hwmon/pc87360.c

PC8736x GPIO DRIVER
M:	Jim Cromie <jim.cromie@gmail.com>
S:	Maintained
F:	drivers/char/pc8736x_gpio.c

PC87427 HARDWARE MONITORING DRIVER
M:	Jean Delvare <khali@linux-fr.org>
L:	lm-sensors@lm-sensors.org
S:	Maintained
F:	Documentation/hwmon/pc87427
F:	drivers/hwmon/pc87427.c

PCA9532 LED DRIVER
M:	Riku Voipio <riku.voipio@iki.fi>
S:	Maintained
F:	drivers/leds/leds-pca9532.c
F:	include/linux/leds-pca9532.h

PCA9541 I2C BUS MASTER SELECTOR DRIVER
M:	Guenter Roeck <linux@roeck-us.net>
L:	linux-i2c@vger.kernel.org
S:	Maintained
F:	drivers/i2c/muxes/i2c-mux-pca9541.c

PCDP - PRIMARY CONSOLE AND DEBUG PORT
M:	Khalid Aziz <khalid@gonehiking.org>
S:	Maintained
F:	drivers/firmware/pcdp.*

PCI ERROR RECOVERY
M:	Linas Vepstas <linasvepstas@gmail.com>
L:	linux-pci@vger.kernel.org
S:	Supported
F:	Documentation/PCI/pci-error-recovery.txt

PCI SUBSYSTEM
M:	Bjorn Helgaas <bhelgaas@google.com>
L:	linux-pci@vger.kernel.org
Q:	http://patchwork.ozlabs.org/project/linux-pci/list/
T:	git git://git.kernel.org/pub/scm/linux/kernel/git/helgaas/pci.git
S:	Supported
F:	Documentation/PCI/
F:	drivers/pci/
F:	include/linux/pci*

PCMCIA SUBSYSTEM
P:	Linux PCMCIA Team
L:	linux-pcmcia@lists.infradead.org
W:	http://lists.infradead.org/mailman/listinfo/linux-pcmcia
T:	git git://git.kernel.org/pub/scm/linux/kernel/git/brodo/pcmcia-2.6.git
S:	Maintained
F:	Documentation/pcmcia/
F:	drivers/pcmcia/
F:	include/pcmcia/

PCNET32 NETWORK DRIVER
M:	Don Fry <pcnet32@frontier.com>
L:	netdev@vger.kernel.org
S:	Maintained
F:	drivers/net/ethernet/amd/pcnet32.c

PCRYPT PARALLEL CRYPTO ENGINE
M:	Steffen Klassert <steffen.klassert@secunet.com>
L:	linux-crypto@vger.kernel.org
S:	Maintained
F:	crypto/pcrypt.c
F:	include/crypto/pcrypt.h

PER-CPU MEMORY ALLOCATOR
M:	Tejun Heo <tj@kernel.org>
M:	Christoph Lameter <cl@linux-foundation.org>
T:	git git://git.kernel.org/pub/scm/linux/kernel/git/tj/percpu.git
S:	Maintained
F:	include/linux/percpu*.h
F:	mm/percpu*.c
F:	arch/*/include/asm/percpu.h

PER-TASK DELAY ACCOUNTING
M:	Balbir Singh <bsingharora@gmail.com>
S:	Maintained
F:	include/linux/delayacct.h
F:	kernel/delayacct.c

PERFORMANCE EVENTS SUBSYSTEM
M:	Peter Zijlstra <a.p.zijlstra@chello.nl>
M:	Paul Mackerras <paulus@samba.org>
M:	Ingo Molnar <mingo@redhat.com>
M:	Arnaldo Carvalho de Melo <acme@ghostprotocols.net>
T:	git git://git.kernel.org/pub/scm/linux/kernel/git/tip/tip.git perf/core
S:	Supported
F:	kernel/events/*
F:	include/linux/perf_event.h
F:	include/uapi/linux/perf_event.h
F:	arch/*/kernel/perf_event*.c
F:	arch/*/kernel/*/perf_event*.c
F:	arch/*/kernel/*/*/perf_event*.c
F:	arch/*/include/asm/perf_event.h
F:	arch/*/kernel/perf_callchain.c
F:	tools/perf/

PERSONALITY HANDLING
M:	Christoph Hellwig <hch@infradead.org>
L:	linux-abi-devel@lists.sourceforge.net
S:	Maintained
F:	include/linux/personality.h
F:	include/uapi/linux/personality.h

PHONET PROTOCOL
M:	Remi Denis-Courmont <courmisch@gmail.com>
S:	Supported
F:	Documentation/networking/phonet.txt
F:	include/linux/phonet.h
F:	include/net/phonet/
F:	include/uapi/linux/phonet.h
F:	net/phonet/

PHRAM MTD DRIVER
M:	Joern Engel <joern@lazybastard.org>
L:	linux-mtd@lists.infradead.org
S:	Maintained
F:	drivers/mtd/devices/phram.c

PICOLCD HID DRIVER
M:	Bruno Prémont <bonbons@linux-vserver.org>
L:	linux-input@vger.kernel.org
S:	Maintained
F:	drivers/hid/hid-picolcd*

PICOXCELL SUPPORT
M:	Jamie Iles <jamie@jamieiles.com>
L:	linux-arm-kernel@lists.infradead.org (moderated for non-subscribers)
T:	git git://github.com/jamieiles/linux-2.6-ji.git
S:	Supported
F:	arch/arm/mach-picoxcell
F:	drivers/*/picoxcell*
F:	drivers/*/*/picoxcell*

PIN CONTROL SUBSYSTEM
M:	Linus Walleij <linus.walleij@linaro.org>
S:	Maintained
F:	drivers/pinctrl/
F:	include/linux/pinctrl/

PIN CONTROLLER - ATMEL AT91
M:	Jean-Christophe Plagniol-Villard <plagnioj@jcrosoft.com>
L:	linux-arm-kernel@lists.infradead.org (moderated for non-subscribers)
S:	Maintained
F:	drivers/pinctrl/pinctrl-at91.c

PIN CONTROLLER - SAMSUNG
M:	Tomasz Figa <t.figa@samsung.com>
M:	Thomas Abraham <thomas.abraham@linaro.org>
L:	linux-arm-kernel@lists.infradead.org (moderated for non-subscribers)
L:	linux-samsung-soc@vger.kernel.org (moderated for non-subscribers)
S:	Maintained
F:	drivers/pinctrl/pinctrl-exynos.*
F:	drivers/pinctrl/pinctrl-s3c*
F:	drivers/pinctrl/pinctrl-samsung.*

PIN CONTROLLER - ST SPEAR
M:	Viresh Kumar <viresh.linux@gmail.com>
L:	spear-devel@list.st.com
L:	linux-arm-kernel@lists.infradead.org (moderated for non-subscribers)
W:	http://www.st.com/spear
S:	Maintained
F:	drivers/pinctrl/spear/

PKTCDVD DRIVER
M:	Jiri Kosina <jkosina@suse.cz>
S:	Maintained
F:	drivers/block/pktcdvd.c
F:	include/linux/pktcdvd.h
F:	include/uapi/linux/pktcdvd.h

PKUNITY SOC DRIVERS
M:	Guan Xuetao <gxt@mprc.pku.edu.cn>
W:	http://mprc.pku.edu.cn/~guanxuetao/linux
S:	Maintained
T:	git git://git.kernel.org/pub/scm/linux/kernel/git/epip/linux-2.6-unicore32.git
F:	drivers/input/serio/i8042-unicore32io.h
F:	drivers/i2c/busses/i2c-puv3.c
F:	drivers/video/fb-puv3.c
F:	drivers/rtc/rtc-puv3.c

PMBUS HARDWARE MONITORING DRIVERS
M:	Guenter Roeck <linux@roeck-us.net>
L:	lm-sensors@lm-sensors.org
W:	http://www.lm-sensors.org/
W:	http://www.roeck-us.net/linux/drivers/
T:	git git://git.kernel.org/pub/scm/linux/kernel/git/groeck/linux-staging.git
S:	Maintained
F:	Documentation/hwmon/pmbus
F:	drivers/hwmon/pmbus/
F:	include/linux/i2c/pmbus.h

PMC SIERRA MaxRAID DRIVER
M:	Anil Ravindranath <anil_ravindranath@pmc-sierra.com>
L:	linux-scsi@vger.kernel.org
W:	http://www.pmc-sierra.com/
S:	Supported
F:	drivers/scsi/pmcraid.*

PMC SIERRA PM8001 DRIVER
M:	xjtuwjp@gmail.com
M:	lindar_liu@usish.com
L:	linux-scsi@vger.kernel.org
S:	Supported
F:	drivers/scsi/pm8001/

POSIX CLOCKS and TIMERS
M:	Thomas Gleixner <tglx@linutronix.de>
T:	git git://git.kernel.org/pub/scm/linux/kernel/git/tip/tip.git timers/core
S:	Supported
F:	fs/timerfd.c
F:	include/linux/timer*
F:	kernel/*timer*

POWER SUPPLY CLASS/SUBSYSTEM and DRIVERS
M:	Anton Vorontsov <anton@enomsg.org>
M:	David Woodhouse <dwmw2@infradead.org>
T:	git git://git.infradead.org/battery-2.6.git
S:	Maintained
F:	include/linux/power_supply.h
F:	drivers/power/

PNP SUPPORT
M:	Rafael J. Wysocki <rafael.j.wysocki@intel.com>
M:	Bjorn Helgaas <bhelgaas@google.com>
S:	Maintained
F:	drivers/pnp/

PNXxxxx I2C DRIVER
M:	Vitaly Wool <vitalywool@gmail.com>
L:	linux-i2c@vger.kernel.org
S:	Maintained
F:	drivers/i2c/busses/i2c-pnx.c

PPP PROTOCOL DRIVERS AND COMPRESSORS
M:	Paul Mackerras <paulus@samba.org>
L:	linux-ppp@vger.kernel.org
S:	Maintained
F:	drivers/net/ppp/ppp_*

PPP OVER ATM (RFC 2364)
M:	Mitchell Blank Jr <mitch@sfgoth.com>
S:	Maintained
F:	net/atm/pppoatm.c
F:	include/uapi/linux/atmppp.h

PPP OVER ETHERNET
M:	Michal Ostrowski <mostrows@earthlink.net>
S:	Maintained
F:	drivers/net/ppp/pppoe.c
F:	drivers/net/ppp/pppox.c

PPP OVER L2TP
M:	James Chapman <jchapman@katalix.com>
S:	Maintained
F:	net/l2tp/l2tp_ppp.c
F:	include/linux/if_pppol2tp.h
F:	include/uapi/linux/if_pppol2tp.h

PPS SUPPORT
M:	Rodolfo Giometti <giometti@enneenne.com>
W:	http://wiki.enneenne.com/index.php/LinuxPPS_support
L:	linuxpps@ml.enneenne.com (subscribers-only)
S:	Maintained
F:	Documentation/pps/
F:	drivers/pps/
F:	include/linux/pps*.h

PPTP DRIVER
M:	Dmitry Kozlov <xeb@mail.ru>
L:	netdev@vger.kernel.org
S:	Maintained
F:	drivers/net/ppp/pptp.c
W:	http://sourceforge.net/projects/accel-pptp

PREEMPTIBLE KERNEL
M:	Robert Love <rml@tech9.net>
L:	kpreempt-tech@lists.sourceforge.net
W:	ftp://ftp.kernel.org/pub/linux/kernel/people/rml/preempt-kernel
S:	Supported
F:	Documentation/preempt-locking.txt
F:	include/linux/preempt.h

PRISM54 WIRELESS DRIVER
M:	"Luis R. Rodriguez" <mcgrof@gmail.com>
L:	linux-wireless@vger.kernel.org
W:	http://wireless.kernel.org/en/users/Drivers/p54
S:	Obsolete
F:	drivers/net/wireless/prism54/

PROMISE SATA TX2/TX4 CONTROLLER LIBATA DRIVER
M:	Mikael Pettersson <mikpe@it.uu.se>
L:	linux-ide@vger.kernel.org
S:	Maintained
F:	drivers/ata/sata_promise.*

PS3 NETWORK SUPPORT
M:	Geoff Levand <geoff@infradead.org>
L:	netdev@vger.kernel.org
L:	cbe-oss-dev@lists.ozlabs.org
S:	Maintained
F:	drivers/net/ethernet/toshiba/ps3_gelic_net.*

PS3 PLATFORM SUPPORT
M:	Geoff Levand <geoff@infradead.org>
L:	linuxppc-dev@lists.ozlabs.org
L:	cbe-oss-dev@lists.ozlabs.org
S:	Maintained
F:	arch/powerpc/boot/ps3*
F:	arch/powerpc/include/asm/lv1call.h
F:	arch/powerpc/include/asm/ps3*.h
F:	arch/powerpc/platforms/ps3/
F:	drivers/*/ps3*
F:	drivers/ps3/
F:	drivers/rtc/rtc-ps3.c
F:	drivers/usb/host/*ps3.c
F:	sound/ppc/snd_ps3*

PS3VRAM DRIVER
M:	Jim Paris <jim@jtan.com>
L:	cbe-oss-dev@lists.ozlabs.org
S:	Maintained
F:	drivers/block/ps3vram.c

PSTORE FILESYSTEM
M:	Anton Vorontsov <anton@enomsg.org>
M:	Colin Cross <ccross@android.com>
M:	Kees Cook <keescook@chromium.org>
M:	Tony Luck <tony.luck@intel.com>
S:	Maintained
T:	git git://git.infradead.org/users/cbou/linux-pstore.git
F:	fs/pstore/
F:	include/linux/pstore*
F:	drivers/firmware/efi/efi-pstore.c
F:	drivers/acpi/apei/erst.c

PTP HARDWARE CLOCK SUPPORT
M:	Richard Cochran <richardcochran@gmail.com>
L:	netdev@vger.kernel.org
S:	Maintained
W:	http://linuxptp.sourceforge.net/
F:	Documentation/ABI/testing/sysfs-ptp
F:	Documentation/ptp/*
F:	drivers/net/ethernet/freescale/gianfar_ptp.c
F:	drivers/net/phy/dp83640*
F:	drivers/ptp/*
F:	include/linux/ptp_cl*

PTRACE SUPPORT
M:	Roland McGrath <roland@redhat.com>
M:	Oleg Nesterov <oleg@redhat.com>
S:	Maintained
F:	include/asm-generic/syscall.h
F:	include/linux/ptrace.h
F:	include/linux/regset.h
F:	include/linux/tracehook.h
F:	include/uapi/linux/ptrace.h
F:	kernel/ptrace.c

PVRUSB2 VIDEO4LINUX DRIVER
M:	Mike Isely <isely@pobox.com>
L:	pvrusb2@isely.net	(subscribers-only)
L:	linux-media@vger.kernel.org
W:	http://www.isely.net/pvrusb2/
T:	git git://linuxtv.org/media_tree.git
S:	Maintained
F:	Documentation/video4linux/README.pvrusb2
F:	drivers/media/usb/pvrusb2/

PWC WEBCAM DRIVER
M:	Hans de Goede <hdegoede@redhat.com>
L:	linux-media@vger.kernel.org
T:	git git://linuxtv.org/media_tree.git
S:	Maintained
F:	drivers/media/usb/pwc/*

PWM SUBSYSTEM
M:	Thierry Reding <thierry.reding@gmail.com>
L:	linux-pwm@vger.kernel.org
S:	Maintained
W:	http://gitorious.org/linux-pwm
T:	git git://gitorious.org/linux-pwm/linux-pwm.git
F:	Documentation/pwm.txt
F:	Documentation/devicetree/bindings/pwm/
F:	include/linux/pwm.h
F:	drivers/pwm/
F:	drivers/video/backlight/pwm_bl.c
F:	include/linux/pwm_backlight.h

PXA2xx/PXA3xx SUPPORT
M:	Eric Miao <eric.y.miao@gmail.com>
M:	Russell King <linux@arm.linux.org.uk>
M:	Haojian Zhuang <haojian.zhuang@gmail.com>
L:	linux-arm-kernel@lists.infradead.org (moderated for non-subscribers)
T:	git git://github.com/hzhuang1/linux.git
T:	git git://git.linaro.org/people/ycmiao/pxa-linux.git
S:	Maintained
F:	arch/arm/mach-pxa/
F:	drivers/pcmcia/pxa2xx*
F:	drivers/spi/spi-pxa2xx*
F:	drivers/usb/gadget/pxa2*
F:	include/sound/pxa2xx-lib.h
F:	sound/arm/pxa*
F:	sound/soc/pxa

MMP SUPPORT
M:	Eric Miao <eric.y.miao@gmail.com>
M:	Haojian Zhuang <haojian.zhuang@gmail.com>
L:	linux-arm-kernel@lists.infradead.org (moderated for non-subscribers)
T:	git git://github.com/hzhuang1/linux.git
T:	git git://git.linaro.org/people/ycmiao/pxa-linux.git
S:	Maintained
F:	arch/arm/mach-mmp/

PXA MMCI DRIVER
S:	Orphan

PXA RTC DRIVER
M:	Robert Jarzmik <robert.jarzmik@free.fr>
L:	rtc-linux@googlegroups.com
S:	Maintained

QIB DRIVER
M:	Mike Marciniszyn <infinipath@intel.com>
L:	linux-rdma@vger.kernel.org
S:	Supported
F:	drivers/infiniband/hw/qib/

QLOGIC QLA1280 SCSI DRIVER
M:	Michael Reed <mdr@sgi.com>
L:	linux-scsi@vger.kernel.org
S:	Maintained
F:	drivers/scsi/qla1280.[ch]

QLOGIC QLA2XXX FC-SCSI DRIVER
M:	Andrew Vasquez <andrew.vasquez@qlogic.com>
M:	linux-driver@qlogic.com
L:	linux-scsi@vger.kernel.org
S:	Supported
F:	Documentation/scsi/LICENSE.qla2xxx
F:	drivers/scsi/qla2xxx/

QLOGIC QLA4XXX iSCSI DRIVER
M:	Ravi Anand <ravi.anand@qlogic.com>
M:	Vikas Chaudhary <vikas.chaudhary@qlogic.com>
M:	iscsi-driver@qlogic.com
L:	linux-scsi@vger.kernel.org
S:	Supported
F:	drivers/scsi/qla4xxx/

QLOGIC QLA3XXX NETWORK DRIVER
M:	Jitendra Kalsaria <jitendra.kalsaria@qlogic.com>
M:	Ron Mercer <ron.mercer@qlogic.com>
M:	linux-driver@qlogic.com
L:	netdev@vger.kernel.org
S:	Supported
F:	Documentation/networking/LICENSE.qla3xxx
F:	drivers/net/ethernet/qlogic/qla3xxx.*

QLOGIC QLCNIC (1/10)Gb ETHERNET DRIVER
M:	Rajesh Borundia <rajesh.borundia@qlogic.com>
M:	Shahed Shaikh <shahed.shaikh@qlogic.com>
M:	Jitendra Kalsaria <jitendra.kalsaria@qlogic.com>
M:	Sony Chacko <sony.chacko@qlogic.com>
M:	linux-driver@qlogic.com
L:	netdev@vger.kernel.org
S:	Supported
F:	drivers/net/ethernet/qlogic/qlcnic/

QLOGIC QLGE 10Gb ETHERNET DRIVER
M:	Shahed Shaikh <shahed.shaikh@qlogic.com>
M:	Jitendra Kalsaria <jitendra.kalsaria@qlogic.com>
M:	Ron Mercer <ron.mercer@qlogic.com>
M:	linux-driver@qlogic.com
L:	netdev@vger.kernel.org
S:	Supported
F:	drivers/net/ethernet/qlogic/qlge/

QNX4 FILESYSTEM
M:	Anders Larsen <al@alarsen.net>
W:	http://www.alarsen.net/linux/qnx4fs/
S:	Maintained
F:	fs/qnx4/
F:	include/uapi/linux/qnx4_fs.h
F:	include/uapi/linux/qnxtypes.h

QT1010 MEDIA DRIVER
M:	Antti Palosaari <crope@iki.fi>
L:	linux-media@vger.kernel.org
W:	http://linuxtv.org/
W:	http://palosaari.fi/linux/
Q:	http://patchwork.linuxtv.org/project/linux-media/list/
T:	git git://linuxtv.org/anttip/media_tree.git
S:	Maintained
F:	drivers/media/tuners/qt1010*

QUALCOMM HEXAGON ARCHITECTURE
M:	Richard Kuo <rkuo@codeaurora.org>
L:	linux-hexagon@vger.kernel.org
S:	Supported
F:	arch/hexagon/

QUICKCAM PARALLEL PORT WEBCAMS
M:	Hans Verkuil <hverkuil@xs4all.nl>
L:	linux-media@vger.kernel.org
T:	git git://linuxtv.org/media_tree.git
W:	http://linuxtv.org
S:	Odd Fixes
F:	drivers/media/parport/*-qcam*

RADOS BLOCK DEVICE (RBD)
M:	Yehuda Sadeh <yehuda@inktank.com>
M:	Sage Weil <sage@inktank.com>
M:	Alex Elder <elder@inktank.com>
M:	ceph-devel@vger.kernel.org
W:	http://ceph.com/
T:	git git://git.kernel.org/pub/scm/linux/kernel/git/sage/ceph-client.git
S:	Supported
F:	drivers/block/rbd.c
F:	drivers/block/rbd_types.h

RADEON FRAMEBUFFER DISPLAY DRIVER
M:	Benjamin Herrenschmidt <benh@kernel.crashing.org>
L:	linux-fbdev@vger.kernel.org
S:	Maintained
F:	drivers/video/aty/radeon*
F:	include/uapi/linux/radeonfb.h

RADIOSHARK RADIO DRIVER
M:	Hans de Goede <hdegoede@redhat.com>
L:	linux-media@vger.kernel.org
T:	git git://linuxtv.org/media_tree.git
S:	Maintained
F:	drivers/media/radio/radio-shark.c

RADIOSHARK2 RADIO DRIVER
M:	Hans de Goede <hdegoede@redhat.com>
L:	linux-media@vger.kernel.org
T:	git git://linuxtv.org/media_tree.git
S:	Maintained
F:	drivers/media/radio/radio-shark2.c
F:	drivers/media/radio/radio-tea5777.c

RAGE128 FRAMEBUFFER DISPLAY DRIVER
M:	Paul Mackerras <paulus@samba.org>
L:	linux-fbdev@vger.kernel.org
S:	Maintained
F:	drivers/video/aty/aty128fb.c

RALINK RT2X00 WIRELESS LAN DRIVER
P:	rt2x00 project
M:	Ivo van Doorn <IvDoorn@gmail.com>
M:	Gertjan van Wingerde <gwingerde@gmail.com>
M:	Helmut Schaa <helmut.schaa@googlemail.com>
L:	linux-wireless@vger.kernel.org
L:	users@rt2x00.serialmonkey.com (moderated for non-subscribers)
W:	http://rt2x00.serialmonkey.com/
S:	Maintained
T:	git git://git.kernel.org/pub/scm/linux/kernel/git/ivd/rt2x00.git
F:	drivers/net/wireless/rt2x00/

RAMDISK RAM BLOCK DEVICE DRIVER
M:	Nick Piggin <npiggin@kernel.dk>
S:	Maintained
F:	Documentation/blockdev/ramdisk.txt
F:	drivers/block/brd.c

RANDOM NUMBER DRIVER
M:	Theodore Ts'o" <tytso@mit.edu>
S:	Maintained
F:	drivers/char/random.c

RAPIDIO SUBSYSTEM
M:	Matt Porter <mporter@kernel.crashing.org>
M:	Alexandre Bounine <alexandre.bounine@idt.com>
S:	Maintained
F:	drivers/rapidio/

RAYLINK/WEBGEAR 802.11 WIRELESS LAN DRIVER
L:	linux-wireless@vger.kernel.org
S:	Orphan
F:	drivers/net/wireless/ray*

RCUTORTURE MODULE
M:	Josh Triplett <josh@freedesktop.org>
M:	"Paul E. McKenney" <paulmck@linux.vnet.ibm.com>
S:	Supported
T:	git git://git.kernel.org/pub/scm/linux/kernel/git/paulmck/linux-rcu.git
F:	Documentation/RCU/torture.txt
F:	kernel/rcutorture.c

RDC R-321X SoC
M:	Florian Fainelli <florian@openwrt.org>
S:	Maintained

RDC R6040 FAST ETHERNET DRIVER
M:	Florian Fainelli <florian@openwrt.org>
L:	netdev@vger.kernel.org
S:	Maintained
F:	drivers/net/ethernet/rdc/r6040.c

RDS - RELIABLE DATAGRAM SOCKETS
M:	Venkat Venkatsubra <venkat.x.venkatsubra@oracle.com>
L:	rds-devel@oss.oracle.com (moderated for non-subscribers)
S:	Supported
F:	net/rds/

READ-COPY UPDATE (RCU)
M:	Dipankar Sarma <dipankar@in.ibm.com>
M:	"Paul E. McKenney" <paulmck@linux.vnet.ibm.com>
W:	http://www.rdrop.com/users/paulmck/RCU/
S:	Supported
T:	git git://git.kernel.org/pub/scm/linux/kernel/git/paulmck/linux-rcu.git
F:	Documentation/RCU/
X:	Documentation/RCU/torture.txt
F:	include/linux/rcu*
F:	kernel/rcu*
X:	kernel/rcutorture.c

REAL TIME CLOCK (RTC) SUBSYSTEM
M:	Alessandro Zummo <a.zummo@towertech.it>
L:	rtc-linux@googlegroups.com
Q:	http://patchwork.ozlabs.org/project/rtc-linux/list/
S:	Maintained
F:	Documentation/rtc.txt
F:	drivers/rtc/
F:	include/linux/rtc.h
F:	include/uapi/linux/rtc.h

REISERFS FILE SYSTEM
L:	reiserfs-devel@vger.kernel.org
S:	Supported
F:	fs/reiserfs/

REGISTER MAP ABSTRACTION
M:	Mark Brown <broonie@kernel.org>
T:	git git://git.kernel.org/pub/scm/linux/kernel/git/broonie/regmap.git
S:	Supported
F:	drivers/base/regmap/
F:	include/linux/regmap.h

REMOTE PROCESSOR (REMOTEPROC) SUBSYSTEM
M:	Ohad Ben-Cohen <ohad@wizery.com>
T:	git git://git.kernel.org/pub/scm/linux/kernel/git/ohad/remoteproc.git
S:	Maintained
F:	drivers/remoteproc/
F:	Documentation/remoteproc.txt
F:	include/linux/remoteproc.h

REMOTE PROCESSOR MESSAGING (RPMSG) SUBSYSTEM
M:	Ohad Ben-Cohen <ohad@wizery.com>
T:	git git://git.kernel.org/pub/scm/linux/kernel/git/ohad/rpmsg.git
S:	Maintained
F:	drivers/rpmsg/
F:	Documentation/rpmsg.txt
F:	include/linux/rpmsg.h

RFKILL
M:	Johannes Berg <johannes@sipsolutions.net>
L:	linux-wireless@vger.kernel.org
W:	http://wireless.kernel.org/
T:	git git://git.kernel.org/pub/scm/linux/kernel/git/jberg/mac80211.git
T:	git git://git.kernel.org/pub/scm/linux/kernel/git/jberg/mac80211-next.git
S:	Maintained
F:	Documentation/rfkill.txt
F:	net/rfkill/

RICOH SMARTMEDIA/XD DRIVER
M:	Maxim Levitsky <maximlevitsky@gmail.com>
S:	Maintained
F:	drivers/mtd/nand/r852.c
F:	drivers/mtd/nand/r852.h

RICOH R5C592 MEMORYSTICK DRIVER
M:	Maxim Levitsky <maximlevitsky@gmail.com>
S:	Maintained
F:	drivers/memstick/host/r592.*

ROCKETPORT DRIVER
P:	Comtrol Corp.
W:	http://www.comtrol.com
S:	Maintained
F:	Documentation/serial/rocket.txt
F:	drivers/tty/rocket*

ROSE NETWORK LAYER
M:	Ralf Baechle <ralf@linux-mips.org>
L:	linux-hams@vger.kernel.org
W:	http://www.linux-ax25.org/
S:	Maintained
F:	include/net/rose.h
F:	include/uapi/linux/rose.h
F:	net/rose/

RTL2830 MEDIA DRIVER
M:	Antti Palosaari <crope@iki.fi>
L:	linux-media@vger.kernel.org
W:	http://linuxtv.org/
W:	http://palosaari.fi/linux/
Q:	http://patchwork.linuxtv.org/project/linux-media/list/
T:	git git://linuxtv.org/anttip/media_tree.git
S:	Maintained
F:	drivers/media/dvb-frontends/rtl2830*

RTL2832 MEDIA DRIVER
M:	Antti Palosaari <crope@iki.fi>
L:	linux-media@vger.kernel.org
W:	http://linuxtv.org/
W:	http://palosaari.fi/linux/
Q:	http://patchwork.linuxtv.org/project/linux-media/list/
T:	git git://linuxtv.org/anttip/media_tree.git
S:	Maintained
F:	drivers/media/dvb-frontends/rtl2832*

RTL8180 WIRELESS DRIVER
M:	"John W. Linville" <linville@tuxdriver.com>
L:	linux-wireless@vger.kernel.org
W:	http://wireless.kernel.org/
T:	git git://git.kernel.org/pub/scm/linux/kernel/git/linville/wireless-testing.git
S:	Maintained
F:	drivers/net/wireless/rtl818x/rtl8180/

RTL8187 WIRELESS DRIVER
M:	Herton Ronaldo Krzesinski <herton@canonical.com>
M:	Hin-Tak Leung <htl10@users.sourceforge.net>
M:	Larry Finger <Larry.Finger@lwfinger.net>
L:	linux-wireless@vger.kernel.org
W:	http://wireless.kernel.org/
T:	git git://git.kernel.org/pub/scm/linux/kernel/git/linville/wireless-testing.git
S:	Maintained
F:	drivers/net/wireless/rtl818x/rtl8187/

RTL8192CE WIRELESS DRIVER
M:	Larry Finger <Larry.Finger@lwfinger.net>
M:	Chaoming Li <chaoming_li@realsil.com.cn>
L:	linux-wireless@vger.kernel.org
W:	http://wireless.kernel.org/
T:	git git://git.kernel.org/pub/scm/linux/kernel/git/linville/wireless-testing.git
S:	Maintained
F:	drivers/net/wireless/rtlwifi/
F:	drivers/net/wireless/rtlwifi/rtl8192ce/

S3 SAVAGE FRAMEBUFFER DRIVER
M:	Antonino Daplas <adaplas@gmail.com>
L:	linux-fbdev@vger.kernel.org
S:	Maintained
F:	drivers/video/savage/

S390
M:	Martin Schwidefsky <schwidefsky@de.ibm.com>
M:	Heiko Carstens <heiko.carstens@de.ibm.com>
M:	linux390@de.ibm.com
L:	linux-s390@vger.kernel.org
W:	http://www.ibm.com/developerworks/linux/linux390/
S:	Supported
F:	arch/s390/
F:	drivers/s390/
F:	block/partitions/ibm.c
F:	Documentation/s390/
F:	Documentation/DocBook/s390*

S390 NETWORK DRIVERS
M:	Ursula Braun <ursula.braun@de.ibm.com>
M:	Frank Blaschka <blaschka@linux.vnet.ibm.com>
M:	linux390@de.ibm.com
L:	linux-s390@vger.kernel.org
W:	http://www.ibm.com/developerworks/linux/linux390/
S:	Supported
F:	drivers/s390/net/

S390 ZCRYPT DRIVER
M:	Ingo Tuchscherer <ingo.tuchscherer@de.ibm.com>
M:	linux390@de.ibm.com
L:	linux-s390@vger.kernel.org
W:	http://www.ibm.com/developerworks/linux/linux390/
S:	Supported
F:	drivers/s390/crypto/

S390 ZFCP DRIVER
M:	Steffen Maier <maier@linux.vnet.ibm.com>
M:	linux390@de.ibm.com
L:	linux-s390@vger.kernel.org
W:	http://www.ibm.com/developerworks/linux/linux390/
S:	Supported
F:	drivers/s390/scsi/zfcp_*

S390 IUCV NETWORK LAYER
M:	Ursula Braun <ursula.braun@de.ibm.com>
M:	linux390@de.ibm.com
L:	linux-s390@vger.kernel.org
W:	http://www.ibm.com/developerworks/linux/linux390/
S:	Supported
F:	drivers/s390/net/*iucv*
F:	include/net/iucv/
F:	net/iucv/

S3C24XX SD/MMC Driver
M:	Ben Dooks <ben-linux@fluff.org>
L:	linux-arm-kernel@lists.infradead.org (moderated for non-subscribers)
S:	Supported
F:	drivers/mmc/host/s3cmci.*

SAA6588 RDS RECEIVER DRIVER
M:	Hans Verkuil <hverkuil@xs4all.nl>
L:	linux-media@vger.kernel.org
T:	git git://linuxtv.org/media_tree.git
W:	http://linuxtv.org
S:	Odd Fixes
F:	drivers/media/i2c/saa6588*

SAA7134 VIDEO4LINUX DRIVER
M:	Mauro Carvalho Chehab <m.chehab@samsung.com>
L:	linux-media@vger.kernel.org
W:	http://linuxtv.org
T:	git git://linuxtv.org/media_tree.git
S:	Odd fixes
F:	Documentation/video4linux/*.saa7134
F:	drivers/media/pci/saa7134/

SAA7146 VIDEO4LINUX-2 DRIVER
M:	Hans Verkuil <hverkuil@xs4all.nl>
L:	linux-media@vger.kernel.org
T:	git git://linuxtv.org/media_tree.git
S:	Maintained
F:	drivers/media/common/saa7146/
F:	drivers/media/pci/saa7146/
F:	include/media/saa7146*

SAMSUNG LAPTOP DRIVER
M:	Corentin Chary <corentin.chary@gmail.com>
L:	platform-driver-x86@vger.kernel.org
S:	Maintained
F:	drivers/platform/x86/samsung-laptop.c

SAMSUNG AUDIO (ASoC) DRIVERS
M:	Sangbeom Kim <sbkim73@samsung.com>
L:	alsa-devel@alsa-project.org (moderated for non-subscribers)
S:	Supported
F:	sound/soc/samsung

SAMSUNG FRAMEBUFFER DRIVER
M:	Jingoo Han <jg1.han@samsung.com>
L:	linux-fbdev@vger.kernel.org
S:	Maintained
F:	drivers/video/s3c-fb.c

SAMSUNG MULTIFUNCTION DEVICE DRIVERS
M:	Sangbeom Kim <sbkim73@samsung.com>
L:	linux-kernel@vger.kernel.org
S:	Supported
F:	drivers/mfd/sec*.c
F:	drivers/regulator/s2m*.c
F:	drivers/regulator/s5m*.c
F:	drivers/rtc/rtc-sec.c
F:	include/linux/mfd/samsung/

SAMSUNG S5P/EXYNOS4 SOC SERIES CAMERA SUBSYSTEM DRIVERS
M:	Kyungmin Park <kyungmin.park@samsung.com>
M:	Sylwester Nawrocki <s.nawrocki@samsung.com>
L:	linux-media@vger.kernel.org
Q:	https://patchwork.linuxtv.org/project/linux-media/list/
S:	Supported
F:	drivers/media/platform/exynos4-is/
F:	include/media/s5p_fimc.h

SAMSUNG S3C24XX/S3C64XX SOC SERIES CAMIF DRIVER
M:	Sylwester Nawrocki <sylvester.nawrocki@gmail.com>
L:	linux-media@vger.kernel.org
L:	linux-samsung-soc@vger.kernel.org (moderated for non-subscribers)
S:	Maintained
F:	drivers/media/platform/s3c-camif/
F:	include/media/s3c_camif.h

SAMSUNG S5C73M3 CAMERA DRIVER
M:	Kyungmin Park <kyungmin.park@samsung.com>
M:	Andrzej Hajda <a.hajda@samsung.com>
L:	linux-media@vger.kernel.org
S:	Supported
F:	drivers/media/i2c/s5c73m3/*

SERIAL DRIVERS
M:	Greg Kroah-Hartman <gregkh@linuxfoundation.org>
L:	linux-serial@vger.kernel.org
S:	Maintained
F:	drivers/tty/serial

SYNOPSYS DESIGNWARE DMAC DRIVER
M:	Viresh Kumar <viresh.linux@gmail.com>
S:	Maintained
F:	include/linux/dw_dmac.h
F:	drivers/dma/dw/

SYNOPSYS DESIGNWARE MMC/SD/SDIO DRIVER
M:	Seungwon Jeon <tgih.jun@samsung.com>
M:	Jaehoon Chung <jh80.chung@samsung.com>
L:	linux-mmc@vger.kernel.org
S:	Maintained
F:	include/linux/mmc/dw_mmc.h
F:	drivers/mmc/host/dw_mmc*

TIMEKEEPING, NTP
M:	John Stultz <john.stultz@linaro.org>
M:	Thomas Gleixner <tglx@linutronix.de>
T:	git git://git.kernel.org/pub/scm/linux/kernel/git/tip/tip.git timers/core
S:	Supported
F:	include/linux/clocksource.h
F:	include/linux/time.h
F:	include/linux/timex.h
F:	include/uapi/linux/time.h
F:	include/uapi/linux/timex.h
F:	kernel/time/clocksource.c
F:	kernel/time/time*.c
F:	kernel/time/ntp.c
F:	drivers/clocksource

TLG2300 VIDEO4LINUX-2 DRIVER
M:	Huang Shijie <shijie8@gmail.com>
M:	Hans Verkuil <hverkuil@xs4all.nl>
S:	Odd Fixes
F:	drivers/media/usb/tlg2300

SC1200 WDT DRIVER
M:	Zwane Mwaikambo <zwane@arm.linux.org.uk>
S:	Maintained
F:	drivers/watchdog/sc1200wdt.c

SCHEDULER
M:	Ingo Molnar <mingo@redhat.com>
M:	Peter Zijlstra <peterz@infradead.org>
T:	git git://git.kernel.org/pub/scm/linux/kernel/git/tip/tip.git sched/core
S:	Maintained
F:	kernel/sched/
F:	include/linux/sched.h
F:	include/uapi/linux/sched.h

SCORE ARCHITECTURE
M:	Chen Liqin <liqin.chen@sunplusct.com>
M:	Lennox Wu <lennox.wu@gmail.com>
W:	http://www.sunplusct.com
S:	Supported
F:	arch/score/

SCSI CDROM DRIVER
M:	Jens Axboe <axboe@kernel.dk>
L:	linux-scsi@vger.kernel.org
W:	http://www.kernel.dk
S:	Maintained
F:	drivers/scsi/sr*

SCSI RDMA PROTOCOL (SRP) INITIATOR
M:	David Dillow <dillowda@ornl.gov>
L:	linux-rdma@vger.kernel.org
S:	Supported
W:	http://www.openfabrics.org
Q:	http://patchwork.kernel.org/project/linux-rdma/list/
T:	git git://git.kernel.org/pub/scm/linux/kernel/git/dad/srp-initiator.git
F:	drivers/infiniband/ulp/srp/
F:	include/scsi/srp.h

SCSI SG DRIVER
M:	Doug Gilbert <dgilbert@interlog.com>
L:	linux-scsi@vger.kernel.org
W:	http://www.torque.net/sg
S:	Maintained
F:	drivers/scsi/sg.c
F:	include/scsi/sg.h

SCSI SUBSYSTEM
M:	"James E.J. Bottomley" <JBottomley@parallels.com>
L:	linux-scsi@vger.kernel.org
T:	git git://git.kernel.org/pub/scm/linux/kernel/git/jejb/scsi-misc-2.6.git
T:	git git://git.kernel.org/pub/scm/linux/kernel/git/jejb/scsi-rc-fixes-2.6.git
T:	git git://git.kernel.org/pub/scm/linux/kernel/git/jejb/scsi-pending-2.6.git
S:	Maintained
F:	drivers/scsi/
F:	include/scsi/

SCSI TAPE DRIVER
M:	Kai Mäkisara <Kai.Makisara@kolumbus.fi>
L:	linux-scsi@vger.kernel.org
S:	Maintained
F:	Documentation/scsi/st.txt
F:	drivers/scsi/st.*
F:	drivers/scsi/st_*.h

SCTP PROTOCOL
M:	Vlad Yasevich <vyasevich@gmail.com>
M:	Neil Horman <nhorman@tuxdriver.com>
L:	linux-sctp@vger.kernel.org
W:	http://lksctp.sourceforge.net
S:	Maintained
F:	Documentation/networking/sctp.txt
F:	include/linux/sctp.h
F:	include/net/sctp/
F:	net/sctp/

SCx200 CPU SUPPORT
M:	Jim Cromie <jim.cromie@gmail.com>
S:	Odd Fixes
F:	Documentation/i2c/busses/scx200_acb
F:	arch/x86/platform/scx200/
F:	drivers/watchdog/scx200_wdt.c
F:	drivers/i2c/busses/scx200*
F:	drivers/mtd/maps/scx200_docflash.c
F:	include/linux/scx200.h

SCx200 GPIO DRIVER
M:	Jim Cromie <jim.cromie@gmail.com>
S:	Maintained
F:	drivers/char/scx200_gpio.c
F:	include/linux/scx200_gpio.h

SCx200 HRT CLOCKSOURCE DRIVER
M:	Jim Cromie <jim.cromie@gmail.com>
S:	Maintained
F:	drivers/clocksource/scx200_hrt.c

SDRICOH_CS MMC/SD HOST CONTROLLER INTERFACE DRIVER
M:	Sascha Sommer <saschasommer@freenet.de>
L:	sdricohcs-devel@lists.sourceforge.net (subscribers-only)
S:	Maintained
F:	drivers/mmc/host/sdricoh_cs.c

SECURE DIGITAL HOST CONTROLLER INTERFACE (SDHCI) DRIVER
M:	Chris Ball <cjb@laptop.org>
L:	linux-mmc@vger.kernel.org
T:	git git://git.kernel.org/pub/scm/linux/kernel/git/cjb/mmc.git
S:	Maintained
F:	drivers/mmc/host/sdhci.*
F:	drivers/mmc/host/sdhci-pltfm.[ch]

SECURE DIGITAL HOST CONTROLLER INTERFACE, OPEN FIRMWARE BINDINGS (SDHCI-OF)
M:	Anton Vorontsov <anton@enomsg.org>
L:	linuxppc-dev@lists.ozlabs.org
L:	linux-mmc@vger.kernel.org
S:	Maintained
F:	drivers/mmc/host/sdhci-pltfm.[ch]

SECURE DIGITAL HOST CONTROLLER INTERFACE (SDHCI) SAMSUNG DRIVER
M:	Ben Dooks <ben-linux@fluff.org>
L:	linux-mmc@vger.kernel.org
S:	Maintained
F:	drivers/mmc/host/sdhci-s3c.c

SECURE DIGITAL HOST CONTROLLER INTERFACE (SDHCI) ST SPEAR DRIVER
M:	Viresh Kumar <viresh.linux@gmail.com>
L:	spear-devel@list.st.com
L:	linux-mmc@vger.kernel.org
S:	Maintained
F:	drivers/mmc/host/sdhci-spear.c

SECURITY SUBSYSTEM
M:	James Morris <james.l.morris@oracle.com>
L:	linux-security-module@vger.kernel.org (suggested Cc:)
T:	git git://git.kernel.org/pub/scm/linux/kernel/git/jmorris/linux-security.git
W:	http://kernsec.org/
S:	Supported
F:	security/

SECURITY CONTACT
M:	Security Officers <security@kernel.org>
S:	Supported

SELINUX SECURITY MODULE
M:	Stephen Smalley <sds@tycho.nsa.gov>
M:	James Morris <james.l.morris@oracle.com>
M:	Eric Paris <eparis@parisplace.org>
L:	selinux@tycho.nsa.gov (subscribers-only, general discussion)
W:	http://selinuxproject.org
T:	git git://git.infradead.org/users/eparis/selinux.git
S:	Supported
F:	include/linux/selinux*
F:	security/selinux/
F:	scripts/selinux/

APPARMOR SECURITY MODULE
M:	John Johansen <john.johansen@canonical.com>
L:	apparmor@lists.ubuntu.com (subscribers-only, general discussion)
W:	apparmor.wiki.kernel.org
T:	git git://git.kernel.org/pub/scm/linux/kernel/git/jj/apparmor-dev.git
S:	Supported
F:	security/apparmor/

SENSABLE PHANTOM
M:	Jiri Slaby <jirislaby@gmail.com>
S:	Maintained
F:	drivers/misc/phantom.c
F:	include/uapi/linux/phantom.h

SERIAL ATA (SATA) SUBSYSTEM
M:	Tejun Heo <tj@kernel.org>
L:	linux-ide@vger.kernel.org
T:	git git://git.kernel.org/pub/scm/linux/kernel/git/tj/libata.git
S:	Supported
F:	drivers/ata/
F:	include/linux/ata.h
F:	include/linux/libata.h

SERVER ENGINES 10Gbps iSCSI - BladeEngine 2 DRIVER
M:	Jayamohan Kallickal <jayamohan.kallickal@emulex.com>
L:	linux-scsi@vger.kernel.org
W:	http://www.emulex.com
S:	Supported
F:	drivers/scsi/be2iscsi/

SERVER ENGINES 10Gbps NIC - BladeEngine 2 DRIVER
M:	Sathya Perla <sathya.perla@emulex.com>
M:	Subbu Seetharaman <subbu.seetharaman@emulex.com>
M:	Ajit Khaparde <ajit.khaparde@emulex.com>
L:	netdev@vger.kernel.org
W:	http://www.emulex.com
S:	Supported
F:	drivers/net/ethernet/emulex/benet/

SFC NETWORK DRIVER
M:	Solarflare linux maintainers <linux-net-drivers@solarflare.com>
M:	Ben Hutchings <bhutchings@solarflare.com>
L:	netdev@vger.kernel.org
S:	Supported
F:	drivers/net/ethernet/sfc/

SGI GRU DRIVER
M:	Dimitri Sivanich <sivanich@sgi.com>
M:	Robin Holt <holt@sgi.com>
S:	Maintained
F:	drivers/misc/sgi-gru/

SGI SN-IA64 (Altix) SERIAL CONSOLE DRIVER
M:	Pat Gefre <pfg@sgi.com>
L:	linux-ia64@vger.kernel.org
S:	Supported
F:	Documentation/ia64/serial.txt
F:	drivers/tty/serial/ioc?_serial.c
F:	include/linux/ioc?.h

SGI VISUAL WORKSTATION 320 AND 540
M:	Andrey Panin <pazke@donpac.ru>
L:	linux-visws-devel@lists.sf.net
W:	http://linux-visws.sf.net
S:	Maintained for 2.6.
F:	Documentation/sgi-visws.txt

SGI XP/XPC/XPNET DRIVER
M:	Robin Holt <holt@sgi.com>
S:	Maintained
F:	drivers/misc/sgi-xp/

SI470X FM RADIO RECEIVER I2C DRIVER
M:	Hans Verkuil <hverkuil@xs4all.nl>
L:	linux-media@vger.kernel.org
T:	git git://linuxtv.org/media_tree.git
W:	http://linuxtv.org
S:	Odd Fixes
F:	drivers/media/radio/si470x/radio-si470x-i2c.c

SI470X FM RADIO RECEIVER USB DRIVER
M:	Hans Verkuil <hverkuil@xs4all.nl>
L:	linux-media@vger.kernel.org
T:	git git://linuxtv.org/media_tree.git
W:	http://linuxtv.org
S:	Maintained
F:	drivers/media/radio/si470x/radio-si470x-common.c
F:	drivers/media/radio/si470x/radio-si470x.h
F:	drivers/media/radio/si470x/radio-si470x-usb.c

SI4713 FM RADIO TRANSMITTER I2C DRIVER
M:	Eduardo Valentin <edubezval@gmail.com>
L:	linux-media@vger.kernel.org
T:	git git://linuxtv.org/media_tree.git
W:	http://linuxtv.org
S:	Odd Fixes
F:	drivers/media/radio/si4713-i2c.?

SI4713 FM RADIO TRANSMITTER PLATFORM DRIVER
M:	Eduardo Valentin <edubezval@gmail.com>
L:	linux-media@vger.kernel.org
T:	git git://linuxtv.org/media_tree.git
W:	http://linuxtv.org
S:	Odd Fixes
F:	drivers/media/radio/radio-si4713.h

SIANO DVB DRIVER
M:	Mauro Carvalho Chehab <m.chehab@samsung.com>
L:	linux-media@vger.kernel.org
W:	http://linuxtv.org
T:	git git://linuxtv.org/media_tree.git
S:	Odd fixes
F:	drivers/media/common/siano/
F:	drivers/media/dvb/siano/
F:	drivers/media/usb/siano/
F:	drivers/media/mmc/siano

SH_VEU V4L2 MEM2MEM DRIVER
M:	Guennadi Liakhovetski <g.liakhovetski@gmx.de>
L:	linux-media@vger.kernel.org
S:	Maintained
F:	drivers/media/platform/sh_veu.c

SH_VOU V4L2 OUTPUT DRIVER
M:	Guennadi Liakhovetski <g.liakhovetski@gmx.de>
L:	linux-media@vger.kernel.org
S:	Odd Fixes
F:	drivers/media/platform/sh_vou.c
F:	include/media/sh_vou.h

SIMPLE FIRMWARE INTERFACE (SFI)
M:	Len Brown <lenb@kernel.org>
L:	sfi-devel@simplefirmware.org
W:	http://simplefirmware.org/
T:	git git://git.kernel.org/pub/scm/linux/kernel/git/lenb/linux-sfi-2.6.git
S:	Supported
F:	arch/x86/platform/sfi/
F:	drivers/sfi/
F:	include/linux/sfi*.h

SIMTEC EB110ATX (Chalice CATS)
P:	Ben Dooks
P:	Vincent Sanders <vince@simtec.co.uk>
M:	Simtec Linux Team <linux@simtec.co.uk>
W:	http://www.simtec.co.uk/products/EB110ATX/
S:	Supported

SIMTEC EB2410ITX (BAST)
P:	Ben Dooks
P:	Vincent Sanders <vince@simtec.co.uk>
M:	Simtec Linux Team <linux@simtec.co.uk>
W:	http://www.simtec.co.uk/products/EB2410ITX/
S:	Supported
F:	arch/arm/mach-s3c2410/mach-bast.c
F:	arch/arm/mach-s3c2410/bast-ide.c
F:	arch/arm/mach-s3c2410/bast-irq.c

TI DAVINCI MACHINE SUPPORT
M:	Sekhar Nori <nsekhar@ti.com>
M:	Kevin Hilman <khilman@deeprootsystems.com>
L:	davinci-linux-open-source@linux.davincidsp.com (moderated for non-subscribers)
T:	git git://gitorious.org/linux-davinci/linux-davinci.git
Q:	http://patchwork.kernel.org/project/linux-davinci/list/
S:	Supported
F:	arch/arm/mach-davinci
F:	drivers/i2c/busses/i2c-davinci.c

TI DAVINCI SERIES MEDIA DRIVER
M:	Lad, Prabhakar <prabhakar.csengg@gmail.com>
L:	linux-media@vger.kernel.org
L:	davinci-linux-open-source@linux.davincidsp.com (moderated for non-subscribers)
W:	http://linuxtv.org/
Q:	http://patchwork.linuxtv.org/project/linux-media/list/
T:	git git://linuxtv.org/mhadli/v4l-dvb-davinci_devices.git
S:	Maintained
F:	drivers/media/platform/davinci/
F:	include/media/davinci/

SIS 190 ETHERNET DRIVER
M:	Francois Romieu <romieu@fr.zoreil.com>
L:	netdev@vger.kernel.org
S:	Maintained
F:	drivers/net/ethernet/sis/sis190.c

SIS 900/7016 FAST ETHERNET DRIVER
M:	Daniele Venzano <venza@brownhat.org>
W:	http://www.brownhat.org/sis900.html
L:	netdev@vger.kernel.org
S:	Maintained
F:	drivers/net/ethernet/sis/sis900.*

SIS FRAMEBUFFER DRIVER
M:	Thomas Winischhofer <thomas@winischhofer.net>
W:	http://www.winischhofer.net/linuxsisvga.shtml
S:	Maintained
F:	Documentation/fb/sisfb.txt
F:	drivers/video/sis/
F:	include/video/sisfb.h

SIS USB2VGA DRIVER
M:	Thomas Winischhofer <thomas@winischhofer.net>
W:	http://www.winischhofer.at/linuxsisusbvga.shtml
S:	Maintained
F:	drivers/usb/misc/sisusbvga/

SLAB ALLOCATOR
M:	Christoph Lameter <cl@linux-foundation.org>
M:	Pekka Enberg <penberg@kernel.org>
M:	Matt Mackall <mpm@selenic.com>
L:	linux-mm@kvack.org
S:	Maintained
F:	include/linux/sl?b*.h
F:	mm/sl?b.c

SLEEPABLE READ-COPY UPDATE (SRCU)
M:	Lai Jiangshan <laijs@cn.fujitsu.com>
M:	"Paul E. McKenney" <paulmck@linux.vnet.ibm.com>
W:	http://www.rdrop.com/users/paulmck/RCU/
S:	Supported
T:	git git://git.kernel.org/pub/scm/linux/kernel/git/paulmck/linux-rcu.git
F:	include/linux/srcu*
F:	kernel/srcu*

SMACK SECURITY MODULE
M:	Casey Schaufler <casey@schaufler-ca.com>
L:	linux-security-module@vger.kernel.org
W:	http://schaufler-ca.com
T:	git git://git.gitorious.org/smack-next/kernel.git
S:	Maintained
F:	Documentation/security/Smack.txt
F:	security/smack/

SMC91x ETHERNET DRIVER
M:	Nicolas Pitre <nico@fluxnic.net>
S:	Odd Fixes
F:	drivers/net/ethernet/smsc/smc91x.*

SMIA AND SMIA++ IMAGE SENSOR DRIVER
M:	Sakari Ailus <sakari.ailus@iki.fi>
L:	linux-media@vger.kernel.org
S:	Maintained
F:	drivers/media/i2c/smiapp
F:	include/media/smiapp.h
F:	drivers/media/i2c/smiapp-pll.c
F:	drivers/media/i2c/smiapp-pll.h

SMM665 HARDWARE MONITOR DRIVER
M:	Guenter Roeck <linux@roeck-us.net>
L:	lm-sensors@lm-sensors.org
S:	Maintained
F:	Documentation/hwmon/smm665
F:	drivers/hwmon/smm665.c

SMSC EMC2103 HARDWARE MONITOR DRIVER
M:	Steve Glendinning <steve.glendinning@shawell.net>
L:	lm-sensors@lm-sensors.org
S:	Maintained
F:	Documentation/hwmon/emc2103
F:	drivers/hwmon/emc2103.c

SMSC SCH5627 HARDWARE MONITOR DRIVER
M:	Hans de Goede <hdegoede@redhat.com>
L:	lm-sensors@lm-sensors.org
S:	Supported
F:	Documentation/hwmon/sch5627
F:	drivers/hwmon/sch5627.c

SMSC47B397 HARDWARE MONITOR DRIVER
M:	Jean Delvare <khali@linux-fr.org>
L:	lm-sensors@lm-sensors.org
S:	Maintained
F:	Documentation/hwmon/smsc47b397
F:	drivers/hwmon/smsc47b397.c

SMSC911x ETHERNET DRIVER
M:	Steve Glendinning <steve.glendinning@shawell.net>
L:	netdev@vger.kernel.org
S:	Maintained
F:	include/linux/smsc911x.h
F:	drivers/net/ethernet/smsc/smsc911x.*

SMSC9420 PCI ETHERNET DRIVER
M:	Steve Glendinning <steve.glendinning@shawell.net>
L:	netdev@vger.kernel.org
S:	Maintained
F:	drivers/net/ethernet/smsc/smsc9420.*

SMSC UFX6000 and UFX7000 USB to VGA DRIVER
M:	Steve Glendinning <steve.glendinning@shawell.net>
L:	linux-fbdev@vger.kernel.org
S:	Maintained
F:	drivers/video/smscufx.c

SOC-CAMERA V4L2 SUBSYSTEM
M:	Guennadi Liakhovetski <g.liakhovetski@gmx.de>
L:	linux-media@vger.kernel.org
T:	git git://linuxtv.org/media_tree.git
S:	Maintained
F:	include/media/soc*
F:	drivers/media/i2c/soc_camera/
F:	drivers/media/platform/soc_camera/

SOEKRIS NET48XX LED SUPPORT
M:	Chris Boot <bootc@bootc.net>
S:	Maintained
F:	drivers/leds/leds-net48xx.c

SOFTWARE RAID (Multiple Disks) SUPPORT
M:	Neil Brown <neilb@suse.de>
L:	linux-raid@vger.kernel.org
S:	Supported
F:	drivers/md/
F:	include/linux/raid/
F:	include/uapi/linux/raid/

SONIC NETWORK DRIVER
M:	Thomas Bogendoerfer <tsbogend@alpha.franken.de>
L:	netdev@vger.kernel.org
S:	Maintained
F:	drivers/net/ethernet/natsemi/sonic.*

SONICS SILICON BACKPLANE DRIVER (SSB)
M:	Michael Buesch <m@bues.ch>
L:	netdev@vger.kernel.org
S:	Maintained
F:	drivers/ssb/
F:	include/linux/ssb/

SONY VAIO CONTROL DEVICE DRIVER
M:	Mattia Dongili <malattia@linux.it>
L:	platform-driver-x86@vger.kernel.org
W:	http://www.linux.it/~malattia/wiki/index.php/Sony_drivers
S:	Maintained
F:	Documentation/laptops/sony-laptop.txt
F:	drivers/char/sonypi.c
F:	drivers/platform/x86/sony-laptop.c
F:	include/linux/sony-laptop.h

SONY MEMORYSTICK CARD SUPPORT
M:	Alex Dubov <oakad@yahoo.com>
W:	http://tifmxx.berlios.de/
S:	Maintained
F:	drivers/memstick/host/tifm_ms.c

SOUND
M:	Jaroslav Kysela <perex@perex.cz>
M:	Takashi Iwai <tiwai@suse.de>
L:	alsa-devel@alsa-project.org (moderated for non-subscribers)
W:	http://www.alsa-project.org/
T:	git git://git.kernel.org/pub/scm/linux/kernel/git/tiwai/sound.git
T:	git git://git.alsa-project.org/alsa-kernel.git
S:	Maintained
F:	Documentation/sound/
F:	include/sound/
F:	include/uapi/sound/
F:	sound/

SOUND - SOC LAYER / DYNAMIC AUDIO POWER MANAGEMENT (ASoC)
M:	Liam Girdwood <lgirdwood@gmail.com>
M:	Mark Brown <broonie@kernel.org>
T:	git git://git.kernel.org/pub/scm/linux/kernel/git/broonie/sound.git
L:	alsa-devel@alsa-project.org (moderated for non-subscribers)
W:	http://alsa-project.org/main/index.php/ASoC
S:	Supported
F:	sound/soc/
F:	include/sound/soc*

SPARC + UltraSPARC (sparc/sparc64)
M:	"David S. Miller" <davem@davemloft.net>
L:	sparclinux@vger.kernel.org
Q:	http://patchwork.ozlabs.org/project/sparclinux/list/
T:	git git://git.kernel.org/pub/scm/linux/kernel/git/davem/sparc.git
T:	git git://git.kernel.org/pub/scm/linux/kernel/git/davem/sparc-next.git
S:	Maintained
F:	arch/sparc/
F:	drivers/sbus/

SPARC SERIAL DRIVERS
M:	"David S. Miller" <davem@davemloft.net>
L:	sparclinux@vger.kernel.org
T:	git git://git.kernel.org/pub/scm/linux/kernel/git/davem/sparc.git
T:	git git://git.kernel.org/pub/scm/linux/kernel/git/davem/sparc-next.git
S:	Maintained
F:	include/linux/sunserialcore.h
F:	drivers/tty/serial/suncore.c
F:	drivers/tty/serial/sunhv.c
F:	drivers/tty/serial/sunsab.c
F:	drivers/tty/serial/sunsab.h
F:	drivers/tty/serial/sunsu.c
F:	drivers/tty/serial/sunzilog.c
F:	drivers/tty/serial/sunzilog.h

SPARSE CHECKER
M:	"Christopher Li" <sparse@chrisli.org>
L:	linux-sparse@vger.kernel.org
W:	https://sparse.wiki.kernel.org/
T:	git git://git.kernel.org/pub/scm/devel/sparse/sparse.git
T:	git git://git.kernel.org/pub/scm/devel/sparse/chrisl/sparse.git
S:	Maintained
F:	include/linux/compiler.h

SPEAR PLATFORM SUPPORT
M:	Viresh Kumar <viresh.linux@gmail.com>
M:	Shiraz Hashim <shiraz.hashim@st.com>
L:	spear-devel@list.st.com
L:	linux-arm-kernel@lists.infradead.org (moderated for non-subscribers)
W:	http://www.st.com/spear
S:	Maintained
F:	arch/arm/plat-spear/

SPEAR13XX MACHINE SUPPORT
M:	Viresh Kumar <viresh.linux@gmail.com>
M:	Shiraz Hashim <shiraz.hashim@st.com>
L:	spear-devel@list.st.com
L:	linux-arm-kernel@lists.infradead.org (moderated for non-subscribers)
W:	http://www.st.com/spear
S:	Maintained
F:	arch/arm/mach-spear13xx/

SPEAR3XX MACHINE SUPPORT
M:	Viresh Kumar <viresh.linux@gmail.com>
M:	Shiraz Hashim <shiraz.hashim@st.com>
L:	spear-devel@list.st.com
L:	linux-arm-kernel@lists.infradead.org (moderated for non-subscribers)
W:	http://www.st.com/spear
S:	Maintained
F:	arch/arm/mach-spear3xx/

SPEAR6XX MACHINE SUPPORT
M:	Rajeev Kumar <rajeev-dlh.kumar@st.com>
M:	Shiraz Hashim <shiraz.hashim@st.com>
M:	Viresh Kumar <viresh.linux@gmail.com>
L:	spear-devel@list.st.com
L:	linux-arm-kernel@lists.infradead.org (moderated for non-subscribers)
W:	http://www.st.com/spear
S:	Maintained
F:	arch/arm/mach-spear6xx/

SPEAR CLOCK FRAMEWORK SUPPORT
M:	Viresh Kumar <viresh.linux@gmail.com>
L:	spear-devel@list.st.com
L:	linux-arm-kernel@lists.infradead.org (moderated for non-subscribers)
W:	http://www.st.com/spear
S:	Maintained
F:	drivers/clk/spear/

SPI SUBSYSTEM
M:	Mark Brown <broonie@kernel.org>
M:	Grant Likely <grant.likely@linaro.org>
L:	linux-spi@vger.kernel.org
T:	git git://git.kernel.org/pub/scm/linux/kernel/git/broonie/spi.git
Q:	http://patchwork.kernel.org/project/spi-devel-general/list/
S:	Maintained
F:	Documentation/spi/
F:	drivers/spi/
F:	include/linux/spi/
F:	include/uapi/linux/spi/

SPIDERNET NETWORK DRIVER for CELL
M:	Ishizaki Kou <kou.ishizaki@toshiba.co.jp>
M:	Jens Osterkamp <jens@de.ibm.com>
L:	netdev@vger.kernel.org
S:	Supported
F:	Documentation/networking/spider_net.txt
F:	drivers/net/ethernet/toshiba/spider_net*

SPU FILE SYSTEM
M:	Jeremy Kerr <jk@ozlabs.org>
L:	linuxppc-dev@lists.ozlabs.org
L:	cbe-oss-dev@lists.ozlabs.org
W:	http://www.ibm.com/developerworks/power/cell/
S:	Supported
F:	Documentation/filesystems/spufs.txt
F:	arch/powerpc/platforms/cell/spufs/

SQUASHFS FILE SYSTEM
M:	Phillip Lougher <phillip@squashfs.org.uk>
L:	squashfs-devel@lists.sourceforge.net (subscribers-only)
W:	http://squashfs.org.uk
S:	Maintained
F:	Documentation/filesystems/squashfs.txt
F:	fs/squashfs/

SRM (Alpha) environment access
M:	Jan-Benedict Glaw <jbglaw@lug-owl.de>
S:	Maintained
F:	arch/alpha/kernel/srm_env.c

STABLE BRANCH
M:	Greg Kroah-Hartman <gregkh@linuxfoundation.org>
L:	stable@vger.kernel.org
S:	Supported
F:	Documentation/stable_kernel_rules.txt

STAGING SUBSYSTEM
M:	Greg Kroah-Hartman <gregkh@linuxfoundation.org>
T:	git git://git.kernel.org/pub/scm/linux/kernel/git/gregkh/staging.git
L:	devel@driverdev.osuosl.org
S:	Supported
F:	drivers/staging/

STAGING - AGERE HERMES II and II.5 WIRELESS DRIVERS
M:	Henk de Groot <pe1dnn@amsat.org>
S:	Odd Fixes
F:	drivers/staging/wlags49_h2/
F:	drivers/staging/wlags49_h25/

STAGING - ASUS OLED
M:	Jakub Schmidtke <sjakub@gmail.com>
S:	Odd Fixes
F:	drivers/staging/asus_oled/

STAGING - COMEDI
M:	Ian Abbott <abbotti@mev.co.uk>
M:	Mori Hess <fmhess@users.sourceforge.net>
S:	Odd Fixes
F:	drivers/staging/comedi/

STAGING - CRYSTAL HD VIDEO DECODER
M:	Naren Sankar <nsankar@broadcom.com>
M:	Jarod Wilson <jarod@wilsonet.com>
M:	Scott Davilla <davilla@4pi.com>
M:	Manu Abraham <abraham.manu@gmail.com>
S:	Odd Fixes
F:	drivers/staging/crystalhd/

STAGING - ECHO CANCELLER
M:	Steve Underwood <steveu@coppice.org>
M:	David Rowe <david@rowetel.com>
S:	Odd Fixes
F:	drivers/staging/echo/

STAGING - ET131X NETWORK DRIVER
M:	Mark Einon <mark.einon@gmail.com>
S:	Odd Fixes
F:	drivers/staging/et131x/

STAGING - FLARION FT1000 DRIVERS
M:	Marek Belisko <marek.belisko@gmail.com>
S:	Odd Fixes
F:	drivers/staging/ft1000/

STAGING - FRONTIER TRANZPORT AND ALPHATRACK
M:	David Täht <d@teklibre.com>
S:	Odd Fixes
F:	drivers/staging/frontier/

STAGING - GO7007 MPEG CODEC
M:	Hans Verkuil <hans.verkuil@cisco.com>
S:	Maintained
F:	drivers/staging/media/go7007/

STAGING - INDUSTRIAL IO
M:	Jonathan Cameron <jic23@cam.ac.uk>
L:	linux-iio@vger.kernel.org
S:	Odd Fixes
F:	drivers/staging/iio/

STAGING - LIRC (LINUX INFRARED REMOTE CONTROL) DRIVERS
M:	Jarod Wilson <jarod@wilsonet.com>
W:	http://www.lirc.org/
S:	Odd Fixes
F:	drivers/staging/media/lirc/

STAGING - NVIDIA COMPLIANT EMBEDDED CONTROLLER INTERFACE (nvec)
M:	Julian Andres Klode <jak@jak-linux.org>
M:	Marc Dietrich <marvin24@gmx.de>
L:	ac100@lists.launchpad.net (moderated for non-subscribers)
L:	linux-tegra@vger.kernel.org
S:	Maintained
F:	drivers/staging/nvec/

STAGING - OLPC SECONDARY DISPLAY CONTROLLER (DCON)
M:	Andres Salomon <dilinger@queued.net>
M:	Chris Ball <cjb@laptop.org>
M:	Jon Nettleton <jon.nettleton@gmail.com>
W:	http://wiki.laptop.org/go/DCON
S:	Odd Fixes
F:	drivers/staging/olpc_dcon/

STAGING - OZMO DEVICES USB OVER WIFI DRIVER
M:	Rupesh Gujare <rupesh.gujare@atmel.com>
S:	Maintained
F:	drivers/staging/ozwpan/

STAGING - PARALLEL LCD/KEYPAD PANEL DRIVER
M:	Willy Tarreau <willy@meta-x.org>
S:	Odd Fixes
F:	drivers/staging/panel/

STAGING - REALTEK RTL8712U DRIVERS
M:	Larry Finger <Larry.Finger@lwfinger.net>
M:	Florian Schilhabel <florian.c.schilhabel@googlemail.com>.
S:	Odd Fixes
F:	drivers/staging/rtl8712/

STAGING - SILICON MOTION SM7XX FRAME BUFFER DRIVER
M:	Teddy Wang <teddy.wang@siliconmotion.com.cn>
S:	Odd Fixes
F:	drivers/staging/sm7xxfb/

STAGING - SOFTLOGIC 6x10 MPEG CODEC
M:	Ismael Luceno <ismael.luceno@corp.bluecherry.net>
S:	Supported
F:	drivers/staging/media/solo6x10/

STAGING - SPEAKUP CONSOLE SPEECH DRIVER
M:	William Hubbs <w.d.hubbs@gmail.com>
M:	Chris Brannon <chris@the-brannons.com>
M:	Kirk Reiser <kirk@reisers.ca>
M:	Samuel Thibault <samuel.thibault@ens-lyon.org>
L:	speakup@braille.uwo.ca
W:	http://www.linux-speakup.org/
S:	Odd Fixes
F:	drivers/staging/speakup/

STAGING - TI DSP BRIDGE DRIVERS
M:	Omar Ramirez Luna <omar.ramirez@copitl.com>
S:	Odd Fixes
F:	drivers/staging/tidspbridge/

STAGING - USB ENE SM/MS CARD READER DRIVER
M:	Al Cho <acho@novell.com>
S:	Odd Fixes
F:	drivers/staging/keucr/

STAGING - VIA VT665X DRIVERS
M:	Forest Bond <forest@alittletooquiet.net>
S:	Odd Fixes
F:	drivers/staging/vt665?/

STAGING - WINBOND IS89C35 WLAN USB DRIVER
M:	Pavel Machek <pavel@ucw.cz>
S:	Odd Fixes
F:	drivers/staging/winbond/

STAGING - XGI Z7,Z9,Z11 PCI DISPLAY DRIVER
M:	Arnaud Patard <arnaud.patard@rtp-net.org>
S:	Odd Fixes
F:	drivers/staging/xgifb/

STARFIRE/DURALAN NETWORK DRIVER
M:	Ion Badulescu <ionut@badula.org>
S:	Odd Fixes
F:	drivers/net/ethernet/adaptec/starfire*

SUN3/3X
M:	Sam Creasey <sammy@sammy.net>
W:	http://sammy.net/sun3/
S:	Maintained
F:	arch/m68k/kernel/*sun3*
F:	arch/m68k/sun3*/
F:	arch/m68k/include/asm/sun3*
F:	drivers/net/ethernet/i825xx/sun3*

SUPERH
M:	Paul Mundt <lethal@linux-sh.org>
L:	linux-sh@vger.kernel.org
W:	http://www.linux-sh.org
Q:	http://patchwork.kernel.org/project/linux-sh/list/
T:	git git://github.com/pmundt/linux-sh.git sh-latest
S:	Supported
F:	Documentation/sh/
F:	arch/sh/
F:	drivers/sh/

SUSPEND TO RAM
M:	Len Brown <len.brown@intel.com>
M:	Pavel Machek <pavel@ucw.cz>
M:	"Rafael J. Wysocki" <rjw@sisk.pl>
L:	linux-pm@vger.kernel.org
S:	Supported
F:	Documentation/power/
F:	arch/x86/kernel/acpi/
F:	drivers/base/power/
F:	kernel/power/
F:	include/linux/suspend.h
F:	include/linux/freezer.h
F:	include/linux/pm.h

SVGA HANDLING
M:	Martin Mares <mj@ucw.cz>
L:	linux-video@atrey.karlin.mff.cuni.cz
S:	Maintained
F:	Documentation/svga.txt
F:	arch/x86/boot/video*

SWIOTLB SUBSYSTEM
M:	Konrad Rzeszutek Wilk <konrad.wilk@oracle.com>
L:	linux-kernel@vger.kernel.org
S:	Supported
F:	lib/swiotlb.c
F:	arch/*/kernel/pci-swiotlb.c
F:	include/linux/swiotlb.h

SYNOPSYS ARC ARCHITECTURE
M:	Vineet Gupta <vgupta@synopsys.com>
S:	Supported
F:	arch/arc/
F:	Documentation/devicetree/bindings/arc/
F:	drivers/tty/serial/arc-uart.c

SYSV FILESYSTEM
M:	Christoph Hellwig <hch@infradead.org>
S:	Maintained
F:	Documentation/filesystems/sysv-fs.txt
F:	fs/sysv/
F:	include/linux/sysv_fs.h

TARGET SUBSYSTEM
M:	Nicholas A. Bellinger <nab@linux-iscsi.org>
L:	linux-scsi@vger.kernel.org
L:	target-devel@vger.kernel.org
L:	http://groups.google.com/group/linux-iscsi-target-dev
W:	http://www.linux-iscsi.org
T:	git git://git.kernel.org/pub/scm/linux/kernel/git/nab/target-pending.git master
S:	Supported
F:	drivers/target/
F:	include/target/
F:	Documentation/target/

TASKSTATS STATISTICS INTERFACE
M:	Balbir Singh <bsingharora@gmail.com>
S:	Maintained
F:	Documentation/accounting/taskstats*
F:	include/linux/taskstats*
F:	kernel/taskstats.c

TC CLASSIFIER
M:	Jamal Hadi Salim <jhs@mojatatu.com>
L:	netdev@vger.kernel.org
S:	Maintained
F:	include/net/pkt_cls.h
F:	include/uapi/linux/pkt_cls.h
F:	net/sched/

TCP LOW PRIORITY MODULE
M:	"Wong Hoi Sing, Edison" <hswong3i@gmail.com>
M:	"Hung Hing Lun, Mike" <hlhung3i@gmail.com>
W:	http://tcp-lp-mod.sourceforge.net/
S:	Maintained
F:	net/ipv4/tcp_lp.c

TDA10071 MEDIA DRIVER
M:	Antti Palosaari <crope@iki.fi>
L:	linux-media@vger.kernel.org
W:	http://linuxtv.org/
W:	http://palosaari.fi/linux/
Q:	http://patchwork.linuxtv.org/project/linux-media/list/
T:	git git://linuxtv.org/anttip/media_tree.git
S:	Maintained
F:	drivers/media/dvb-frontends/tda10071*

TDA18212 MEDIA DRIVER
M:	Antti Palosaari <crope@iki.fi>
L:	linux-media@vger.kernel.org
W:	http://linuxtv.org/
W:	http://palosaari.fi/linux/
Q:	http://patchwork.linuxtv.org/project/linux-media/list/
T:	git git://linuxtv.org/anttip/media_tree.git
S:	Maintained
F:	drivers/media/tuners/tda18212*

TDA18218 MEDIA DRIVER
M:	Antti Palosaari <crope@iki.fi>
L:	linux-media@vger.kernel.org
W:	http://linuxtv.org/
W:	http://palosaari.fi/linux/
Q:	http://patchwork.linuxtv.org/project/linux-media/list/
T:	git git://linuxtv.org/anttip/media_tree.git
S:	Maintained
F:	drivers/media/tuners/tda18218*

TDA18271 MEDIA DRIVER
M:	Michael Krufky <mkrufky@linuxtv.org>
L:	linux-media@vger.kernel.org
W:	http://linuxtv.org/
W:	http://github.com/mkrufky
Q:	http://patchwork.linuxtv.org/project/linux-media/list/
T:	git git://linuxtv.org/mkrufky/tuners.git
S:	Maintained
F:	drivers/media/tuners/tda18271*

TDA827x MEDIA DRIVER
M:	Michael Krufky <mkrufky@linuxtv.org>
L:	linux-media@vger.kernel.org
W:	http://linuxtv.org/
W:	http://github.com/mkrufky
Q:	http://patchwork.linuxtv.org/project/linux-media/list/
T:	git git://linuxtv.org/mkrufky/tuners.git
S:	Maintained
F:	drivers/media/tuners/tda8290.*

TDA8290 MEDIA DRIVER
M:	Michael Krufky <mkrufky@linuxtv.org>
L:	linux-media@vger.kernel.org
W:	http://linuxtv.org/
W:	http://github.com/mkrufky
Q:	http://patchwork.linuxtv.org/project/linux-media/list/
T:	git git://linuxtv.org/mkrufky/tuners.git
S:	Maintained
F:	drivers/media/tuners/tda8290.*

TDA9840 MEDIA DRIVER
M:	Hans Verkuil <hverkuil@xs4all.nl>
L:	linux-media@vger.kernel.org
T:	git git://linuxtv.org/media_tree.git
W:	http://linuxtv.org
S:	Maintained
F:	drivers/media/i2c/tda9840*

TEA5761 TUNER DRIVER
M:	Mauro Carvalho Chehab <m.chehab@samsung.com>
L:	linux-media@vger.kernel.org
W:	http://linuxtv.org
T:	git git://linuxtv.org/media_tree.git
S:	Odd fixes
F:	drivers/media/tuners/tea5761.*

TEA5767 TUNER DRIVER
M:	Mauro Carvalho Chehab <m.chehab@samsung.com>
L:	linux-media@vger.kernel.org
W:	http://linuxtv.org
T:	git git://linuxtv.org/media_tree.git
S:	Maintained
F:	drivers/media/tuners/tea5767.*

TEA6415C MEDIA DRIVER
M:	Hans Verkuil <hverkuil@xs4all.nl>
L:	linux-media@vger.kernel.org
T:	git git://linuxtv.org/media_tree.git
W:	http://linuxtv.org
S:	Maintained
F:	drivers/media/i2c/tea6415c*

TEA6420 MEDIA DRIVER
M:	Hans Verkuil <hverkuil@xs4all.nl>
L:	linux-media@vger.kernel.org
T:	git git://linuxtv.org/media_tree.git
W:	http://linuxtv.org
S:	Maintained
F:	drivers/media/i2c/tea6420*

TEAM DRIVER
M:	Jiri Pirko <jiri@resnulli.us>
L:	netdev@vger.kernel.org
S:	Supported
F:	drivers/net/team/
F:	include/linux/if_team.h
F:	include/uapi/linux/if_team.h

TECHNOLOGIC SYSTEMS TS-5500 PLATFORM SUPPORT
M:	Savoir-faire Linux Inc. <kernel@savoirfairelinux.com>
S:	Maintained
F:	arch/x86/platform/ts5500/

TECHNOTREND USB IR RECEIVER
M:	Sean Young <sean@mess.org>
L:	linux-media@vger.kernel.org
S:	Maintained
F:	drivers/media/rc/ttusbir.c

TEGRA SUPPORT
M:	Stephen Warren <swarren@wwwdotorg.org>
L:	linux-tegra@vger.kernel.org
Q:	http://patchwork.ozlabs.org/project/linux-tegra/list/
T:	git git://git.kernel.org/pub/scm/linux/kernel/git/swarren/linux-tegra.git
S:	Supported
N:	[^a-z]tegra

TEHUTI ETHERNET DRIVER
M:	Andy Gospodarek <andy@greyhouse.net>
L:	netdev@vger.kernel.org
S:	Supported
F:	drivers/net/ethernet/tehuti/*

Telecom Clock Driver for MCPL0010
M:	Mark Gross <mark.gross@intel.com>
S:	Supported
F:	drivers/char/tlclk.c

TENSILICA XTENSA PORT (xtensa)
M:	Chris Zankel <chris@zankel.net>
M:	Max Filippov <jcmvbkbc@gmail.com>
L:	linux-xtensa@linux-xtensa.org
S:	Maintained
F:	arch/xtensa/

THERMAL
M:      Zhang Rui <rui.zhang@intel.com>
M:      Eduardo Valentin <eduardo.valentin@ti.com>
L:      linux-pm@vger.kernel.org
T:      git git://git.kernel.org/pub/scm/linux/kernel/git/rzhang/linux.git
<<<<<<< HEAD
T:      git git://git.kernel.org/pub/scm/linux/kernel/git/evalenti/linux-soc-thermal.git
=======
>>>>>>> 1b2c14b4
Q:      https://patchwork.kernel.org/project/linux-pm/list/
S:      Supported
F:      drivers/thermal/
F:      include/linux/thermal.h
F:      include/linux/cpu_cooling.h

THINGM BLINK(1) USB RGB LED DRIVER
M:	Vivien Didelot <vivien.didelot@savoirfairelinux.com>
S:	Maintained
F:	drivers/hid/hid-thingm.c

THINKPAD ACPI EXTRAS DRIVER
M:	Henrique de Moraes Holschuh <ibm-acpi@hmh.eng.br>
L:	ibm-acpi-devel@lists.sourceforge.net
L:	platform-driver-x86@vger.kernel.org
W:	http://ibm-acpi.sourceforge.net
W:	http://thinkwiki.org/wiki/Ibm-acpi
T:	git git://repo.or.cz/linux-2.6/linux-acpi-2.6/ibm-acpi-2.6.git
S:	Maintained
F:	drivers/platform/x86/thinkpad_acpi.c

TI BANDGAP AND THERMAL DRIVER
M:	Eduardo Valentin <eduardo.valentin@ti.com>
L:	linux-pm@vger.kernel.org
<<<<<<< HEAD
S:	Supported
F:	drivers/thermal/ti-soc-thermal/
=======
S:	Maintained
F:	drivers/staging/omap-thermal/
>>>>>>> 1b2c14b4

TI FLASH MEDIA INTERFACE DRIVER
M:	Alex Dubov <oakad@yahoo.com>
S:	Maintained
F:	drivers/misc/tifm*
F:	drivers/mmc/host/tifm_sd.c
F:	include/linux/tifm.h

TI LM49xxx FAMILY ASoC CODEC DRIVERS
M:	M R Swami Reddy <mr.swami.reddy@ti.com>
M:	Vishwas A Deshpande <vishwas.a.deshpande@ti.com>
L:	alsa-devel@alsa-project.org (moderated for non-subscribers)
S:	Maintained
F:	sound/soc/codecs/lm49453*
F:	sound/soc/codecs/isabelle*

TI LP855x BACKLIGHT DRIVER
M:	Milo Kim <milo.kim@ti.com>
S:	Maintained
F:	Documentation/backlight/lp855x-driver.txt
F:	drivers/video/backlight/lp855x_bl.c
F:	include/linux/platform_data/lp855x.h

TI LP8727 CHARGER DRIVER
M:	Milo Kim <milo.kim@ti.com>
S:	Maintained
F:	drivers/power/lp8727_charger.c
F:	include/linux/platform_data/lp8727.h

TI LP8788 MFD DRIVER
M:	Milo Kim <milo.kim@ti.com>
S:	Maintained
F:	drivers/iio/adc/lp8788_adc.c
F:	drivers/leds/leds-lp8788.c
F:	drivers/mfd/lp8788*.c
F:	drivers/power/lp8788-charger.c
F:	drivers/regulator/lp8788-*.c
F:	include/linux/mfd/lp8788*.h

TI TWL4030 SERIES SOC CODEC DRIVER
M:	Peter Ujfalusi <peter.ujfalusi@ti.com>
L:	alsa-devel@alsa-project.org (moderated for non-subscribers)
S:	Maintained
F:	sound/soc/codecs/twl4030*

TI WILINK WIRELESS DRIVERS
M:	Luciano Coelho <coelho@ti.com>
L:	linux-wireless@vger.kernel.org
W:	http://wireless.kernel.org/en/users/Drivers/wl12xx
W:	http://wireless.kernel.org/en/users/Drivers/wl1251
T:	git git://git.kernel.org/pub/scm/linux/kernel/git/luca/wl12xx.git
S:	Maintained
F:	drivers/net/wireless/ti/
F:	include/linux/wl12xx.h

TIPC NETWORK LAYER
M:	Jon Maloy <jon.maloy@ericsson.com>
M:	Allan Stephens <allan.stephens@windriver.com>
L:	netdev@vger.kernel.org (core kernel code)
L:	tipc-discussion@lists.sourceforge.net (user apps, general discussion)
W:	http://tipc.sourceforge.net/
S:	Maintained
F:	include/uapi/linux/tipc*.h
F:	net/tipc/

TILE ARCHITECTURE
M:	Chris Metcalf <cmetcalf@tilera.com>
W:	http://www.tilera.com/scm/
S:	Supported
F:	arch/tile/
F:	drivers/tty/hvc/hvc_tile.c
F:	drivers/net/ethernet/tile/
F:	drivers/edac/tile_edac.c

TLAN NETWORK DRIVER
M:	Samuel Chessman <chessman@tux.org>
L:	tlan-devel@lists.sourceforge.net (subscribers-only)
W:	http://sourceforge.net/projects/tlan/
S:	Maintained
F:	Documentation/networking/tlan.txt
F:	drivers/net/ethernet/ti/tlan.*

TOMOYO SECURITY MODULE
M:	Kentaro Takeda <takedakn@nttdata.co.jp>
M:	Tetsuo Handa <penguin-kernel@I-love.SAKURA.ne.jp>
L:	tomoyo-dev-en@lists.sourceforge.jp (subscribers-only, for developers in English)
L:	tomoyo-users-en@lists.sourceforge.jp (subscribers-only, for users in English)
L:	tomoyo-dev@lists.sourceforge.jp (subscribers-only, for developers in Japanese)
L:	tomoyo-users@lists.sourceforge.jp (subscribers-only, for users in Japanese)
W:	http://tomoyo.sourceforge.jp/
T:	quilt http://svn.sourceforge.jp/svnroot/tomoyo/trunk/2.5.x/tomoyo-lsm/patches/
S:	Maintained
F:	security/tomoyo/

TOPSTAR LAPTOP EXTRAS DRIVER
M:	Herton Ronaldo Krzesinski <herton@canonical.com>
L:	platform-driver-x86@vger.kernel.org
S:	Maintained
F:	drivers/platform/x86/topstar-laptop.c

TOSHIBA ACPI EXTRAS DRIVER
L:	platform-driver-x86@vger.kernel.org
S:	Orphan
F:	drivers/platform/x86/toshiba_acpi.c

TOSHIBA SMM DRIVER
M:	Jonathan Buzzard <jonathan@buzzard.org.uk>
L:	tlinux-users@tce.toshiba-dme.co.jp
W:	http://www.buzzard.org.uk/toshiba/
S:	Maintained
F:	drivers/char/toshiba.c
F:	include/linux/toshiba.h
F:	include/uapi/linux/toshiba.h

TMIO MMC DRIVER
M:	Guennadi Liakhovetski <g.liakhovetski@gmx.de>
M:	Ian Molton <ian@mnementh.co.uk>
L:	linux-mmc@vger.kernel.org
S:	Maintained
F:	drivers/mmc/host/tmio_mmc*
F:	drivers/mmc/host/sh_mobile_sdhi.c
F:	include/linux/mmc/tmio.h
F:	include/linux/mmc/sh_mobile_sdhi.h

TMP401 HARDWARE MONITOR DRIVER
M:	Guenter Roeck <linux@roeck-us.net>
L:	lm-sensors@lm-sensors.org
S:	Maintained
F:	Documentation/hwmon/tmp401
F:	drivers/hwmon/tmp401.c

TMPFS (SHMEM FILESYSTEM)
M:	Hugh Dickins <hughd@google.com>
L:	linux-mm@kvack.org
S:	Maintained
F:	include/linux/shmem_fs.h
F:	mm/shmem.c

TM6000 VIDEO4LINUX DRIVER
M:	Mauro Carvalho Chehab <m.chehab@samsung.com>
L:	linux-media@vger.kernel.org
W:	http://linuxtv.org
T:	git git://linuxtv.org/media_tree.git
S:	Odd fixes
F:	drivers/media/usb/tm6000/

TPM DEVICE DRIVER
M:	Leonidas Da Silva Barbosa <leosilva@linux.vnet.ibm.com>
M:	Ashley Lai <ashley@ashleylai.com>
M:	Rajiv Andrade <mail@srajiv.net>
W:	http://tpmdd.sourceforge.net
M:	Marcel Selhorst <tpmdd@selhorst.net>
M:	Sirrix AG <tpmdd@sirrix.com>
W:	http://www.sirrix.com
L:	tpmdd-devel@lists.sourceforge.net (moderated for non-subscribers)
S:	Maintained
F:	drivers/char/tpm/

TRACING
M:	Steven Rostedt <rostedt@goodmis.org>
M:	Frederic Weisbecker <fweisbec@gmail.com>
M:	Ingo Molnar <mingo@redhat.com>
T:	git git://git.kernel.org/pub/scm/linux/kernel/git/tip/tip.git perf/core
S:	Maintained
F:	Documentation/trace/ftrace.txt
F:	arch/*/*/*/ftrace.h
F:	arch/*/kernel/ftrace.c
F:	include/*/ftrace.h
F:	include/linux/trace*.h
F:	include/trace/
F:	kernel/trace/

TRIVIAL PATCHES
M:	Jiri Kosina <trivial@kernel.org>
T:	git git://git.kernel.org/pub/scm/linux/kernel/git/jikos/trivial.git
S:	Maintained
K:	^Subject:.*(?i)trivial

TTY LAYER
M:	Greg Kroah-Hartman <gregkh@linuxfoundation.org>
M:	Jiri Slaby <jslaby@suse.cz>
S:	Supported
T:	git git://git.kernel.org/pub/scm/linux/kernel/git/gregkh/tty.git
F:	drivers/tty/
F:	drivers/tty/serial/serial_core.c
F:	include/linux/serial_core.h
F:	include/linux/serial.h
F:	include/linux/tty.h
F:	include/uapi/linux/serial_core.h
F:	include/uapi/linux/serial.h
F:	include/uapi/linux/tty.h

TUA9001 MEDIA DRIVER
M:	Antti Palosaari <crope@iki.fi>
L:	linux-media@vger.kernel.org
W:	http://linuxtv.org/
W:	http://palosaari.fi/linux/
Q:	http://patchwork.linuxtv.org/project/linux-media/list/
T:	git git://linuxtv.org/anttip/media_tree.git
S:	Maintained
F:	drivers/media/tuners/tua9001*

TULIP NETWORK DRIVERS
M:	Grant Grundler <grundler@parisc-linux.org>
L:	netdev@vger.kernel.org
S:	Maintained
F:	drivers/net/ethernet/dec/tulip/

TUN/TAP driver
M:	Maxim Krasnyansky <maxk@qti.qualcomm.com>
W:	http://vtun.sourceforge.net/tun
S:	Maintained
F:	Documentation/networking/tuntap.txt
F:	arch/um/os-Linux/drivers/

TURBOCHANNEL SUBSYSTEM
M:	"Maciej W. Rozycki" <macro@linux-mips.org>
S:	Maintained
F:	drivers/tc/
F:	include/linux/tc.h

U14-34F SCSI DRIVER
M:	Dario Ballabio <ballabio_dario@emc.com>
L:	linux-scsi@vger.kernel.org
S:	Maintained
F:	drivers/scsi/u14-34f.c

UBI FILE SYSTEM (UBIFS)
M:	Artem Bityutskiy <dedekind1@gmail.com>
M:	Adrian Hunter <adrian.hunter@intel.com>
L:	linux-mtd@lists.infradead.org
T:	git git://git.infradead.org/ubifs-2.6.git
W:	http://www.linux-mtd.infradead.org/doc/ubifs.html
S:	Maintained
F:	Documentation/filesystems/ubifs.txt
F:	fs/ubifs/

UCLINUX (AND M68KNOMMU)
M:	Greg Ungerer <gerg@uclinux.org>
W:	http://www.uclinux.org/
L:	uclinux-dev@uclinux.org  (subscribers-only)
S:	Maintained
F:	arch/m68k/*/*_no.*
F:	arch/m68k/include/asm/*_no.*

UCLINUX FOR RENESAS H8/300 (H8300)
M:	Yoshinori Sato <ysato@users.sourceforge.jp>
W:	http://uclinux-h8.sourceforge.jp/
S:	Supported
F:	arch/h8300/
F:	drivers/ide/ide-h8300.c
F:	drivers/net/ethernet/8390/ne-h8300.c

UDF FILESYSTEM
M:	Jan Kara <jack@suse.cz>
S:	Maintained
F:	Documentation/filesystems/udf.txt
F:	fs/udf/

UFS FILESYSTEM
M:	Evgeniy Dushistov <dushistov@mail.ru>
S:	Maintained
F:	Documentation/filesystems/ufs.txt
F:	fs/ufs/

UHID USERSPACE HID IO DRIVER:
M:	David Herrmann <dh.herrmann@googlemail.com>
L:	linux-input@vger.kernel.org
S:	Maintained
F:	drivers/hid/uhid.c
F:	include/uapi/linux/uhid.h

ULTRA-WIDEBAND (UWB) SUBSYSTEM:
L:	linux-usb@vger.kernel.org
S:	Orphan
F:	drivers/uwb/
F:	include/linux/uwb.h
F:	include/linux/uwb/

UNICORE32 ARCHITECTURE:
M:	Guan Xuetao <gxt@mprc.pku.edu.cn>
W:	http://mprc.pku.edu.cn/~guanxuetao/linux
S:	Maintained
T:	git git://git.kernel.org/pub/scm/linux/kernel/git/epip/linux-2.6-unicore32.git
F:	arch/unicore32/

UNIFDEF
M:	Tony Finch <dot@dotat.at>
W:	http://dotat.at/prog/unifdef
S:	Maintained
F:	scripts/unifdef.c

UNIFORM CDROM DRIVER
M:	Jens Axboe <axboe@kernel.dk>
W:	http://www.kernel.dk
S:	Maintained
F:	Documentation/cdrom/
F:	drivers/cdrom/cdrom.c
F:	include/linux/cdrom.h
F:	include/uapi/linux/cdrom.h

UNIVERSAL FLASH STORAGE HOST CONTROLLER DRIVER
M:	Vinayak Holikatti <vinholikatti@gmail.com>
M:	Santosh Y <santoshsy@gmail.com>
L:	linux-scsi@vger.kernel.org
S:	Supported
F:	Documentation/scsi/ufs.txt
F:	drivers/scsi/ufs/

UNSORTED BLOCK IMAGES (UBI)
M:	Artem Bityutskiy <dedekind1@gmail.com>
W:	http://www.linux-mtd.infradead.org/
L:	linux-mtd@lists.infradead.org
T:	git git://git.infradead.org/ubi-2.6.git
S:	Maintained
F:	drivers/mtd/ubi/
F:	include/linux/mtd/ubi.h
F:	include/uapi/mtd/ubi-user.h

UNSORTED BLOCK IMAGES (UBI) Fastmap
M:	Richard Weinberger <richard@nod.at>
L:	linux-mtd@lists.infradead.org
S:	Maintained
F:	drivers/mtd/ubi/fastmap.c

USB ACM DRIVER
M:	Oliver Neukum <oliver@neukum.org>
L:	linux-usb@vger.kernel.org
S:	Maintained
F:	Documentation/usb/acm.txt
F:	drivers/usb/class/cdc-acm.*

USB AR5523 WIRELESS DRIVER
M:	Pontus Fuchs <pontus.fuchs@gmail.com>
L:	linux-wireless@vger.kernel.org
S:	Maintained
F:	drivers/net/wireless/ath/ar5523/

USB ATTACHED SCSI
M:	Matthew Wilcox <willy@linux.intel.com>
M:	Sarah Sharp <sarah.a.sharp@linux.intel.com>
M:	Gerd Hoffmann <kraxel@redhat.com>
L:	linux-usb@vger.kernel.org
L:	linux-scsi@vger.kernel.org
S:	Maintained
F:	drivers/usb/storage/uas.c

USB CDC ETHERNET DRIVER
M:	Oliver Neukum <oliver@neukum.org>
L:	linux-usb@vger.kernel.org
S:	Maintained
F:	drivers/net/usb/cdc_*.c
F:	include/uapi/linux/usb/cdc.h

USB CYPRESS C67X00 DRIVER
M:	Peter Korsgaard <jacmet@sunsite.dk>
L:	linux-usb@vger.kernel.org
S:	Maintained
F:	drivers/usb/c67x00/

USB DAVICOM DM9601 DRIVER
M:	Peter Korsgaard <jacmet@sunsite.dk>
L:	netdev@vger.kernel.org
W:	http://www.linux-usb.org/usbnet
S:	Maintained
F:	drivers/net/usb/dm9601.c

USB DIAMOND RIO500 DRIVER
M:	Cesar Miquel <miquel@df.uba.ar>
L:	rio500-users@lists.sourceforge.net
W:	http://rio500.sourceforge.net
S:	Maintained
F:	drivers/usb/misc/rio500*

USB EHCI DRIVER
M:	Alan Stern <stern@rowland.harvard.edu>
L:	linux-usb@vger.kernel.org
S:	Maintained
F:	Documentation/usb/ehci.txt
F:	drivers/usb/host/ehci*

USB GADGET/PERIPHERAL SUBSYSTEM
M:	Felipe Balbi <balbi@ti.com>
L:	linux-usb@vger.kernel.org
W:	http://www.linux-usb.org/gadget
T:	git git://git.kernel.org/pub/scm/linux/kernel/git/balbi/usb.git
S:	Maintained
F:	drivers/usb/gadget/
F:	include/linux/usb/gadget*

USB HID/HIDBP DRIVERS (USB KEYBOARDS, MICE, REMOTE CONTROLS, ...)
M:	Jiri Kosina <jkosina@suse.cz>
L:	linux-usb@vger.kernel.org
T:	git git://git.kernel.org/pub/scm/linux/kernel/git/jikos/hid.git
S:	Maintained
F:	Documentation/hid/hiddev.txt
F:	drivers/hid/usbhid/

USB/IP DRIVERS
M:	Matt Mooney <mfm@muteddisk.com>
L:	linux-usb@vger.kernel.org
S:	Maintained
F:	drivers/staging/usbip/

USB ISP116X DRIVER
M:	Olav Kongas <ok@artecdesign.ee>
L:	linux-usb@vger.kernel.org
S:	Maintained
F:	drivers/usb/host/isp116x*
F:	include/linux/usb/isp116x.h

USB KAWASAKI LSI DRIVER
M:	Oliver Neukum <oliver@neukum.org>
L:	linux-usb@vger.kernel.org
S:	Maintained
F:	drivers/usb/serial/kl5kusb105.*

USB MASS STORAGE DRIVER
M:	Matthew Dharm <mdharm-usb@one-eyed-alien.net>
L:	linux-usb@vger.kernel.org
L:	usb-storage@lists.one-eyed-alien.net
S:	Maintained
W:	http://www.one-eyed-alien.net/~mdharm/linux-usb/
F:	drivers/usb/storage/

USB MIDI DRIVER
M:	Clemens Ladisch <clemens@ladisch.de>
L:	alsa-devel@alsa-project.org (moderated for non-subscribers)
T:	git git://git.alsa-project.org/alsa-kernel.git
S:	Maintained
F:	sound/usb/midi.*

USB OHCI DRIVER
M:	Alan Stern <stern@rowland.harvard.edu>
L:	linux-usb@vger.kernel.org
S:	Maintained
F:	Documentation/usb/ohci.txt
F:	drivers/usb/host/ohci*

USB OPTION-CARD DRIVER
M:	Matthias Urlichs <smurf@smurf.noris.de>
L:	linux-usb@vger.kernel.org
S:	Maintained
F:	drivers/usb/serial/option.c

USB PEGASUS DRIVER
M:	Petko Manolov <petkan@nucleusys.com>
L:	linux-usb@vger.kernel.org
L:	netdev@vger.kernel.org
T:	git git://git.code.sf.net/p/pegasus2/git
W:	http://pegasus2.sourceforge.net/
S:	Maintained
F:	drivers/net/usb/pegasus.*

USB PHY LAYER
M:	Felipe Balbi <balbi@ti.com>
L:	linux-usb@vger.kernel.org
T:	git git://git.kernel.org/pub/scm/linux/kernel/git/balbi/usb.git
S:	Maintained
F:	drivers/usb/phy/
F:	drivers/usb/otg/

USB PRINTER DRIVER (usblp)
M:	Pete Zaitcev <zaitcev@redhat.com>
L:	linux-usb@vger.kernel.org
S:	Supported
F:	drivers/usb/class/usblp.c

USB RTL8150 DRIVER
M:	Petko Manolov <petkan@nucleusys.com>
L:	linux-usb@vger.kernel.org
L:	netdev@vger.kernel.org
T:	git git://git.code.sf.net/p/pegasus2/git
W:	http://pegasus2.sourceforge.net/
S:	Maintained
F:	drivers/net/usb/rtl8150.c

USB SERIAL BELKIN F5U103 DRIVER
M:	William Greathouse <wgreathouse@smva.com>
L:	linux-usb@vger.kernel.org
S:	Maintained
F:	drivers/usb/serial/belkin_sa.*

USB SERIAL CYPRESS M8 DRIVER
M:	Lonnie Mendez <dignome@gmail.com>
L:	linux-usb@vger.kernel.org
S:	Maintained
W:	http://geocities.com/i0xox0i
W:	http://firstlight.net/cvs
F:	drivers/usb/serial/cypress_m8.*

USB SERIAL CYBERJACK DRIVER
M:	Matthias Bruestle and Harald Welte <support@reiner-sct.com>
W:	http://www.reiner-sct.de/support/treiber_cyberjack.php
S:	Maintained
F:	drivers/usb/serial/cyberjack.c

USB SERIAL DIGI ACCELEPORT DRIVER
M:	Peter Berger <pberger@brimson.com>
M:	Al Borchers <alborchers@steinerpoint.com>
L:	linux-usb@vger.kernel.org
S:	Maintained
F:	drivers/usb/serial/digi_acceleport.c

USB SERIAL DRIVER
M:	Greg Kroah-Hartman <gregkh@linuxfoundation.org>
L:	linux-usb@vger.kernel.org
S:	Supported
F:	Documentation/usb/usb-serial.txt
F:	drivers/usb/serial/generic.c
F:	drivers/usb/serial/usb-serial.c
F:	include/linux/usb/serial.h

USB SERIAL EMPEG EMPEG-CAR MARK I/II DRIVER
M:	Gary Brubaker <xavyer@ix.netcom.com>
L:	linux-usb@vger.kernel.org
S:	Maintained
F:	drivers/usb/serial/empeg.c

USB SERIAL KEYSPAN DRIVER
M:	Greg Kroah-Hartman <gregkh@linuxfoundation.org>
L:	linux-usb@vger.kernel.org
S:	Maintained
F:	drivers/usb/serial/*keyspan*

USB SERIAL WHITEHEAT DRIVER
M:	Support Department <support@connecttech.com>
L:	linux-usb@vger.kernel.org
W:	http://www.connecttech.com
S:	Supported
F:	drivers/usb/serial/whiteheat*

USB SMSC75XX ETHERNET DRIVER
M:	Steve Glendinning <steve.glendinning@shawell.net>
L:	netdev@vger.kernel.org
S:	Maintained
F:	drivers/net/usb/smsc75xx.*

USB SMSC95XX ETHERNET DRIVER
M:	Steve Glendinning <steve.glendinning@shawell.net>
L:	netdev@vger.kernel.org
S:	Maintained
F:	drivers/net/usb/smsc95xx.*

USB SN9C1xx DRIVER
M:	Luca Risolia <luca.risolia@studio.unibo.it>
L:	linux-usb@vger.kernel.org
L:	linux-media@vger.kernel.org
T:	git git://linuxtv.org/media_tree.git
W:	http://www.linux-projects.org
S:	Maintained
F:	Documentation/video4linux/sn9c102.txt
F:	drivers/media/usb/sn9c102/

USB SUBSYSTEM
M:	Greg Kroah-Hartman <gregkh@linuxfoundation.org>
L:	linux-usb@vger.kernel.org
W:	http://www.linux-usb.org
T:	git git://git.kernel.org/pub/scm/linux/kernel/git/gregkh/usb.git
S:	Supported
F:	Documentation/usb/
F:	drivers/net/usb/
F:	drivers/usb/
F:	include/linux/usb.h
F:	include/linux/usb/

USB UHCI DRIVER
M:	Alan Stern <stern@rowland.harvard.edu>
L:	linux-usb@vger.kernel.org
S:	Maintained
F:	drivers/usb/host/uhci*

USB "USBNET" DRIVER FRAMEWORK
M:	Oliver Neukum <oneukum@suse.de>
L:	netdev@vger.kernel.org
W:	http://www.linux-usb.org/usbnet
S:	Maintained
F:	drivers/net/usb/usbnet.c
F:	include/linux/usb/usbnet.h

USB VIDEO CLASS
M:	Laurent Pinchart <laurent.pinchart@ideasonboard.com>
L:	linux-uvc-devel@lists.sourceforge.net (subscribers-only)
L:	linux-media@vger.kernel.org
T:	git git://linuxtv.org/media_tree.git
W:	http://www.ideasonboard.org/uvc/
S:	Maintained
F:	drivers/media/usb/uvc/
F:	include/uapi/linux/uvcvideo.h

USB VISION DRIVER
M:	Hans Verkuil <hverkuil@xs4all.nl>
L:	linux-media@vger.kernel.org
T:	git git://linuxtv.org/media_tree.git
W:	http://linuxtv.org
S:	Odd Fixes
F:	drivers/media/usb/usbvision/

USB WEBCAM GADGET
M:	Laurent Pinchart <laurent.pinchart@ideasonboard.com>
L:	linux-usb@vger.kernel.org
S:	Maintained
F:	drivers/usb/gadget/*uvc*.c
F:	drivers/usb/gadget/webcam.c

USB WIRELESS RNDIS DRIVER (rndis_wlan)
M:	Jussi Kivilinna <jussi.kivilinna@iki.fi>
L:	linux-wireless@vger.kernel.org
S:	Maintained
F:	drivers/net/wireless/rndis_wlan.c

USB XHCI DRIVER
M:	Sarah Sharp <sarah.a.sharp@linux.intel.com>
L:	linux-usb@vger.kernel.org
S:	Supported
F:	drivers/usb/host/xhci*
F:	drivers/usb/host/pci-quirks*

USB ZD1201 DRIVER
L:	linux-wireless@vger.kernel.org
W:	http://linux-lc100020.sourceforge.net
S:	Orphan
F:	drivers/net/wireless/zd1201.*

USB ZR364XX DRIVER
M:	Antoine Jacquet <royale@zerezo.com>
L:	linux-usb@vger.kernel.org
L:	linux-media@vger.kernel.org
T:	git git://linuxtv.org/media_tree.git
W:	http://royale.zerezo.com/zr364xx/
S:	Maintained
F:	Documentation/video4linux/zr364xx.txt
F:	drivers/media/usb/zr364xx/

USER-MODE LINUX (UML)
M:	Jeff Dike <jdike@addtoit.com>
M:	Richard Weinberger <richard@nod.at>
L:	user-mode-linux-devel@lists.sourceforge.net
L:	user-mode-linux-user@lists.sourceforge.net
W:	http://user-mode-linux.sourceforge.net
S:	Maintained
F:	Documentation/virtual/uml/
F:	arch/um/
F:	arch/x86/um/
F:	fs/hostfs/
F:	fs/hppfs/

USERSPACE I/O (UIO)
M:	"Hans J. Koch" <hjk@hansjkoch.de>
M:	Greg Kroah-Hartman <gregkh@linuxfoundation.org>
S:	Maintained
F:	Documentation/DocBook/uio-howto.tmpl
F:	drivers/uio/
F:	include/linux/uio*.h

UTIL-LINUX PACKAGE
M:	Karel Zak <kzak@redhat.com>
L:	util-linux@vger.kernel.org
W:	http://en.wikipedia.org/wiki/Util-linux
T:	git git://git.kernel.org/pub/scm/utils/util-linux/util-linux.git
S:	Maintained

UVESAFB DRIVER
M:	Michal Januszewski <spock@gentoo.org>
L:	linux-fbdev@vger.kernel.org
W:	http://dev.gentoo.org/~spock/projects/uvesafb/
S:	Maintained
F:	Documentation/fb/uvesafb.txt
F:	drivers/video/uvesafb.*

VFAT/FAT/MSDOS FILESYSTEM
M:	OGAWA Hirofumi <hirofumi@mail.parknet.co.jp>
S:	Maintained
F:	Documentation/filesystems/vfat.txt
F:	fs/fat/

VFIO DRIVER
M:	Alex Williamson <alex.williamson@redhat.com>
L:	kvm@vger.kernel.org
S:	Maintained
F:	Documentation/vfio.txt
F:	drivers/vfio/
F:	include/linux/vfio.h
F:	include/uapi/linux/vfio.h

VIDEOBUF2 FRAMEWORK
M:	Pawel Osciak <pawel@osciak.com>
M:	Marek Szyprowski <m.szyprowski@samsung.com>
M:	Kyungmin Park <kyungmin.park@samsung.com>
L:	linux-media@vger.kernel.org
S:	Maintained
F:	drivers/media/v4l2-core/videobuf2-*
F:	include/media/videobuf2-*

VIRTIO CONSOLE DRIVER
M:	Amit Shah <amit.shah@redhat.com>
L:	virtualization@lists.linux-foundation.org
S:	Maintained
F:	drivers/char/virtio_console.c
F:	include/linux/virtio_console.h
F:	include/uapi/linux/virtio_console.h

VIRTIO CORE, NET AND BLOCK DRIVERS
M:	Rusty Russell <rusty@rustcorp.com.au>
M:	"Michael S. Tsirkin" <mst@redhat.com>
L:	virtualization@lists.linux-foundation.org
S:	Maintained
F:	drivers/virtio/
F:	tools/virtio/
F:	drivers/net/virtio_net.c
F:	drivers/block/virtio_blk.c
F:	include/linux/virtio_*.h
F:	include/uapi/linux/virtio_*.h

VIRTIO HOST (VHOST)
M:	"Michael S. Tsirkin" <mst@redhat.com>
L:	kvm@vger.kernel.org
L:	virtualization@lists.linux-foundation.org
L:	netdev@vger.kernel.org
S:	Maintained
F:	drivers/vhost/
F:	include/uapi/linux/vhost.h

VIA RHINE NETWORK DRIVER
M:	Roger Luethi <rl@hellgate.ch>
S:	Maintained
F:	drivers/net/ethernet/via/via-rhine.c

VIA SD/MMC CARD CONTROLLER DRIVER
M:	Bruce Chang <brucechang@via.com.tw>
M:	Harald Welte <HaraldWelte@viatech.com>
S:	Maintained
F:	drivers/mmc/host/via-sdmmc.c

VIA UNICHROME(PRO)/CHROME9 FRAMEBUFFER DRIVER
M:	Florian Tobias Schandinat <FlorianSchandinat@gmx.de>
L:	linux-fbdev@vger.kernel.org
S:	Maintained
F:	include/linux/via-core.h
F:	include/linux/via-gpio.h
F:	include/linux/via_i2c.h
F:	drivers/video/via/

VIA VELOCITY NETWORK DRIVER
M:	Francois Romieu <romieu@fr.zoreil.com>
L:	netdev@vger.kernel.org
S:	Maintained
F:	drivers/net/ethernet/via/via-velocity.*

VIVI VIRTUAL VIDEO DRIVER
M:	Hans Verkuil <hverkuil@xs4all.nl>
L:	linux-media@vger.kernel.org
T:	git git://linuxtv.org/media_tree.git
W:	http://linuxtv.org
S:	Maintained
F:	drivers/media/platform/vivi*

VLAN (802.1Q)
M:	Patrick McHardy <kaber@trash.net>
L:	netdev@vger.kernel.org
S:	Maintained
F:	drivers/net/macvlan.c
F:	include/linux/if_*vlan.h
F:	net/8021q/

VLYNQ BUS
M:	Florian Fainelli <florian@openwrt.org>
L:	openwrt-devel@lists.openwrt.org (subscribers-only)
S:	Maintained
F:	drivers/vlynq/vlynq.c
F:	include/linux/vlynq.h

VME SUBSYSTEM
M:	Martyn Welch <martyn.welch@ge.com>
M:	Manohar Vanga <manohar.vanga@gmail.com>
M:	Greg Kroah-Hartman <gregkh@linuxfoundation.org>
L:	devel@driverdev.osuosl.org
S:	Maintained
T:	git git://git.kernel.org/pub/scm/linux/kernel/git/gregkh/driver-core.git
F:	Documentation/vme_api.txt
F:	drivers/staging/vme/
F:	drivers/vme/
F:	include/linux/vme*

VMWARE VMXNET3 ETHERNET DRIVER
M:	Shreyas Bhatewara <sbhatewara@vmware.com>
M:	"VMware, Inc." <pv-drivers@vmware.com>
L:	netdev@vger.kernel.org
S:	Maintained
F:	drivers/net/vmxnet3/

VMware PVSCSI driver
M:	Arvind Kumar <arvindkumar@vmware.com>
M:	VMware PV-Drivers <pv-drivers@vmware.com>
L:	linux-scsi@vger.kernel.org
S:	Maintained
F:	drivers/scsi/vmw_pvscsi.c
F:	drivers/scsi/vmw_pvscsi.h

VOLTAGE AND CURRENT REGULATOR FRAMEWORK
M:	Liam Girdwood <lgirdwood@gmail.com>
M:	Mark Brown <broonie@kernel.org>
W:	http://opensource.wolfsonmicro.com/node/15
W:	http://www.slimlogic.co.uk/?p=48
T:	git git://git.kernel.org/pub/scm/linux/kernel/git/broonie/regulator.git
S:	Supported
F:	drivers/regulator/
F:	include/linux/regulator/

VT1211 HARDWARE MONITOR DRIVER
M:	Juerg Haefliger <juergh@gmail.com>
L:	lm-sensors@lm-sensors.org
S:	Maintained
F:	Documentation/hwmon/vt1211
F:	drivers/hwmon/vt1211.c

VT8231 HARDWARE MONITOR DRIVER
M:	Roger Lucas <vt8231@hiddenengine.co.uk>
L:	lm-sensors@lm-sensors.org
S:	Maintained
F:	drivers/hwmon/vt8231.c

VUB300 USB to SDIO/SD/MMC bridge chip
M:	Tony Olech <tony.olech@elandigitalsystems.com>
L:	linux-mmc@vger.kernel.org
L:	linux-usb@vger.kernel.org
S:	Supported
F:	drivers/mmc/host/vub300.c

W1 DALLAS'S 1-WIRE BUS
M:	Evgeniy Polyakov <zbr@ioremap.net>
S:	Maintained
F:	Documentation/w1/
F:	drivers/w1/

W83791D HARDWARE MONITORING DRIVER
M:	Marc Hulsman <m.hulsman@tudelft.nl>
L:	lm-sensors@lm-sensors.org
S:	Maintained
F:	Documentation/hwmon/w83791d
F:	drivers/hwmon/w83791d.c

W83793 HARDWARE MONITORING DRIVER
M:	Rudolf Marek <r.marek@assembler.cz>
L:	lm-sensors@lm-sensors.org
S:	Maintained
F:	Documentation/hwmon/w83793
F:	drivers/hwmon/w83793.c

W83795 HARDWARE MONITORING DRIVER
M:	Jean Delvare <khali@linux-fr.org>
L:	lm-sensors@lm-sensors.org
S:	Maintained
F:	drivers/hwmon/w83795.c

W83L51xD SD/MMC CARD INTERFACE DRIVER
M:	Pierre Ossman <pierre@ossman.eu>
S:	Maintained
F:	drivers/mmc/host/wbsd.*

WATCHDOG DEVICE DRIVERS
M:	Wim Van Sebroeck <wim@iguana.be>
L:	linux-watchdog@vger.kernel.org
W:	http://www.linux-watchdog.org/
T:	git git://www.linux-watchdog.org/linux-watchdog.git
S:	Maintained
F:	Documentation/watchdog/
F:	drivers/watchdog/
F:	include/linux/watchdog.h
F:	include/uapi/linux/watchdog.h

WD7000 SCSI DRIVER
M:	Miroslav Zagorac <zaga@fly.cc.fer.hr>
L:	linux-scsi@vger.kernel.org
S:	Maintained
F:	drivers/scsi/wd7000.c

WIIMOTE HID DRIVER
M:	David Herrmann <dh.herrmann@googlemail.com>
L:	linux-input@vger.kernel.org
S:	Maintained
F:	drivers/hid/hid-wiimote*

WINBOND CIR DRIVER
M:	David Härdeman <david@hardeman.nu>
S:	Maintained
F:	drivers/media/rc/winbond-cir.c

WIMAX STACK
M:	Inaky Perez-Gonzalez <inaky.perez-gonzalez@intel.com>
M:	linux-wimax@intel.com
L:	wimax@linuxwimax.org
S:	Supported
W:	http://linuxwimax.org
F:	Documentation/wimax/README.wimax
F:	include/linux/wimax/debug.h
F:	include/net/wimax.h
F:	include/uapi/linux/wimax.h
F:	net/wimax/

WISTRON LAPTOP BUTTON DRIVER
M:	Miloslav Trmac <mitr@volny.cz>
S:	Maintained
F:	drivers/input/misc/wistron_btns.c

WL3501 WIRELESS PCMCIA CARD DRIVER
M:	Arnaldo Carvalho de Melo <acme@ghostprotocols.net>
L:	linux-wireless@vger.kernel.org
W:	http://oops.ghostprotocols.net:81/blog
S:	Maintained
F:	drivers/net/wireless/wl3501*

WM97XX TOUCHSCREEN DRIVERS
M:	Mark Brown <broonie@kernel.org>
M:	Liam Girdwood <lrg@slimlogic.co.uk>
L:	linux-input@vger.kernel.org
T:	git git://opensource.wolfsonmicro.com/linux-2.6-touch
W:	http://opensource.wolfsonmicro.com/node/7
S:	Supported
F:	drivers/input/touchscreen/*wm97*
F:	include/linux/wm97xx.h

WOLFSON MICROELECTRONICS DRIVERS
L:	patches@opensource.wolfsonmicro.com
T:	git git://opensource.wolfsonmicro.com/linux-2.6-asoc
T:	git git://opensource.wolfsonmicro.com/linux-2.6-audioplus
W:	http://opensource.wolfsonmicro.com/content/linux-drivers-wolfson-devices
S:	Supported
F:	Documentation/hwmon/wm83??
F:	arch/arm/mach-s3c64xx/mach-crag6410*
F:	drivers/clk/clk-wm83*.c
F:	drivers/extcon/extcon-arizona.c
F:	drivers/leds/leds-wm83*.c
F:	drivers/gpio/gpio-*wm*.c
F:	drivers/gpio/gpio-arizona.c
F:	drivers/hwmon/wm83??-hwmon.c
F:	drivers/input/misc/wm831x-on.c
F:	drivers/input/touchscreen/wm831x-ts.c
F:	drivers/input/touchscreen/wm97*.c
F:	drivers/mfd/arizona*
F:	drivers/mfd/wm*.c
F:	drivers/power/wm83*.c
F:	drivers/rtc/rtc-wm83*.c
F:	drivers/regulator/wm8*.c
F:	drivers/video/backlight/wm83*_bl.c
F:	drivers/watchdog/wm83*_wdt.c
F:	include/linux/mfd/arizona/
F:	include/linux/mfd/wm831x/
F:	include/linux/mfd/wm8350/
F:	include/linux/mfd/wm8400*
F:	include/linux/wm97xx.h
F:	include/sound/wm????.h
F:	sound/soc/codecs/arizona.?
F:	sound/soc/codecs/wm*

WORKQUEUE
M:	Tejun Heo <tj@kernel.org>
T:	git git://git.kernel.org/pub/scm/linux/kernel/git/tj/wq.git
S:	Maintained
F:	include/linux/workqueue.h
F:	kernel/workqueue.c
F:	Documentation/workqueue.txt

X.25 NETWORK LAYER
M:	Andrew Hendry <andrew.hendry@gmail.com>
L:	linux-x25@vger.kernel.org
S:	Odd Fixes
F:	Documentation/networking/x25*
F:	include/net/x25*
F:	net/x25/

X86 ARCHITECTURE (32-BIT AND 64-BIT)
M:	Thomas Gleixner <tglx@linutronix.de>
M:	Ingo Molnar <mingo@redhat.com>
M:	"H. Peter Anvin" <hpa@zytor.com>
M:	x86@kernel.org
T:	git git://git.kernel.org/pub/scm/linux/kernel/git/tip/tip.git x86/core
S:	Maintained
F:	Documentation/x86/
F:	arch/x86/

X86 PLATFORM DRIVERS
M:	Matthew Garrett <matthew.garrett@nebula.com>
L:	platform-driver-x86@vger.kernel.org
T:	git git://git.kernel.org/pub/scm/linux/kernel/git/mjg59/platform-drivers-x86.git
S:	Maintained
F:	drivers/platform/x86

X86 MCE INFRASTRUCTURE
M:	Tony Luck <tony.luck@intel.com>
M:	Borislav Petkov <bp@alien8.de>
L:	linux-edac@vger.kernel.org
S:	Maintained
F:	arch/x86/kernel/cpu/mcheck/*

XC2028/3028 TUNER DRIVER
M:	Mauro Carvalho Chehab <m.chehab@samsung.com>
L:	linux-media@vger.kernel.org
W:	http://linuxtv.org
T:	git git://linuxtv.org/media_tree.git
S:	Maintained
F:	drivers/media/tuners/tuner-xc2028.*

XEN HYPERVISOR INTERFACE
M:	Konrad Rzeszutek Wilk <konrad.wilk@oracle.com>
M:	Jeremy Fitzhardinge <jeremy@goop.org>
L:	xen-devel@lists.xensource.com (moderated for non-subscribers)
L:	virtualization@lists.linux-foundation.org
S:	Supported
F:	arch/x86/xen/
F:	drivers/*/xen-*front.c
F:	drivers/xen/
F:	arch/x86/include/asm/xen/
F:	include/xen/
F:	include/uapi/xen/

XEN HYPERVISOR ARM
M:	Stefano Stabellini <stefano.stabellini@eu.citrix.com>
L:	xen-devel@lists.xensource.com (moderated for non-subscribers)
S:	Supported
F:	arch/arm/xen/
F:	arch/arm/include/asm/xen/

XEN HYPERVISOR ARM64
M:	Stefano Stabellini <stefano.stabellini@eu.citrix.com>
L:	xen-devel@lists.xensource.com (moderated for non-subscribers)
S:	Supported
F:	arch/arm64/xen/
F:	arch/arm64/include/asm/xen/

XEN NETWORK BACKEND DRIVER
M:	Ian Campbell <ian.campbell@citrix.com>
L:	xen-devel@lists.xensource.com (moderated for non-subscribers)
L:	netdev@vger.kernel.org
S:	Supported
F:	drivers/net/xen-netback/*

XEN PCI SUBSYSTEM
M:	Konrad Rzeszutek Wilk <konrad.wilk@oracle.com>
L:	xen-devel@lists.xensource.com (moderated for non-subscribers)
S:	Supported
F:	arch/x86/pci/*xen*
F:	drivers/pci/*xen*

XEN SWIOTLB SUBSYSTEM
M:	Konrad Rzeszutek Wilk <konrad.wilk@oracle.com>
L:	xen-devel@lists.xensource.com (moderated for non-subscribers)
S:	Supported
F:	arch/x86/xen/*swiotlb*
F:	drivers/xen/*swiotlb*

XFS FILESYSTEM
P:	Silicon Graphics Inc
M:	Ben Myers <bpm@sgi.com>
M:	Alex Elder <elder@kernel.org>
M:	xfs@oss.sgi.com
L:	xfs@oss.sgi.com
W:	http://oss.sgi.com/projects/xfs
T:	git git://oss.sgi.com/xfs/xfs.git
S:	Supported
F:	Documentation/filesystems/xfs.txt
F:	fs/xfs/

XILINX AXI ETHERNET DRIVER
M:	Anirudha Sarangi <anirudh@xilinx.com>
M:	John Linn <John.Linn@xilinx.com>
S:	Maintained
F:	drivers/net/ethernet/xilinx/xilinx_axienet*

XILINX SYSTEMACE DRIVER
S:	Unmaintained
F:	drivers/block/xsysace.c

XILINX UARTLITE SERIAL DRIVER
M:	Peter Korsgaard <jacmet@sunsite.dk>
L:	linux-serial@vger.kernel.org
S:	Maintained
F:	drivers/tty/serial/uartlite.c

YAM DRIVER FOR AX.25
M:	Jean-Paul Roubelat <jpr@f6fbb.org>
L:	linux-hams@vger.kernel.org
S:	Maintained
F:	drivers/net/hamradio/yam*
F:	include/linux/yam.h

YEALINK PHONE DRIVER
M:	Henk Vergonet <Henk.Vergonet@gmail.com>
L:	usbb2k-api-dev@nongnu.org
S:	Maintained
F:	Documentation/input/yealink.txt
F:	drivers/input/misc/yealink.*

Z8530 DRIVER FOR AX.25
M:	Joerg Reuter <jreuter@yaina.de>
W:	http://yaina.de/jreuter/
W:	http://www.qsl.net/dl1bke/
L:	linux-hams@vger.kernel.org
S:	Maintained
F:	Documentation/networking/z8530drv.txt
F:	drivers/net/hamradio/*scc.c
F:	drivers/net/hamradio/z8530.h

ZBUD COMPRESSED PAGE ALLOCATOR
M:	Seth Jennings <sjenning@linux.vnet.ibm.com>
L:	linux-mm@kvack.org
S:	Maintained
F:	mm/zbud.c
F:	include/linux/zbud.h

ZD1211RW WIRELESS DRIVER
M:	Daniel Drake <dsd@gentoo.org>
M:	Ulrich Kunitz <kune@deine-taler.de>
W:	http://zd1211.ath.cx/wiki/DriverRewrite
L:	linux-wireless@vger.kernel.org
L:	zd1211-devs@lists.sourceforge.net (subscribers-only)
S:	Maintained
F:	drivers/net/wireless/zd1211rw/

ZR36067 VIDEO FOR LINUX DRIVER
L:	mjpeg-users@lists.sourceforge.net
L:	linux-media@vger.kernel.org
W:	http://mjpeg.sourceforge.net/driver-zoran/
T:	Mercurial http://linuxtv.org/hg/v4l-dvb
S:	Odd Fixes
F:	drivers/media/pci/zoran/

ZS DECSTATION Z85C30 SERIAL DRIVER
M:	"Maciej W. Rozycki" <macro@linux-mips.org>
S:	Maintained
F:	drivers/tty/serial/zs.*

ZSWAP COMPRESSED SWAP CACHING
M:	Seth Jennings <sjenning@linux.vnet.ibm.com>
L:	linux-mm@kvack.org
S:	Maintained
F:	mm/zswap.c

THE REST
M:	Linus Torvalds <torvalds@linux-foundation.org>
L:	linux-kernel@vger.kernel.org
Q:	http://patchwork.kernel.org/project/LKML/list/
T:	git git://git.kernel.org/pub/scm/linux/kernel/git/torvalds/linux.git
S:	Buried alive in reporters
F:	*
F:	*/<|MERGE_RESOLUTION|>--- conflicted
+++ resolved
@@ -2247,12 +2247,8 @@
 L:	cpufreq@vger.kernel.org
 L:	linux-pm@vger.kernel.org
 S:	Maintained
-<<<<<<< HEAD
 T:	git git://git.kernel.org/pub/scm/linux/kernel/git/rafael/linux-pm.git
 T:	git git://git.linaro.org/people/vireshk/linux.git (For ARM Updates)
-=======
-T:	git://git.kernel.org/pub/scm/linux/kernel/git/rafael/linux-pm.git
->>>>>>> 1b2c14b4
 F:	drivers/cpufreq/
 F:	include/linux/cpufreq.h
 
@@ -8165,10 +8161,7 @@
 M:      Eduardo Valentin <eduardo.valentin@ti.com>
 L:      linux-pm@vger.kernel.org
 T:      git git://git.kernel.org/pub/scm/linux/kernel/git/rzhang/linux.git
-<<<<<<< HEAD
 T:      git git://git.kernel.org/pub/scm/linux/kernel/git/evalenti/linux-soc-thermal.git
-=======
->>>>>>> 1b2c14b4
 Q:      https://patchwork.kernel.org/project/linux-pm/list/
 S:      Supported
 F:      drivers/thermal/
@@ -8193,13 +8186,8 @@
 TI BANDGAP AND THERMAL DRIVER
 M:	Eduardo Valentin <eduardo.valentin@ti.com>
 L:	linux-pm@vger.kernel.org
-<<<<<<< HEAD
 S:	Supported
 F:	drivers/thermal/ti-soc-thermal/
-=======
-S:	Maintained
-F:	drivers/staging/omap-thermal/
->>>>>>> 1b2c14b4
 
 TI FLASH MEDIA INTERFACE DRIVER
 M:	Alex Dubov <oakad@yahoo.com>
