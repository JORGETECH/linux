/*
 * Copyright (C) 2000,2001,2002,2003,2004 Broadcom Corporation
 *
 * This program is free software; you can redistribute it and/or
 * modify it under the terms of the GNU General Public License
 * as published by the Free Software Foundation; either version 2
 * of the License, or (at your option) any later version.
 *
 * This program is distributed in the hope that it will be useful,
 * but WITHOUT ANY WARRANTY; without even the implied warranty of
 * MERCHANTABILITY or FITNESS FOR A PARTICULAR PURPOSE.  See the
 * GNU General Public License for more details.
 *
 * You should have received a copy of the GNU General Public License
 * along with this program; if not, write to the Free Software
 * Foundation, Inc., 59 Temple Place - Suite 330, Boston, MA  02111-1307, USA.
 */
#include <linux/kernel.h>
#include <linux/init.h>
#include <linux/linkage.h>
#include <linux/interrupt.h>
#include <linux/spinlock.h>
#include <linux/mm.h>
#include <linux/slab.h>
#include <linux/kernel_stat.h>

#include <asm/errno.h>
#include <asm/irq_regs.h>
#include <asm/signal.h>
#include <asm/system.h>
#include <asm/io.h>

#include <asm/sibyte/bcm1480_regs.h>
#include <asm/sibyte/bcm1480_int.h>
#include <asm/sibyte/bcm1480_scd.h>

#include <asm/sibyte/sb1250_uart.h>
#include <asm/sibyte/sb1250.h>

/*
 * These are the routines that handle all the low level interrupt stuff.
 * Actions handled here are: initialization of the interrupt map, requesting of
 * interrupt lines by handlers, dispatching if interrupts to handlers, probing
 * for interrupt lines
 */


static void end_bcm1480_irq(unsigned int irq);
static void enable_bcm1480_irq(unsigned int irq);
static void disable_bcm1480_irq(unsigned int irq);
static void ack_bcm1480_irq(unsigned int irq);
#ifdef CONFIG_SMP
static int bcm1480_set_affinity(unsigned int irq, const struct cpumask *mask);
#endif

#ifdef CONFIG_PCI
extern unsigned long ht_eoi_space;
#endif

static struct irq_chip bcm1480_irq_type = {
	.name = "BCM1480-IMR",
	.ack = ack_bcm1480_irq,
	.mask = disable_bcm1480_irq,
	.mask_ack = ack_bcm1480_irq,
	.unmask = enable_bcm1480_irq,
	.end = end_bcm1480_irq,
#ifdef CONFIG_SMP
	.set_affinity = bcm1480_set_affinity
#endif
};

/* Store the CPU id (not the logical number) */
int bcm1480_irq_owner[BCM1480_NR_IRQS];

DEFINE_SPINLOCK(bcm1480_imr_lock);

void bcm1480_mask_irq(int cpu, int irq)
{
	unsigned long flags, hl_spacing;
	u64 cur_ints;

	spin_lock_irqsave(&bcm1480_imr_lock, flags);
	hl_spacing = 0;
	if ((irq >= BCM1480_NR_IRQS_HALF) && (irq <= BCM1480_NR_IRQS)) {
		hl_spacing = BCM1480_IMR_HL_SPACING;
		irq -= BCM1480_NR_IRQS_HALF;
	}
	cur_ints = ____raw_readq(IOADDR(A_BCM1480_IMR_MAPPER(cpu) + R_BCM1480_IMR_INTERRUPT_MASK_H + hl_spacing));
	cur_ints |= (((u64) 1) << irq);
	____raw_writeq(cur_ints, IOADDR(A_BCM1480_IMR_MAPPER(cpu) + R_BCM1480_IMR_INTERRUPT_MASK_H + hl_spacing));
	spin_unlock_irqrestore(&bcm1480_imr_lock, flags);
}

void bcm1480_unmask_irq(int cpu, int irq)
{
	unsigned long flags, hl_spacing;
	u64 cur_ints;

	spin_lock_irqsave(&bcm1480_imr_lock, flags);
	hl_spacing = 0;
	if ((irq >= BCM1480_NR_IRQS_HALF) && (irq <= BCM1480_NR_IRQS)) {
		hl_spacing = BCM1480_IMR_HL_SPACING;
		irq -= BCM1480_NR_IRQS_HALF;
	}
	cur_ints = ____raw_readq(IOADDR(A_BCM1480_IMR_MAPPER(cpu) + R_BCM1480_IMR_INTERRUPT_MASK_H + hl_spacing));
	cur_ints &= ~(((u64) 1) << irq);
	____raw_writeq(cur_ints, IOADDR(A_BCM1480_IMR_MAPPER(cpu) + R_BCM1480_IMR_INTERRUPT_MASK_H + hl_spacing));
	spin_unlock_irqrestore(&bcm1480_imr_lock, flags);
}

#ifdef CONFIG_SMP
static int bcm1480_set_affinity(unsigned int irq, const struct cpumask *mask)
{
	int i = 0, old_cpu, cpu, int_on, k;
	u64 cur_ints;
	unsigned long flags;
	unsigned int irq_dirty;

<<<<<<< HEAD
=======
	if (cpumask_weight(mask) != 1) {
		printk("attempted to set irq affinity for irq %d to multiple CPUs\n", irq);
		return -1;
	}
>>>>>>> 947ec0b0
	i = cpumask_first(mask);

	/* Convert logical CPU to physical CPU */
	cpu = cpu_logical_map(i);

	/* Protect against other affinity changers and IMR manipulation */
	spin_lock_irqsave(&bcm1480_imr_lock, flags);

	/* Swizzle each CPU's IMR (but leave the IP selection alone) */
	old_cpu = bcm1480_irq_owner[irq];
	irq_dirty = irq;
	if ((irq_dirty >= BCM1480_NR_IRQS_HALF) && (irq_dirty <= BCM1480_NR_IRQS)) {
		irq_dirty -= BCM1480_NR_IRQS_HALF;
	}

	for (k=0; k<2; k++) { /* Loop through high and low interrupt mask register */
		cur_ints = ____raw_readq(IOADDR(A_BCM1480_IMR_MAPPER(old_cpu) + R_BCM1480_IMR_INTERRUPT_MASK_H + (k*BCM1480_IMR_HL_SPACING)));
		int_on = !(cur_ints & (((u64) 1) << irq_dirty));
		if (int_on) {
			/* If it was on, mask it */
			cur_ints |= (((u64) 1) << irq_dirty);
			____raw_writeq(cur_ints, IOADDR(A_BCM1480_IMR_MAPPER(old_cpu) + R_BCM1480_IMR_INTERRUPT_MASK_H + (k*BCM1480_IMR_HL_SPACING)));
		}
		bcm1480_irq_owner[irq] = cpu;
		if (int_on) {
			/* unmask for the new CPU */
			cur_ints = ____raw_readq(IOADDR(A_BCM1480_IMR_MAPPER(cpu) + R_BCM1480_IMR_INTERRUPT_MASK_H + (k*BCM1480_IMR_HL_SPACING)));
			cur_ints &= ~(((u64) 1) << irq_dirty);
			____raw_writeq(cur_ints, IOADDR(A_BCM1480_IMR_MAPPER(cpu) + R_BCM1480_IMR_INTERRUPT_MASK_H + (k*BCM1480_IMR_HL_SPACING)));
		}
	}
	spin_unlock_irqrestore(&bcm1480_imr_lock, flags);

	return 0;
}
#endif


/*****************************************************************************/

static void disable_bcm1480_irq(unsigned int irq)
{
	bcm1480_mask_irq(bcm1480_irq_owner[irq], irq);
}

static void enable_bcm1480_irq(unsigned int irq)
{
	bcm1480_unmask_irq(bcm1480_irq_owner[irq], irq);
}


static void ack_bcm1480_irq(unsigned int irq)
{
	u64 pending;
	unsigned int irq_dirty;
	int k;

	/*
	 * If the interrupt was an HT interrupt, now is the time to
	 * clear it.  NOTE: we assume the HT bridge was set up to
	 * deliver the interrupts to all CPUs (which makes affinity
	 * changing easier for us)
	 */
	irq_dirty = irq;
	if ((irq_dirty >= BCM1480_NR_IRQS_HALF) && (irq_dirty <= BCM1480_NR_IRQS)) {
		irq_dirty -= BCM1480_NR_IRQS_HALF;
	}
	for (k=0; k<2; k++) { /* Loop through high and low LDT interrupts */
		pending = __raw_readq(IOADDR(A_BCM1480_IMR_REGISTER(bcm1480_irq_owner[irq],
						R_BCM1480_IMR_LDT_INTERRUPT_H + (k*BCM1480_IMR_HL_SPACING))));
		pending &= ((u64)1 << (irq_dirty));
		if (pending) {
#ifdef CONFIG_SMP
			int i;
			for (i=0; i<NR_CPUS; i++) {
				/*
				 * Clear for all CPUs so an affinity switch
				 * doesn't find an old status
				 */
				__raw_writeq(pending, IOADDR(A_BCM1480_IMR_REGISTER(cpu_logical_map(i),
								R_BCM1480_IMR_LDT_INTERRUPT_CLR_H + (k*BCM1480_IMR_HL_SPACING))));
			}
#else
			__raw_writeq(pending, IOADDR(A_BCM1480_IMR_REGISTER(0, R_BCM1480_IMR_LDT_INTERRUPT_CLR_H + (k*BCM1480_IMR_HL_SPACING))));
#endif

			/*
			 * Generate EOI.  For Pass 1 parts, EOI is a nop.  For
			 * Pass 2, the LDT world may be edge-triggered, but
			 * this EOI shouldn't hurt.  If they are
			 * level-sensitive, the EOI is required.
			 */
#ifdef CONFIG_PCI
			if (ht_eoi_space)
				*(uint32_t *)(ht_eoi_space+(irq<<16)+(7<<2)) = 0;
#endif
		}
	}
	bcm1480_mask_irq(bcm1480_irq_owner[irq], irq);
}


static void end_bcm1480_irq(unsigned int irq)
{
	if (!(irq_desc[irq].status & (IRQ_DISABLED | IRQ_INPROGRESS))) {
		bcm1480_unmask_irq(bcm1480_irq_owner[irq], irq);
	}
}


void __init init_bcm1480_irqs(void)
{
	int i;

	for (i = 0; i < BCM1480_NR_IRQS; i++) {
		set_irq_chip_and_handler(i, &bcm1480_irq_type, handle_level_irq);
		bcm1480_irq_owner[i] = 0;
	}
}

/*
 *  init_IRQ is called early in the boot sequence from init/main.c.  It
 *  is responsible for setting up the interrupt mapper and installing the
 *  handler that will be responsible for dispatching interrupts to the
 *  "right" place.
 */
/*
 * For now, map all interrupts to IP[2].  We could save
 * some cycles by parceling out system interrupts to different
 * IP lines, but keep it simple for bringup.  We'll also direct
 * all interrupts to a single CPU; we should probably route
 * PCI and LDT to one cpu and everything else to the other
 * to balance the load a bit.
 *
 * On the second cpu, everything is set to IP5, which is
 * ignored, EXCEPT the mailbox interrupt.  That one is
 * set to IP[2] so it is handled.  This is needed so we
 * can do cross-cpu function calls, as requred by SMP
 */

#define IMR_IP2_VAL	K_BCM1480_INT_MAP_I0
#define IMR_IP3_VAL	K_BCM1480_INT_MAP_I1
#define IMR_IP4_VAL	K_BCM1480_INT_MAP_I2
#define IMR_IP5_VAL	K_BCM1480_INT_MAP_I3
#define IMR_IP6_VAL	K_BCM1480_INT_MAP_I4

void __init arch_init_irq(void)
{
	unsigned int i, cpu;
	u64 tmp;
	unsigned int imask = STATUSF_IP4 | STATUSF_IP3 | STATUSF_IP2 |
		STATUSF_IP1 | STATUSF_IP0;

	/* Default everything to IP2 */
	/* Start with _high registers which has no bit 0 interrupt source */
	for (i = 1; i < BCM1480_NR_IRQS_HALF; i++) {	/* was I0 */
		for (cpu = 0; cpu < 4; cpu++) {
			__raw_writeq(IMR_IP2_VAL,
				     IOADDR(A_BCM1480_IMR_REGISTER(cpu,
								   R_BCM1480_IMR_INTERRUPT_MAP_BASE_H) + (i << 3)));
		}
	}

	/* Now do _low registers */
	for (i = 0; i < BCM1480_NR_IRQS_HALF; i++) {
		for (cpu = 0; cpu < 4; cpu++) {
			__raw_writeq(IMR_IP2_VAL,
				     IOADDR(A_BCM1480_IMR_REGISTER(cpu,
								   R_BCM1480_IMR_INTERRUPT_MAP_BASE_L) + (i << 3)));
		}
	}

	init_bcm1480_irqs();

	/*
	 * Map the high 16 bits of mailbox_0 registers to IP[3], for
	 * inter-cpu messages
	 */
	/* Was I1 */
	for (cpu = 0; cpu < 4; cpu++) {
		__raw_writeq(IMR_IP3_VAL, IOADDR(A_BCM1480_IMR_REGISTER(cpu, R_BCM1480_IMR_INTERRUPT_MAP_BASE_H) +
						 (K_BCM1480_INT_MBOX_0_0 << 3)));
        }


	/* Clear the mailboxes.  The firmware may leave them dirty */
	for (cpu = 0; cpu < 4; cpu++) {
		__raw_writeq(0xffffffffffffffffULL,
			     IOADDR(A_BCM1480_IMR_REGISTER(cpu, R_BCM1480_IMR_MAILBOX_0_CLR_CPU)));
		__raw_writeq(0xffffffffffffffffULL,
			     IOADDR(A_BCM1480_IMR_REGISTER(cpu, R_BCM1480_IMR_MAILBOX_1_CLR_CPU)));
	}


	/* Mask everything except the high 16 bit of mailbox_0 registers for all cpus */
	tmp = ~((u64) 0) ^ ( (((u64) 1) << K_BCM1480_INT_MBOX_0_0));
	for (cpu = 0; cpu < 4; cpu++) {
		__raw_writeq(tmp, IOADDR(A_BCM1480_IMR_REGISTER(cpu, R_BCM1480_IMR_INTERRUPT_MASK_H)));
	}
	tmp = ~((u64) 0);
	for (cpu = 0; cpu < 4; cpu++) {
		__raw_writeq(tmp, IOADDR(A_BCM1480_IMR_REGISTER(cpu, R_BCM1480_IMR_INTERRUPT_MASK_L)));
	}

	/*
	 * Note that the timer interrupts are also mapped, but this is
	 * done in bcm1480_time_init().  Also, the profiling driver
	 * does its own management of IP7.
	 */

	/* Enable necessary IPs, disable the rest */
	change_c0_status(ST0_IM, imask);
}

extern void bcm1480_mailbox_interrupt(void);

static inline void dispatch_ip2(void)
{
	unsigned long long mask_h, mask_l;
	unsigned int cpu = smp_processor_id();
	unsigned long base;

	/*
	 * Default...we've hit an IP[2] interrupt, which means we've got to
	 * check the 1480 interrupt registers to figure out what to do.  Need
	 * to detect which CPU we're on, now that smp_affinity is supported.
	 */
	base = A_BCM1480_IMR_MAPPER(cpu);
	mask_h = __raw_readq(
		IOADDR(base + R_BCM1480_IMR_INTERRUPT_STATUS_BASE_H));
	mask_l = __raw_readq(
		IOADDR(base + R_BCM1480_IMR_INTERRUPT_STATUS_BASE_L));

	if (mask_h) {
		if (mask_h ^ 1)
			do_IRQ(fls64(mask_h) - 1);
		else if (mask_l)
			do_IRQ(63 + fls64(mask_l));
	}
}

asmlinkage void plat_irq_dispatch(void)
{
	unsigned int cpu = smp_processor_id();
	unsigned int pending;

#ifdef CONFIG_SIBYTE_BCM1480_PROF
	/* Set compare to count to silence count/compare timer interrupts */
	write_c0_compare(read_c0_count());
#endif

	pending = read_c0_cause() & read_c0_status();

#ifdef CONFIG_SIBYTE_BCM1480_PROF
	if (pending & CAUSEF_IP7)	/* Cpu performance counter interrupt */
		sbprof_cpu_intr();
	else
#endif

	if (pending & CAUSEF_IP4)
		do_IRQ(K_BCM1480_INT_TIMER_0 + cpu);
#ifdef CONFIG_SMP
	else if (pending & CAUSEF_IP3)
		bcm1480_mailbox_interrupt();
#endif

	else if (pending & CAUSEF_IP2)
		dispatch_ip2();
}<|MERGE_RESOLUTION|>--- conflicted
+++ resolved
@@ -116,13 +116,10 @@
 	unsigned long flags;
 	unsigned int irq_dirty;
 
-<<<<<<< HEAD
-=======
 	if (cpumask_weight(mask) != 1) {
 		printk("attempted to set irq affinity for irq %d to multiple CPUs\n", irq);
 		return -1;
 	}
->>>>>>> 947ec0b0
 	i = cpumask_first(mask);
 
 	/* Convert logical CPU to physical CPU */
