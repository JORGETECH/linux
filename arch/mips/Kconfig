--- conflicted
+++ resolved
@@ -416,20 +416,8 @@
 	select MIPS_GENERIC
 	select MACH_INGENIC
 	select SYS_SUPPORTS_ZBOOT_UART16550
-<<<<<<< HEAD
-=======
-	select CPU_SUPPORTS_HUGEPAGES
-	select DMA_NONCOHERENT
-	select IRQ_MIPS_CPU
-	select PINCTRL
-	select GPIOLIB
-	select COMMON_CLK
-	select GENERIC_IRQ_CHIP
-	select BUILTIN_DTB if MIPS_NO_APPENDED_DTB
-	select USE_OF
 	select CPU_SUPPORTS_CPUFREQ
 	select MIPS_EXTERNAL_TIMER
->>>>>>> a08b75ca
 
 config LANTIQ
 	bool "Lantiq based platforms"
