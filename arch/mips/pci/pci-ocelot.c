--- conflicted
+++ resolved
@@ -72,30 +72,18 @@
 
 static struct resource ocelot_mem_resource = {
 	.start	= GT_PCI_MEM_BASE,
-<<<<<<< HEAD
-	.end	= GT_PCI_MEM_BASE + GT_PCI_MEM_BASE - 1
-=======
 	.end	= GT_PCI_MEM_BASE + GT_PCI_MEM_BASE - 1,
->>>>>>> c1a13ff5
 };
 
 static struct resource ocelot_io_resource = {
 	.start	= GT_PCI_IO_BASE,
-<<<<<<< HEAD
-	.end	= GT_PCI_IO_BASE + GT_PCI_IO_SIZE - 1
-=======
 	.end	= GT_PCI_IO_BASE + GT_PCI_IO_SIZE - 1,
->>>>>>> c1a13ff5
 };
 
 static struct pci_controller ocelot_pci_controller = {
 	.pci_ops	= gt64xxx_pci0_ops,
 	.mem_resource	= &ocelot_mem_resource,
-<<<<<<< HEAD
-	.io_resource	= &ocelot_io_resource
-=======
 	.io_resource	= &ocelot_io_resource,
->>>>>>> c1a13ff5
 };
 
 static int __init ocelot_pcibios_init(void)
