--- conflicted
+++ resolved
@@ -6,14 +6,4 @@
 # Object file lists.
 obj-y += setup.o
 
-<<<<<<< HEAD
-obj-y += prom.o time.o reset.o setup.o
-
-CFLAGS_setup.o = -I$(src)/../../../scripts/dtc/libfdt
-
-# PM support
-
-obj-$(CONFIG_PM) += pm.o
-=======
-CFLAGS_setup.o = -I$(src)/../../../scripts/dtc/libfdt
->>>>>>> bdfed285
+CFLAGS_setup.o = -I$(src)/../../../scripts/dtc/libfdt