--- conflicted
+++ resolved
@@ -247,11 +247,7 @@
 {
 	bool oldbit;
 
-<<<<<<< HEAD
-	asm("bts %2,%1"
-=======
 	asm(__ASM_SIZE(bts) " %2,%1"
->>>>>>> 661e50bc
 	    CC_SET(c)
 	    : CC_OUT(c) (oldbit), ADDR
 	    : "Ir" (nr));
@@ -292,11 +288,7 @@
 {
 	bool oldbit;
 
-<<<<<<< HEAD
-	asm volatile("btr %2,%1"
-=======
 	asm volatile(__ASM_SIZE(btr) " %2,%1"
->>>>>>> 661e50bc
 		     CC_SET(c)
 		     : CC_OUT(c) (oldbit), ADDR
 		     : "Ir" (nr));
@@ -308,11 +300,7 @@
 {
 	bool oldbit;
 
-<<<<<<< HEAD
-	asm volatile("btc %2,%1"
-=======
 	asm volatile(__ASM_SIZE(btc) " %2,%1"
->>>>>>> 661e50bc
 		     CC_SET(c)
 		     : CC_OUT(c) (oldbit), ADDR
 		     : "Ir" (nr) : "memory");
@@ -344,11 +332,7 @@
 {
 	bool oldbit;
 
-<<<<<<< HEAD
-	asm volatile("bt %2,%1"
-=======
 	asm volatile(__ASM_SIZE(bt) " %2,%1"
->>>>>>> 661e50bc
 		     CC_SET(c)
 		     : CC_OUT(c) (oldbit)
 		     : "m" (*(unsigned long *)addr), "Ir" (nr));
