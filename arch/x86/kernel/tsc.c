--- conflicted
+++ resolved
@@ -1415,11 +1415,7 @@
 
 static unsigned long __init get_loops_per_jiffy(void)
 {
-<<<<<<< HEAD
-	unsigned long lpj = tsc_khz * KHZ;
-=======
 	u64 lpj = (u64)tsc_khz * KHZ;
->>>>>>> f9885ef8
 
 	do_div(lpj, HZ);
 	return lpj;
